--- conflicted
+++ resolved
@@ -47,11 +47,7 @@
 		{ "whatchanged", cmd_whatchanged },
 		{ "show", cmd_show },
 		{ "push", cmd_push },
-<<<<<<< HEAD
-		{ "fmt-patch", cmd_format_patch },
-=======
 		{ "format-patch", cmd_format_patch },
->>>>>>> 68563738
 		{ "count-objects", cmd_count_objects },
 		{ "diff", cmd_diff },
 		{ "grep", cmd_grep },

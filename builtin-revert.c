#include "cache.h"
#include "builtin.h"
#include "object.h"
#include "commit.h"
#include "tag.h"
#include "wt-status.h"
#include "run-command.h"
#include "exec_cmd.h"
#include "utf8.h"
#include "parse-options.h"
#include "cache-tree.h"
#include "diff.h"
#include "revision.h"
#include "rerere.h"
#include "merge-recursive.h"

/*
 * This implements the builtins revert and cherry-pick.
 *
 * Copyright (c) 2007 Johannes E. Schindelin
 *
 * Based on git-revert.sh, which is
 *
 * Copyright (c) 2005 Linus Torvalds
 * Copyright (c) 2005 Junio C Hamano
 */

static const char * const revert_usage[] = {
	"git revert [options] <commit-ish>",
	NULL
};

static const char * const cherry_pick_usage[] = {
	"git cherry-pick [options] <commit-ish>",
	NULL
};

static int edit, no_replay, no_commit, mainline, signoff;
static enum { REVERT, CHERRY_PICK } action;
static struct commit *commit;

static const char *me;

#define GIT_REFLOG_ACTION "GIT_REFLOG_ACTION"

static void parse_args(int argc, const char **argv)
{
	const char * const * usage_str =
		action == REVERT ?  revert_usage : cherry_pick_usage;
	unsigned char sha1[20];
	const char *arg;
	int noop;
	struct option options[] = {
		OPT_BOOLEAN('n', "no-commit", &no_commit, "don't automatically commit"),
		OPT_BOOLEAN('e', "edit", &edit, "edit the commit message"),
		OPT_BOOLEAN('x', NULL, &no_replay, "append commit name when cherry-picking"),
		OPT_BOOLEAN('r', NULL, &noop, "no-op (backward compatibility)"),
		OPT_BOOLEAN('s', "signoff", &signoff, "add Signed-off-by:"),
		OPT_INTEGER('m', "mainline", &mainline, "parent number"),
		OPT_END(),
	};

	if (parse_options(argc, argv, options, usage_str, 0) != 1)
		usage_with_options(usage_str, options);
	arg = argv[0];

	if (get_sha1(arg, sha1))
		die ("Cannot find '%s'", arg);
	commit = (struct commit *)parse_object(sha1);
	if (!commit)
		die ("Could not find %s", sha1_to_hex(sha1));
	if (commit->object.type == OBJ_TAG) {
		commit = (struct commit *)
			deref_tag((struct object *)commit, arg, strlen(arg));
	}
	if (commit->object.type != OBJ_COMMIT)
		die ("'%s' does not point to a commit", arg);
}

static char *get_oneline(const char *message)
{
	char *result;
	const char *p = message, *abbrev, *eol;
	int abbrev_len, oneline_len;

	if (!p)
		die ("Could not read commit message of %s",
				sha1_to_hex(commit->object.sha1));
	while (*p && (*p != '\n' || p[1] != '\n'))
		p++;

	if (*p) {
		p += 2;
		for (eol = p + 1; *eol && *eol != '\n'; eol++)
			; /* do nothing */
	} else
		eol = p;
	abbrev = find_unique_abbrev(commit->object.sha1, DEFAULT_ABBREV);
	abbrev_len = strlen(abbrev);
	oneline_len = eol - p;
	result = xmalloc(abbrev_len + 5 + oneline_len);
	memcpy(result, abbrev, abbrev_len);
	memcpy(result + abbrev_len, "... ", 4);
	memcpy(result + abbrev_len + 4, p, oneline_len);
	result[abbrev_len + 4 + oneline_len] = '\0';
	return result;
}

static char *get_encoding(const char *message)
{
	const char *p = message, *eol;

	if (!p)
		die ("Could not read commit message of %s",
				sha1_to_hex(commit->object.sha1));
	while (*p && *p != '\n') {
		for (eol = p + 1; *eol && *eol != '\n'; eol++)
			; /* do nothing */
		if (!prefixcmp(p, "encoding ")) {
			char *result = xmalloc(eol - 8 - p);
			strlcpy(result, p + 9, eol - 8 - p);
			return result;
		}
		p = eol;
		if (*p == '\n')
			p++;
	}
	return NULL;
}

static struct lock_file msg_file;
static int msg_fd;

static void add_to_msg(const char *string)
{
	int len = strlen(string);
	if (write_in_full(msg_fd, string, len) < 0)
		die ("Could not write to MERGE_MSG");
}

static void add_message_to_msg(const char *message)
{
	const char *p = message;
	while (*p && (*p != '\n' || p[1] != '\n'))
		p++;

	if (!*p)
		add_to_msg(sha1_to_hex(commit->object.sha1));

	p += 2;
	add_to_msg(p);
	return;
}

static void set_author_ident_env(const char *message)
{
	const char *p = message;
	if (!p)
		die ("Could not read commit message of %s",
				sha1_to_hex(commit->object.sha1));
	while (*p && *p != '\n') {
		const char *eol;

		for (eol = p; *eol && *eol != '\n'; eol++)
			; /* do nothing */
		if (!prefixcmp(p, "author ")) {
			char *line, *pend, *email, *timestamp;

			p += 7;
			line = xmemdupz(p, eol - p);
			email = strchr(line, '<');
			if (!email)
				die ("Could not extract author email from %s",
					sha1_to_hex(commit->object.sha1));
			if (email == line)
				pend = line;
			else
				for (pend = email; pend != line + 1 &&
						isspace(pend[-1]); pend--);
					; /* do nothing */
			*pend = '\0';
			email++;
			timestamp = strchr(email, '>');
			if (!timestamp)
				die ("Could not extract author time from %s",
					sha1_to_hex(commit->object.sha1));
			*timestamp = '\0';
			for (timestamp++; *timestamp && isspace(*timestamp);
					timestamp++)
				; /* do nothing */
			setenv("GIT_AUTHOR_NAME", line, 1);
			setenv("GIT_AUTHOR_EMAIL", email, 1);
			setenv("GIT_AUTHOR_DATE", timestamp, 1);
			free(line);
			return;
		}
		p = eol;
		if (*p == '\n')
			p++;
	}
	die ("No author information found in %s",
			sha1_to_hex(commit->object.sha1));
}

static char *help_msg(const unsigned char *sha1)
{
	static char helpbuf[1024];
	char *msg = getenv("GIT_CHERRY_PICK_HELP");

	if (msg)
		return msg;

	strcpy(helpbuf, "  After resolving the conflicts,\n"
	       "mark the corrected paths with 'git add <paths>' "
	       "or 'git rm <paths>' and commit the result.");

	if (action == CHERRY_PICK) {
		sprintf(helpbuf + strlen(helpbuf),
			"\nWhen commiting, use the option "
			"'-c %s' to retain authorship and message.",
			find_unique_abbrev(sha1, DEFAULT_ABBREV));
	}
	return helpbuf;
}

static int index_is_dirty(void)
{
	struct rev_info rev;
	init_revisions(&rev, NULL);
	setup_revisions(0, NULL, &rev, "HEAD");
	DIFF_OPT_SET(&rev.diffopt, QUIET);
	DIFF_OPT_SET(&rev.diffopt, EXIT_WITH_STATUS);
	run_diff_index(&rev, 1);
	return !!DIFF_OPT_TST(&rev.diffopt, HAS_CHANGES);
}

static struct tree *empty_tree(void)
{
	struct tree *tree = xcalloc(1, sizeof(struct tree));

	tree->object.parsed = 1;
	tree->object.type = OBJ_TREE;
	pretend_sha1_file(NULL, 0, OBJ_TREE, tree->object.sha1);
	return tree;
}

static int revert_or_cherry_pick(int argc, const char **argv)
{
	unsigned char head[20];
	struct commit *base, *next, *parent;
	int i, index_fd, clean;
	char *oneline, *reencoded_message = NULL;
	const char *message, *encoding;
<<<<<<< HEAD
	const char *defmsg = xstrdup(git_path("MERGE_MSG"));
	struct merge_options o;
	struct tree *result, *next_tree, *base_tree, *head_tree;
	static struct lock_file index_lock;
=======
	const char *defmsg = git_pathdup("MERGE_MSG");
>>>>>>> a4f34cbb

	git_config(git_default_config, NULL);
	me = action == REVERT ? "revert" : "cherry-pick";
	setenv(GIT_REFLOG_ACTION, me, 0);
	parse_args(argc, argv);

	/* this is copied from the shell script, but it's never triggered... */
	if (action == REVERT && !no_replay)
		die("revert is incompatible with replay");

	if (read_cache() < 0)
		die("git %s: failed to read the index", me);
	if (no_commit) {
		/*
		 * We do not intend to commit immediately.  We just want to
		 * merge the differences in, so let's compute the tree
		 * that represents the "current" state for merge-recursive
		 * to work on.
		 */
		if (write_cache_as_tree(head, 0, NULL))
			die ("Your index file is unmerged.");
	} else {
		if (get_sha1("HEAD", head))
			die ("You do not have a valid HEAD");
		if (index_is_dirty())
			die ("Dirty index: cannot %s", me);
	}
	discard_cache();

	index_fd = hold_locked_index(&index_lock, 1);

	if (!commit->parents) {
		if (action == REVERT)
			die ("Cannot revert a root commit");
		parent = NULL;
	}
	else if (commit->parents->next) {
		/* Reverting or cherry-picking a merge commit */
		int cnt;
		struct commit_list *p;

		if (!mainline)
			die("Commit %s is a merge but no -m option was given.",
			    sha1_to_hex(commit->object.sha1));

		for (cnt = 1, p = commit->parents;
		     cnt != mainline && p;
		     cnt++)
			p = p->next;
		if (cnt != mainline || !p)
			die("Commit %s does not have parent %d",
			    sha1_to_hex(commit->object.sha1), mainline);
		parent = p->item;
	} else if (0 < mainline)
		die("Mainline was specified but commit %s is not a merge.",
		    sha1_to_hex(commit->object.sha1));
	else
		parent = commit->parents->item;

	if (!(message = commit->buffer))
		die ("Cannot get commit message for %s",
				sha1_to_hex(commit->object.sha1));

	if (parent && parse_commit(parent) < 0)
		die("%s: cannot parse parent commit %s",
		    me, sha1_to_hex(parent->object.sha1));

	/*
	 * "commit" is an existing commit.  We would want to apply
	 * the difference it introduces since its first parent "prev"
	 * on top of the current HEAD if we are cherry-pick.  Or the
	 * reverse of it if we are revert.
	 */

	msg_fd = hold_lock_file_for_update(&msg_file, defmsg,
					   LOCK_DIE_ON_ERROR);

	encoding = get_encoding(message);
	if (!encoding)
		encoding = "utf-8";
	if (!git_commit_encoding)
		git_commit_encoding = "utf-8";
	if ((reencoded_message = reencode_string(message,
					git_commit_encoding, encoding)))
		message = reencoded_message;

	oneline = get_oneline(message);

	if (action == REVERT) {
		char *oneline_body = strchr(oneline, ' ');

		base = commit;
		next = parent;
		add_to_msg("Revert \"");
		add_to_msg(oneline_body + 1);
		add_to_msg("\"\n\nThis reverts commit ");
		add_to_msg(sha1_to_hex(commit->object.sha1));
		add_to_msg(".\n");
	} else {
		base = parent;
		next = commit;
		set_author_ident_env(message);
		add_message_to_msg(message);
		if (no_replay) {
			add_to_msg("(cherry picked from commit ");
			add_to_msg(sha1_to_hex(commit->object.sha1));
			add_to_msg(")\n");
		}
	}

	read_cache();
	init_merge_options(&o);
	o.branch1 = "HEAD";
	o.branch2 = oneline;

	head_tree = parse_tree_indirect(head);
	next_tree = next ? next->tree : empty_tree();
	base_tree = base ? base->tree : empty_tree();

	clean = merge_trees(&o,
			    head_tree,
			    next_tree, base_tree, &result);

	if (active_cache_changed &&
	    (write_cache(index_fd, active_cache, active_nr) ||
	     commit_locked_index(&index_lock)))
		die("%s: Unable to write new index file", me);

	if (!clean) {
		add_to_msg("\nConflicts:\n\n");
		for (i = 0; i < active_nr;) {
			struct cache_entry *ce = active_cache[i++];
			if (ce_stage(ce)) {
				add_to_msg("\t");
				add_to_msg(ce->name);
				add_to_msg("\n");
				while (i < active_nr && !strcmp(ce->name,
						active_cache[i]->name))
					i++;
			}
		}
		if (commit_lock_file(&msg_file) < 0)
			die ("Error wrapping up %s", defmsg);
		fprintf(stderr, "Automatic %s failed.%s\n",
			me, help_msg(commit->object.sha1));
		rerere();
		exit(1);
	}
	if (commit_lock_file(&msg_file) < 0)
		die ("Error wrapping up %s", defmsg);
	fprintf(stderr, "Finished one %s.\n", me);

	/*
	 *
	 * If we are cherry-pick, and if the merge did not result in
	 * hand-editing, we will hit this commit and inherit the original
	 * author date and name.
	 * If we are revert, or if our cherry-pick results in a hand merge,
	 * we had better say that the current user is responsible for that.
	 */

	if (!no_commit) {
		/* 6 is max possible length of our args array including NULL */
		const char *args[6];
		int i = 0;
		args[i++] = "commit";
		args[i++] = "-n";
		if (signoff)
			args[i++] = "-s";
		if (!edit) {
			args[i++] = "-F";
			args[i++] = defmsg;
		}
		args[i] = NULL;
		return execv_git_cmd(args);
	}
	free(reencoded_message);

	return 0;
}

int cmd_revert(int argc, const char **argv, const char *prefix)
{
	if (isatty(0))
		edit = 1;
	no_replay = 1;
	action = REVERT;
	return revert_or_cherry_pick(argc, argv);
}

int cmd_cherry_pick(int argc, const char **argv, const char *prefix)
{
	no_replay = 0;
	action = CHERRY_PICK;
	return revert_or_cherry_pick(argc, argv);
}<|MERGE_RESOLUTION|>--- conflicted
+++ resolved
@@ -251,14 +251,10 @@
 	int i, index_fd, clean;
 	char *oneline, *reencoded_message = NULL;
 	const char *message, *encoding;
-<<<<<<< HEAD
-	const char *defmsg = xstrdup(git_path("MERGE_MSG"));
+	const char *defmsg = git_pathdup("MERGE_MSG");
 	struct merge_options o;
 	struct tree *result, *next_tree, *base_tree, *head_tree;
 	static struct lock_file index_lock;
-=======
-	const char *defmsg = git_pathdup("MERGE_MSG");
->>>>>>> a4f34cbb
 
 	git_config(git_default_config, NULL);
 	me = action == REVERT ? "revert" : "cherry-pick";

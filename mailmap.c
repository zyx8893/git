#include "cache.h"
#include "string-list.h"
#include "mailmap.h"

#define DEBUG_MAILMAP 0
#if DEBUG_MAILMAP
#define debug_mm(...) fprintf(stderr, __VA_ARGS__)
#else
static inline void debug_mm(const char *format, ...) {}
#endif

const char *git_mailmap_file;

struct mailmap_info {
	char *name;
	char *email;
};

struct mailmap_entry {
	/* name and email for the simple mail-only case */
	char *name;
	char *email;

	/* name and email for the complex mail and name matching case */
	struct string_list namemap;
};

static void free_mailmap_info(void *p, const char *s)
{
	struct mailmap_info *mi = (struct mailmap_info *)p;
	debug_mm("mailmap: -- complex: '%s' -> '%s' <%s>\n", s, mi->name, mi->email);
	free(mi->name);
	free(mi->email);
}

static void free_mailmap_entry(void *p, const char *s)
{
	struct mailmap_entry *me = (struct mailmap_entry *)p;
	debug_mm("mailmap: removing entries for <%s>, with %d sub-entries\n", s, me->namemap.nr);
	debug_mm("mailmap: - simple: '%s' <%s>\n", me->name, me->email);
	free(me->name);
	free(me->email);

	me->namemap.strdup_strings = 1;
	string_list_clear_func(&me->namemap, free_mailmap_info);
}

static void add_mapping(struct string_list *map,
			char *new_name, char *new_email, char *old_name, char *old_email)
{
	struct mailmap_entry *me;
	int index;
	char *p;

	if (old_email)
		for (p = old_email; *p; p++)
			*p = tolower(*p);
	if (new_email)
		for (p = new_email; *p; p++)
			*p = tolower(*p);

	if (old_email == NULL) {
		old_email = new_email;
		new_email = NULL;
	}

	if ((index = string_list_find_insert_index(map, old_email, 1)) < 0) {
		/* mailmap entry exists, invert index value */
		index = -1 - index;
	} else {
		/* create mailmap entry */
<<<<<<< HEAD
		struct string_list_item *item = string_list_insert_at_index(map, index, old_email);
		item->util = xmalloc(sizeof(struct mailmap_entry));
		memset(item->util, 0, sizeof(struct mailmap_entry));
=======
		struct string_list_item *item = string_list_insert_at_index(index, old_email, map);
		item->util = xcalloc(1, sizeof(struct mailmap_entry));
>>>>>>> 74b531f6
		((struct mailmap_entry *)item->util)->namemap.strdup_strings = 1;
	}
	me = (struct mailmap_entry *)map->items[index].util;

	if (old_name == NULL) {
		debug_mm("mailmap: adding (simple) entry for %s at index %d\n", old_email, index);
		/* Replace current name and new email for simple entry */
		if (new_name) {
			free(me->name);
			me->name = xstrdup(new_name);
		}
		if (new_email) {
			free(me->email);
			me->email = xstrdup(new_email);
		}
	} else {
		struct mailmap_info *mi = xcalloc(1, sizeof(struct mailmap_info));
		debug_mm("mailmap: adding (complex) entry for %s at index %d\n", old_email, index);
		if (new_name)
			mi->name = xstrdup(new_name);
		if (new_email)
			mi->email = xstrdup(new_email);
		string_list_insert(&me->namemap, old_name)->util = mi;
	}

	debug_mm("mailmap:  '%s' <%s> -> '%s' <%s>\n",
		 old_name, old_email, new_name, new_email);
}

static char *parse_name_and_email(char *buffer, char **name,
		char **email, int allow_empty_email)
{
	char *left, *right, *nstart, *nend;
	*name = *email = NULL;

	if ((left = strchr(buffer, '<')) == NULL)
		return NULL;
	if ((right = strchr(left+1, '>')) == NULL)
		return NULL;
	if (!allow_empty_email && (left+1 == right))
		return NULL;

	/* remove whitespace from beginning and end of name */
	nstart = buffer;
	while (isspace(*nstart) && nstart < left)
		++nstart;
	nend = left-1;
	while (isspace(*nend) && nend > nstart)
		--nend;

	*name = (nstart < nend ? nstart : NULL);
	*email = left+1;
	*(nend+1) = '\0';
	*right++ = '\0';

	return (*right == '\0' ? NULL : right);
}

static int read_single_mailmap(struct string_list *map, const char *filename, char **repo_abbrev)
{
	char buffer[1024];
	FILE *f = (filename == NULL ? NULL : fopen(filename, "r"));

	if (f == NULL)
		return 1;
	while (fgets(buffer, sizeof(buffer), f) != NULL) {
		char *name1 = NULL, *email1 = NULL, *name2 = NULL, *email2 = NULL;
		if (buffer[0] == '#') {
			static const char abbrev[] = "# repo-abbrev:";
			int abblen = sizeof(abbrev) - 1;
			int len = strlen(buffer);

			if (!repo_abbrev)
				continue;

			if (len && buffer[len - 1] == '\n')
				buffer[--len] = 0;
			if (!strncmp(buffer, abbrev, abblen)) {
				char *cp;

				if (repo_abbrev)
					free(*repo_abbrev);
				*repo_abbrev = xmalloc(len);

				for (cp = buffer + abblen; isspace(*cp); cp++)
					; /* nothing */
				strcpy(*repo_abbrev, cp);
			}
			continue;
		}
		if ((name2 = parse_name_and_email(buffer, &name1, &email1, 0)) != NULL)
			parse_name_and_email(name2, &name2, &email2, 1);

		if (email1)
			add_mapping(map, name1, email1, name2, email2);
	}
	fclose(f);
	return 0;
}

int read_mailmap(struct string_list *map, char **repo_abbrev)
{
	map->strdup_strings = 1;
	/* each failure returns 1, so >1 means both calls failed */
	return read_single_mailmap(map, ".mailmap", repo_abbrev) +
	       read_single_mailmap(map, git_mailmap_file, repo_abbrev) > 1;
}

void clear_mailmap(struct string_list *map)
{
	debug_mm("mailmap: clearing %d entries...\n", map->nr);
	map->strdup_strings = 1;
	string_list_clear_func(map, free_mailmap_entry);
	debug_mm("mailmap: cleared\n");
}

int map_user(struct string_list *map,
	     char *email, int maxlen_email, char *name, int maxlen_name)
{
	char *p;
	struct string_list_item *item;
	struct mailmap_entry *me;
	char buf[1024], *mailbuf;
	int i;

	/* figure out space requirement for email */
	p = strchr(email, '>');
	if (!p) {
		/* email passed in might not be wrapped in <>, but end with a \0 */
		p = memchr(email, '\0', maxlen_email);
		if (!p)
			return 0;
	}
	if (p - email + 1 < sizeof(buf))
		mailbuf = buf;
	else
		mailbuf = xmalloc(p - email + 1);

	/* downcase the email address */
	for (i = 0; i < p - email; i++)
		mailbuf[i] = tolower(email[i]);
	mailbuf[i] = 0;

	debug_mm("map_user: map '%s' <%s>\n", name, mailbuf);
	item = string_list_lookup(map, mailbuf);
	if (item != NULL) {
		me = (struct mailmap_entry *)item->util;
		if (me->namemap.nr) {
			/* The item has multiple items, so we'll look up on name too */
			/* If the name is not found, we choose the simple entry      */
			struct string_list_item *subitem = string_list_lookup(&me->namemap, name);
			if (subitem)
				item = subitem;
		}
	}
	if (mailbuf != buf)
		free(mailbuf);
	if (item != NULL) {
		struct mailmap_info *mi = (struct mailmap_info *)item->util;
		if (mi->name == NULL && (mi->email == NULL || maxlen_email == 0)) {
			debug_mm("map_user:  -- (no simple mapping)\n");
			return 0;
		}
		if (maxlen_email && mi->email)
			strlcpy(email, mi->email, maxlen_email);
		if (maxlen_name && mi->name)
			strlcpy(name, mi->name, maxlen_name);
		debug_mm("map_user:  to '%s' <%s>\n", name, mi->email ? mi->email : "");
		return 1;
	}
	debug_mm("map_user:  --\n");
	return 0;
}<|MERGE_RESOLUTION|>--- conflicted
+++ resolved
@@ -69,14 +69,8 @@
 		index = -1 - index;
 	} else {
 		/* create mailmap entry */
-<<<<<<< HEAD
 		struct string_list_item *item = string_list_insert_at_index(map, index, old_email);
-		item->util = xmalloc(sizeof(struct mailmap_entry));
-		memset(item->util, 0, sizeof(struct mailmap_entry));
-=======
-		struct string_list_item *item = string_list_insert_at_index(index, old_email, map);
 		item->util = xcalloc(1, sizeof(struct mailmap_entry));
->>>>>>> 74b531f6
 		((struct mailmap_entry *)item->util)->namemap.strdup_strings = 1;
 	}
 	me = (struct mailmap_entry *)map->items[index].util;

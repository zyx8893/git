--- conflicted
+++ resolved
@@ -765,10 +765,12 @@
 	return 0;
 }
 
+static int numbered_cmdline_opt = 0;
+
 static int numbered_callback(const struct option *opt, const char *arg,
 			     int unset)
 {
-	*(int *)opt->value = unset ? 0 : 1;
+	*(int *)opt->value = numbered_cmdline_opt = unset ? 0 : 1;
 	if (unset)
 		auto_number =  0;
 	return 0;
@@ -856,7 +858,6 @@
 	int cover_letter = 0;
 	int boundary_count = 0;
 	int no_binary_diff = 0;
-	int numbered_cmdline_opt = 0;
 	struct commit *origin = NULL, *head = NULL;
 	const char *in_reply_to = NULL;
 	struct patch_ids ids;
@@ -935,108 +936,9 @@
 	 * like "git format-patch -o a123 HEAD^.." may fail; a123 is
 	 * possibly a valid SHA1.
 	 */
-<<<<<<< HEAD
-	for (i = 1, j = 1; i < argc; i++) {
-		if (!strcmp(argv[i], "--stdout"))
-			use_stdout = 1;
-		else if (!strcmp(argv[i], "-n") ||
-				!strcmp(argv[i], "--numbered")) {
-			numbered = 1;
-			numbered_cmdline_opt = 1;
-		}
-		else if (!strcmp(argv[i], "-N") ||
-				!strcmp(argv[i], "--no-numbered")) {
-			numbered = 0;
-			auto_number = 0;
-		}
-		else if (!prefixcmp(argv[i], "--start-number="))
-			start_number = strtol(argv[i] + 15, NULL, 10);
-		else if (!strcmp(argv[i], "--numbered-files"))
-			numbered_files = 1;
-		else if (!strcmp(argv[i], "--start-number")) {
-			i++;
-			if (i == argc)
-				die("Need a number for --start-number");
-			start_number = strtol(argv[i], NULL, 10);
-		}
-		else if (!prefixcmp(argv[i], "--cc=")) {
-			ALLOC_GROW(extra_cc, extra_cc_nr + 1, extra_cc_alloc);
-			extra_cc[extra_cc_nr++] = xstrdup(argv[i] + 5);
-		}
-		else if (!strcmp(argv[i], "-k") ||
-				!strcmp(argv[i], "--keep-subject")) {
-			keep_subject = 1;
-			rev.total = -1;
-		}
-		else if (!strcmp(argv[i], "--output-directory") ||
-			 !strcmp(argv[i], "-o")) {
-			i++;
-			if (argc <= i)
-				die("Which directory?");
-			if (output_directory)
-				die("Two output directories?");
-			output_directory = argv[i];
-		}
-		else if (!strcmp(argv[i], "--signoff") ||
-			 !strcmp(argv[i], "-s")) {
-			do_signoff = 1;
-		}
-		else if (!strcmp(argv[i], "--attach")) {
-			rev.mime_boundary = git_version_string;
-			rev.no_inline = 1;
-		}
-		else if (!prefixcmp(argv[i], "--attach=")) {
-			rev.mime_boundary = argv[i] + 9;
-			rev.no_inline = 1;
-		}
-		else if (!strcmp(argv[i], "--no-attach")) {
-			rev.mime_boundary = NULL;
-			rev.no_inline = 0;
-		}
-		else if (!strcmp(argv[i], "--inline")) {
-			rev.mime_boundary = git_version_string;
-			rev.no_inline = 0;
-		}
-		else if (!prefixcmp(argv[i], "--inline=")) {
-			rev.mime_boundary = argv[i] + 9;
-			rev.no_inline = 0;
-		}
-		else if (!strcmp(argv[i], "--ignore-if-in-upstream"))
-			ignore_if_in_upstream = 1;
-		else if (!strcmp(argv[i], "--thread")
-			|| !strcmp(argv[i], "--thread=shallow"))
-			thread = THREAD_SHALLOW;
-		else if (!strcmp(argv[i], "--thread=deep"))
-			thread = THREAD_DEEP;
-		else if (!strcmp(argv[i], "--no-thread"))
-			thread = 0;
-		else if (!prefixcmp(argv[i], "--in-reply-to="))
-			in_reply_to = argv[i] + 14;
-		else if (!strcmp(argv[i], "--in-reply-to")) {
-			i++;
-			if (i == argc)
-				die("Need a Message-Id for --in-reply-to");
-			in_reply_to = argv[i];
-		} else if (!prefixcmp(argv[i], "--subject-prefix=")) {
-			subject_prefix = 1;
-			rev.subject_prefix = argv[i] + 17;
-		} else if (!prefixcmp(argv[i], "--suffix="))
-			fmt_patch_suffix = argv[i] + 9;
-		else if (!strcmp(argv[i], "--cover-letter"))
-			cover_letter = 1;
-		else if (!strcmp(argv[i], "--no-binary"))
-			no_binary_diff = 1;
-		else if (!prefixcmp(argv[i], "--add-header="))
-			add_header(argv[i] + 13);
-		else
-			argv[j++] = argv[i];
-	}
-	argc = j;
-=======
 	argc = parse_options(argc, argv, builtin_format_patch_options,
 			     builtin_format_patch_usage,
 			     PARSE_OPT_KEEP_ARGV0 | PARSE_OPT_KEEP_UNKNOWN);
->>>>>>> fff02ee6
 
 	if (do_signoff) {
 		const char *committer;

--- conflicted
+++ resolved
@@ -54,18 +54,14 @@
 
 struct commit_graph *load_commit_graph_one(const char *graph_file);
 
-<<<<<<< HEAD
 /*
  * Return 1 if and only if the repository has a commit-graph
  * file and generation numbers are computed in that file.
  */
 int generation_numbers_enabled(struct repository *r);
 
-void write_commit_graph_reachable(const char *obj_dir, int append);
-=======
 void write_commit_graph_reachable(const char *obj_dir, int append,
 				  int report_progress);
->>>>>>> 6b89a34c
 void write_commit_graph(const char *obj_dir,
 			struct string_list *pack_indexes,
 			struct string_list *commit_hex,

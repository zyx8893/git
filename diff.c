/*
 * Copyright (C) 2005 Junio C Hamano
 */
#include "cache.h"
#include "quote.h"
#include "diff.h"
#include "diffcore.h"
#include "delta.h"
#include "xdiff-interface.h"
#include "color.h"
#include "attr.h"
#include "run-command.h"
#include "utf8.h"
#include "userdiff.h"
#include "sigchain.h"
#include "submodule.h"
#include "ll-merge.h"

#ifdef NO_FAST_WORKING_DIRECTORY
#define FAST_WORKING_DIRECTORY 0
#else
#define FAST_WORKING_DIRECTORY 1
#endif

static int diff_detect_rename_default;
static int diff_rename_limit_default = 400;
static int diff_suppress_blank_empty;
int diff_use_color_default = -1;
static const char *diff_word_regex_cfg;
static const char *external_diff_cmd_cfg;
int diff_auto_refresh_index = 1;
static int diff_mnemonic_prefix;
static int diff_no_prefix;
static int diff_dirstat_permille_default = 30;
static struct diff_options default_diff_options;

static char diff_colors[][COLOR_MAXLEN] = {
	GIT_COLOR_RESET,
	GIT_COLOR_NORMAL,	/* PLAIN */
	GIT_COLOR_BOLD,		/* METAINFO */
	GIT_COLOR_CYAN,		/* FRAGINFO */
	GIT_COLOR_RED,		/* OLD */
	GIT_COLOR_GREEN,	/* NEW */
	GIT_COLOR_YELLOW,	/* COMMIT */
	GIT_COLOR_BG_RED,	/* WHITESPACE */
	GIT_COLOR_NORMAL,	/* FUNCINFO */
};

static int parse_diff_color_slot(const char *var, int ofs)
{
	if (!strcasecmp(var+ofs, "plain"))
		return DIFF_PLAIN;
	if (!strcasecmp(var+ofs, "meta"))
		return DIFF_METAINFO;
	if (!strcasecmp(var+ofs, "frag"))
		return DIFF_FRAGINFO;
	if (!strcasecmp(var+ofs, "old"))
		return DIFF_FILE_OLD;
	if (!strcasecmp(var+ofs, "new"))
		return DIFF_FILE_NEW;
	if (!strcasecmp(var+ofs, "commit"))
		return DIFF_COMMIT;
	if (!strcasecmp(var+ofs, "whitespace"))
		return DIFF_WHITESPACE;
	if (!strcasecmp(var+ofs, "func"))
		return DIFF_FUNCINFO;
	return -1;
}

static int parse_dirstat_params(struct diff_options *options, const char *params,
				struct strbuf *errmsg)
{
	const char *p = params;
	int p_len, ret = 0;

	while (*p) {
		p_len = strchrnul(p, ',') - p;
		if (!memcmp(p, "changes", p_len)) {
			DIFF_OPT_CLR(options, DIRSTAT_BY_LINE);
			DIFF_OPT_CLR(options, DIRSTAT_BY_FILE);
		} else if (!memcmp(p, "lines", p_len)) {
			DIFF_OPT_SET(options, DIRSTAT_BY_LINE);
			DIFF_OPT_CLR(options, DIRSTAT_BY_FILE);
		} else if (!memcmp(p, "files", p_len)) {
			DIFF_OPT_CLR(options, DIRSTAT_BY_LINE);
			DIFF_OPT_SET(options, DIRSTAT_BY_FILE);
		} else if (!memcmp(p, "noncumulative", p_len)) {
			DIFF_OPT_CLR(options, DIRSTAT_CUMULATIVE);
		} else if (!memcmp(p, "cumulative", p_len)) {
			DIFF_OPT_SET(options, DIRSTAT_CUMULATIVE);
		} else if (isdigit(*p)) {
			char *end;
			int permille = strtoul(p, &end, 10) * 10;
			if (*end == '.' && isdigit(*++end)) {
				/* only use first digit */
				permille += *end - '0';
				/* .. and ignore any further digits */
				while (isdigit(*++end))
					; /* nothing */
			}
			if (end - p == p_len)
				options->dirstat_permille = permille;
			else {
				strbuf_addf(errmsg, _("  Failed to parse dirstat cut-off percentage '%.*s'\n"),
					    p_len, p);
				ret++;
			}
		} else {
			strbuf_addf(errmsg, _("  Unknown dirstat parameter '%.*s'\n"),
				    p_len, p);
			ret++;
		}

		p += p_len;

		if (*p)
			p++; /* more parameters, swallow separator */
	}
	return ret;
}

static int git_config_rename(const char *var, const char *value)
{
	if (!value)
		return DIFF_DETECT_RENAME;
	if (!strcasecmp(value, "copies") || !strcasecmp(value, "copy"))
		return  DIFF_DETECT_COPY;
	return git_config_bool(var,value) ? DIFF_DETECT_RENAME : 0;
}

/*
 * These are to give UI layer defaults.
 * The core-level commands such as git-diff-files should
 * never be affected by the setting of diff.renames
 * the user happens to have in the configuration file.
 */
int git_diff_ui_config(const char *var, const char *value, void *cb)
{
	if (!strcmp(var, "diff.color") || !strcmp(var, "color.diff")) {
		diff_use_color_default = git_config_colorbool(var, value, -1);
		return 0;
	}
	if (!strcmp(var, "diff.renames")) {
		diff_detect_rename_default = git_config_rename(var, value);
		return 0;
	}
	if (!strcmp(var, "diff.autorefreshindex")) {
		diff_auto_refresh_index = git_config_bool(var, value);
		return 0;
	}
	if (!strcmp(var, "diff.mnemonicprefix")) {
		diff_mnemonic_prefix = git_config_bool(var, value);
		return 0;
	}
	if (!strcmp(var, "diff.noprefix")) {
		diff_no_prefix = git_config_bool(var, value);
		return 0;
	}
	if (!strcmp(var, "diff.external"))
		return git_config_string(&external_diff_cmd_cfg, var, value);
	if (!strcmp(var, "diff.wordregex"))
		return git_config_string(&diff_word_regex_cfg, var, value);

	if (!strcmp(var, "diff.ignoresubmodules"))
		handle_ignore_submodules_arg(&default_diff_options, value);

	return git_diff_basic_config(var, value, cb);
}

int git_diff_basic_config(const char *var, const char *value, void *cb)
{
	if (!strcmp(var, "diff.renamelimit")) {
		diff_rename_limit_default = git_config_int(var, value);
		return 0;
	}

	switch (userdiff_config(var, value)) {
		case 0: break;
		case -1: return -1;
		default: return 0;
	}

	if (!prefixcmp(var, "diff.color.") || !prefixcmp(var, "color.diff.")) {
		int slot = parse_diff_color_slot(var, 11);
		if (slot < 0)
			return 0;
		if (!value)
			return config_error_nonbool(var);
		color_parse(value, var, diff_colors[slot]);
		return 0;
	}

	/* like GNU diff's --suppress-blank-empty option  */
	if (!strcmp(var, "diff.suppressblankempty") ||
			/* for backwards compatibility */
			!strcmp(var, "diff.suppress-blank-empty")) {
		diff_suppress_blank_empty = git_config_bool(var, value);
		return 0;
	}

	if (!strcmp(var, "diff.dirstat")) {
		struct strbuf errmsg = STRBUF_INIT;
		default_diff_options.dirstat_permille = diff_dirstat_permille_default;
		if (parse_dirstat_params(&default_diff_options, value, &errmsg))
			warning(_("Found errors in 'diff.dirstat' config variable:\n%s"),
				errmsg.buf);
		strbuf_release(&errmsg);
		diff_dirstat_permille_default = default_diff_options.dirstat_permille;
		return 0;
	}

	if (!prefixcmp(var, "submodule."))
		return parse_submodule_config_option(var, value);

	return git_color_default_config(var, value, cb);
}

static char *quote_two(const char *one, const char *two)
{
	int need_one = quote_c_style(one, NULL, NULL, 1);
	int need_two = quote_c_style(two, NULL, NULL, 1);
	struct strbuf res = STRBUF_INIT;

	if (need_one + need_two) {
		strbuf_addch(&res, '"');
		quote_c_style(one, &res, NULL, 1);
		quote_c_style(two, &res, NULL, 1);
		strbuf_addch(&res, '"');
	} else {
		strbuf_addstr(&res, one);
		strbuf_addstr(&res, two);
	}
	return strbuf_detach(&res, NULL);
}

static const char *external_diff(void)
{
	static const char *external_diff_cmd = NULL;
	static int done_preparing = 0;

	if (done_preparing)
		return external_diff_cmd;
	external_diff_cmd = getenv("GIT_EXTERNAL_DIFF");
	if (!external_diff_cmd)
		external_diff_cmd = external_diff_cmd_cfg;
	done_preparing = 1;
	return external_diff_cmd;
}

static struct diff_tempfile {
	const char *name; /* filename external diff should read from */
	char hex[41];
	char mode[10];
	char tmp_path[PATH_MAX];
} diff_temp[2];

typedef unsigned long (*sane_truncate_fn)(char *line, unsigned long len);

struct emit_callback {
	int color_diff;
	unsigned ws_rule;
	int blank_at_eof_in_preimage;
	int blank_at_eof_in_postimage;
	int lno_in_preimage;
	int lno_in_postimage;
	sane_truncate_fn truncate;
	const char **label_path;
	struct diff_words_data *diff_words;
	struct diff_options *opt;
	int *found_changesp;
	struct strbuf *header;
};

static int count_lines(const char *data, int size)
{
	int count, ch, completely_empty = 1, nl_just_seen = 0;
	count = 0;
	while (0 < size--) {
		ch = *data++;
		if (ch == '\n') {
			count++;
			nl_just_seen = 1;
			completely_empty = 0;
		}
		else {
			nl_just_seen = 0;
			completely_empty = 0;
		}
	}
	if (completely_empty)
		return 0;
	if (!nl_just_seen)
		count++; /* no trailing newline */
	return count;
}

static int fill_mmfile(mmfile_t *mf, struct diff_filespec *one)
{
	if (!DIFF_FILE_VALID(one)) {
		mf->ptr = (char *)""; /* does not matter */
		mf->size = 0;
		return 0;
	}
	else if (diff_populate_filespec(one, 0))
		return -1;

	mf->ptr = one->data;
	mf->size = one->size;
	return 0;
}

/* like fill_mmfile, but only for size, so we can avoid retrieving blob */
static unsigned long diff_filespec_size(struct diff_filespec *one)
{
	if (!DIFF_FILE_VALID(one))
		return 0;
	diff_populate_filespec(one, 1);
	return one->size;
}

static int count_trailing_blank(mmfile_t *mf, unsigned ws_rule)
{
	char *ptr = mf->ptr;
	long size = mf->size;
	int cnt = 0;

	if (!size)
		return cnt;
	ptr += size - 1; /* pointing at the very end */
	if (*ptr != '\n')
		; /* incomplete line */
	else
		ptr--; /* skip the last LF */
	while (mf->ptr < ptr) {
		char *prev_eol;
		for (prev_eol = ptr; mf->ptr <= prev_eol; prev_eol--)
			if (*prev_eol == '\n')
				break;
		if (!ws_blank_line(prev_eol + 1, ptr - prev_eol, ws_rule))
			break;
		cnt++;
		ptr = prev_eol - 1;
	}
	return cnt;
}

static void check_blank_at_eof(mmfile_t *mf1, mmfile_t *mf2,
			       struct emit_callback *ecbdata)
{
	int l1, l2, at;
	unsigned ws_rule = ecbdata->ws_rule;
	l1 = count_trailing_blank(mf1, ws_rule);
	l2 = count_trailing_blank(mf2, ws_rule);
	if (l2 <= l1) {
		ecbdata->blank_at_eof_in_preimage = 0;
		ecbdata->blank_at_eof_in_postimage = 0;
		return;
	}
	at = count_lines(mf1->ptr, mf1->size);
	ecbdata->blank_at_eof_in_preimage = (at - l1) + 1;

	at = count_lines(mf2->ptr, mf2->size);
	ecbdata->blank_at_eof_in_postimage = (at - l2) + 1;
}

static void emit_line_0(struct diff_options *o, const char *set, const char *reset,
			int first, const char *line, int len)
{
	int has_trailing_newline, has_trailing_carriage_return;
	int nofirst;
	FILE *file = o->file;

	if (o->output_prefix) {
		struct strbuf *msg = NULL;
		msg = o->output_prefix(o, o->output_prefix_data);
		assert(msg);
		fwrite(msg->buf, msg->len, 1, file);
	}

	if (len == 0) {
		has_trailing_newline = (first == '\n');
		has_trailing_carriage_return = (!has_trailing_newline &&
						(first == '\r'));
		nofirst = has_trailing_newline || has_trailing_carriage_return;
	} else {
		has_trailing_newline = (len > 0 && line[len-1] == '\n');
		if (has_trailing_newline)
			len--;
		has_trailing_carriage_return = (len > 0 && line[len-1] == '\r');
		if (has_trailing_carriage_return)
			len--;
		nofirst = 0;
	}

	if (len || !nofirst) {
		fputs(set, file);
		if (!nofirst)
			fputc(first, file);
		fwrite(line, len, 1, file);
		fputs(reset, file);
	}
	if (has_trailing_carriage_return)
		fputc('\r', file);
	if (has_trailing_newline)
		fputc('\n', file);
}

static void emit_line(struct diff_options *o, const char *set, const char *reset,
		      const char *line, int len)
{
	emit_line_0(o, set, reset, line[0], line+1, len-1);
}

static int new_blank_line_at_eof(struct emit_callback *ecbdata, const char *line, int len)
{
	if (!((ecbdata->ws_rule & WS_BLANK_AT_EOF) &&
	      ecbdata->blank_at_eof_in_preimage &&
	      ecbdata->blank_at_eof_in_postimage &&
	      ecbdata->blank_at_eof_in_preimage <= ecbdata->lno_in_preimage &&
	      ecbdata->blank_at_eof_in_postimage <= ecbdata->lno_in_postimage))
		return 0;
	return ws_blank_line(line, len, ecbdata->ws_rule);
}

static void emit_add_line(const char *reset,
			  struct emit_callback *ecbdata,
			  const char *line, int len)
{
	const char *ws = diff_get_color(ecbdata->color_diff, DIFF_WHITESPACE);
	const char *set = diff_get_color(ecbdata->color_diff, DIFF_FILE_NEW);

	if (!*ws)
		emit_line_0(ecbdata->opt, set, reset, '+', line, len);
	else if (new_blank_line_at_eof(ecbdata, line, len))
		/* Blank line at EOF - paint '+' as well */
		emit_line_0(ecbdata->opt, ws, reset, '+', line, len);
	else {
		/* Emit just the prefix, then the rest. */
		emit_line_0(ecbdata->opt, set, reset, '+', "", 0);
		ws_check_emit(line, len, ecbdata->ws_rule,
			      ecbdata->opt->file, set, reset, ws);
	}
}

static void emit_hunk_header(struct emit_callback *ecbdata,
			     const char *line, int len)
{
	const char *plain = diff_get_color(ecbdata->color_diff, DIFF_PLAIN);
	const char *frag = diff_get_color(ecbdata->color_diff, DIFF_FRAGINFO);
	const char *func = diff_get_color(ecbdata->color_diff, DIFF_FUNCINFO);
	const char *reset = diff_get_color(ecbdata->color_diff, DIFF_RESET);
	static const char atat[2] = { '@', '@' };
	const char *cp, *ep;
	struct strbuf msgbuf = STRBUF_INIT;
	int org_len = len;
	int i = 1;

	/*
	 * As a hunk header must begin with "@@ -<old>, +<new> @@",
	 * it always is at least 10 bytes long.
	 */
	if (len < 10 ||
	    memcmp(line, atat, 2) ||
	    !(ep = memmem(line + 2, len - 2, atat, 2))) {
		emit_line(ecbdata->opt, plain, reset, line, len);
		return;
	}
	ep += 2; /* skip over @@ */

	/* The hunk header in fraginfo color */
	strbuf_add(&msgbuf, frag, strlen(frag));
	strbuf_add(&msgbuf, line, ep - line);
	strbuf_add(&msgbuf, reset, strlen(reset));

	/*
	 * trailing "\r\n"
	 */
	for ( ; i < 3; i++)
		if (line[len - i] == '\r' || line[len - i] == '\n')
			len--;

	/* blank before the func header */
	for (cp = ep; ep - line < len; ep++)
		if (*ep != ' ' && *ep != '\t')
			break;
	if (ep != cp) {
		strbuf_add(&msgbuf, plain, strlen(plain));
		strbuf_add(&msgbuf, cp, ep - cp);
		strbuf_add(&msgbuf, reset, strlen(reset));
	}

	if (ep < line + len) {
		strbuf_add(&msgbuf, func, strlen(func));
		strbuf_add(&msgbuf, ep, line + len - ep);
		strbuf_add(&msgbuf, reset, strlen(reset));
	}

	strbuf_add(&msgbuf, line + len, org_len - len);
	emit_line(ecbdata->opt, "", "", msgbuf.buf, msgbuf.len);
	strbuf_release(&msgbuf);
}

static struct diff_tempfile *claim_diff_tempfile(void) {
	int i;
	for (i = 0; i < ARRAY_SIZE(diff_temp); i++)
		if (!diff_temp[i].name)
			return diff_temp + i;
	die("BUG: diff is failing to clean up its tempfiles");
}

static int remove_tempfile_installed;

static void remove_tempfile(void)
{
	int i;
	for (i = 0; i < ARRAY_SIZE(diff_temp); i++) {
		if (diff_temp[i].name == diff_temp[i].tmp_path)
			unlink_or_warn(diff_temp[i].name);
		diff_temp[i].name = NULL;
	}
}

static void remove_tempfile_on_signal(int signo)
{
	remove_tempfile();
	sigchain_pop(signo);
	raise(signo);
}

static void print_line_count(FILE *file, int count)
{
	switch (count) {
	case 0:
		fprintf(file, "0,0");
		break;
	case 1:
		fprintf(file, "1");
		break;
	default:
		fprintf(file, "1,%d", count);
		break;
	}
}

static void emit_rewrite_lines(struct emit_callback *ecb,
			       int prefix, const char *data, int size)
{
	const char *endp = NULL;
	static const char *nneof = " No newline at end of file\n";
	const char *old = diff_get_color(ecb->color_diff, DIFF_FILE_OLD);
	const char *reset = diff_get_color(ecb->color_diff, DIFF_RESET);

	while (0 < size) {
		int len;

		endp = memchr(data, '\n', size);
		len = endp ? (endp - data + 1) : size;
		if (prefix != '+') {
			ecb->lno_in_preimage++;
			emit_line_0(ecb->opt, old, reset, '-',
				    data, len);
		} else {
			ecb->lno_in_postimage++;
			emit_add_line(reset, ecb, data, len);
		}
		size -= len;
		data += len;
	}
	if (!endp) {
		const char *plain = diff_get_color(ecb->color_diff,
						   DIFF_PLAIN);
		emit_line_0(ecb->opt, plain, reset, '\\',
			    nneof, strlen(nneof));
	}
}

static void emit_rewrite_diff(const char *name_a,
			      const char *name_b,
			      struct diff_filespec *one,
			      struct diff_filespec *two,
			      struct userdiff_driver *textconv_one,
			      struct userdiff_driver *textconv_two,
			      struct diff_options *o)
{
	int lc_a, lc_b;
	int color_diff = DIFF_OPT_TST(o, COLOR_DIFF);
	const char *name_a_tab, *name_b_tab;
	const char *metainfo = diff_get_color(color_diff, DIFF_METAINFO);
	const char *fraginfo = diff_get_color(color_diff, DIFF_FRAGINFO);
	const char *reset = diff_get_color(color_diff, DIFF_RESET);
	static struct strbuf a_name = STRBUF_INIT, b_name = STRBUF_INIT;
	const char *a_prefix, *b_prefix;
	char *data_one, *data_two;
	size_t size_one, size_two;
	struct emit_callback ecbdata;
	char *line_prefix = "";
	struct strbuf *msgbuf;

	if (o && o->output_prefix) {
		msgbuf = o->output_prefix(o, o->output_prefix_data);
		line_prefix = msgbuf->buf;
	}

	if (diff_mnemonic_prefix && DIFF_OPT_TST(o, REVERSE_DIFF)) {
		a_prefix = o->b_prefix;
		b_prefix = o->a_prefix;
	} else {
		a_prefix = o->a_prefix;
		b_prefix = o->b_prefix;
	}

	name_a += (*name_a == '/');
	name_b += (*name_b == '/');
	name_a_tab = strchr(name_a, ' ') ? "\t" : "";
	name_b_tab = strchr(name_b, ' ') ? "\t" : "";

	strbuf_reset(&a_name);
	strbuf_reset(&b_name);
	quote_two_c_style(&a_name, a_prefix, name_a, 0);
	quote_two_c_style(&b_name, b_prefix, name_b, 0);

	size_one = fill_textconv(textconv_one, one, &data_one);
	size_two = fill_textconv(textconv_two, two, &data_two);

	memset(&ecbdata, 0, sizeof(ecbdata));
	ecbdata.color_diff = color_diff;
	ecbdata.found_changesp = &o->found_changes;
	ecbdata.ws_rule = whitespace_rule(name_b ? name_b : name_a);
	ecbdata.opt = o;
	if (ecbdata.ws_rule & WS_BLANK_AT_EOF) {
		mmfile_t mf1, mf2;
		mf1.ptr = (char *)data_one;
		mf2.ptr = (char *)data_two;
		mf1.size = size_one;
		mf2.size = size_two;
		check_blank_at_eof(&mf1, &mf2, &ecbdata);
	}
	ecbdata.lno_in_preimage = 1;
	ecbdata.lno_in_postimage = 1;

	lc_a = count_lines(data_one, size_one);
	lc_b = count_lines(data_two, size_two);
	fprintf(o->file,
		"%s%s--- %s%s%s\n%s%s+++ %s%s%s\n%s%s@@ -",
		line_prefix, metainfo, a_name.buf, name_a_tab, reset,
		line_prefix, metainfo, b_name.buf, name_b_tab, reset,
		line_prefix, fraginfo);
	if (!o->irreversible_delete)
		print_line_count(o->file, lc_a);
	else
		fprintf(o->file, "?,?");
	fprintf(o->file, " +");
	print_line_count(o->file, lc_b);
	fprintf(o->file, " @@%s\n", reset);
	if (lc_a && !o->irreversible_delete)
		emit_rewrite_lines(&ecbdata, '-', data_one, size_one);
	if (lc_b)
		emit_rewrite_lines(&ecbdata, '+', data_two, size_two);
	if (textconv_one)
		free((char *)data_one);
	if (textconv_two)
		free((char *)data_two);
}

struct diff_words_buffer {
	mmfile_t text;
	long alloc;
	struct diff_words_orig {
		const char *begin, *end;
	} *orig;
	int orig_nr, orig_alloc;
};

static void diff_words_append(char *line, unsigned long len,
		struct diff_words_buffer *buffer)
{
	ALLOC_GROW(buffer->text.ptr, buffer->text.size + len, buffer->alloc);
	line++;
	len--;
	memcpy(buffer->text.ptr + buffer->text.size, line, len);
	buffer->text.size += len;
	buffer->text.ptr[buffer->text.size] = '\0';
}

struct diff_words_style_elem {
	const char *prefix;
	const char *suffix;
	const char *color; /* NULL; filled in by the setup code if
			    * color is enabled */
};

struct diff_words_style {
	enum diff_words_type type;
	struct diff_words_style_elem new, old, ctx;
	const char *newline;
};

static struct diff_words_style diff_words_styles[] = {
	{ DIFF_WORDS_PORCELAIN, {"+", "\n"}, {"-", "\n"}, {" ", "\n"}, "~\n" },
	{ DIFF_WORDS_PLAIN, {"{+", "+}"}, {"[-", "-]"}, {"", ""}, "\n" },
	{ DIFF_WORDS_COLOR, {"", ""}, {"", ""}, {"", ""}, "\n" }
};

struct diff_words_data {
	struct diff_words_buffer minus, plus;
	const char *current_plus;
	int last_minus;
	struct diff_options *opt;
	regex_t *word_regex;
	enum diff_words_type type;
	struct diff_words_style *style;
};

static int fn_out_diff_words_write_helper(FILE *fp,
					  struct diff_words_style_elem *st_el,
					  const char *newline,
					  size_t count, const char *buf,
					  const char *line_prefix)
{
	int print = 0;

	while (count) {
		char *p = memchr(buf, '\n', count);
		if (print)
			fputs(line_prefix, fp);
		if (p != buf) {
			if (st_el->color && fputs(st_el->color, fp) < 0)
				return -1;
			if (fputs(st_el->prefix, fp) < 0 ||
			    fwrite(buf, p ? p - buf : count, 1, fp) != 1 ||
			    fputs(st_el->suffix, fp) < 0)
				return -1;
			if (st_el->color && *st_el->color
			    && fputs(GIT_COLOR_RESET, fp) < 0)
				return -1;
		}
		if (!p)
			return 0;
		if (fputs(newline, fp) < 0)
			return -1;
		count -= p + 1 - buf;
		buf = p + 1;
		print = 1;
	}
	return 0;
}

/*
 * '--color-words' algorithm can be described as:
 *
 *   1. collect a the minus/plus lines of a diff hunk, divided into
 *      minus-lines and plus-lines;
 *
 *   2. break both minus-lines and plus-lines into words and
 *      place them into two mmfile_t with one word for each line;
 *
 *   3. use xdiff to run diff on the two mmfile_t to get the words level diff;
 *
 * And for the common parts of the both file, we output the plus side text.
 * diff_words->current_plus is used to trace the current position of the plus file
 * which printed. diff_words->last_minus is used to trace the last minus word
 * printed.
 *
 * For '--graph' to work with '--color-words', we need to output the graph prefix
 * on each line of color words output. Generally, there are two conditions on
 * which we should output the prefix.
 *
 *   1. diff_words->last_minus == 0 &&
 *      diff_words->current_plus == diff_words->plus.text.ptr
 *
 *      that is: the plus text must start as a new line, and if there is no minus
 *      word printed, a graph prefix must be printed.
 *
 *   2. diff_words->current_plus > diff_words->plus.text.ptr &&
 *      *(diff_words->current_plus - 1) == '\n'
 *
 *      that is: a graph prefix must be printed following a '\n'
 */
static int color_words_output_graph_prefix(struct diff_words_data *diff_words)
{
	if ((diff_words->last_minus == 0 &&
		diff_words->current_plus == diff_words->plus.text.ptr) ||
		(diff_words->current_plus > diff_words->plus.text.ptr &&
		*(diff_words->current_plus - 1) == '\n')) {
		return 1;
	} else {
		return 0;
	}
}

static void fn_out_diff_words_aux(void *priv, char *line, unsigned long len)
{
	struct diff_words_data *diff_words = priv;
	struct diff_words_style *style = diff_words->style;
	int minus_first, minus_len, plus_first, plus_len;
	const char *minus_begin, *minus_end, *plus_begin, *plus_end;
	struct diff_options *opt = diff_words->opt;
	struct strbuf *msgbuf;
	char *line_prefix = "";

	if (line[0] != '@' || parse_hunk_header(line, len,
			&minus_first, &minus_len, &plus_first, &plus_len))
		return;

	assert(opt);
	if (opt->output_prefix) {
		msgbuf = opt->output_prefix(opt, opt->output_prefix_data);
		line_prefix = msgbuf->buf;
	}

	/* POSIX requires that first be decremented by one if len == 0... */
	if (minus_len) {
		minus_begin = diff_words->minus.orig[minus_first].begin;
		minus_end =
			diff_words->minus.orig[minus_first + minus_len - 1].end;
	} else
		minus_begin = minus_end =
			diff_words->minus.orig[minus_first].end;

	if (plus_len) {
		plus_begin = diff_words->plus.orig[plus_first].begin;
		plus_end = diff_words->plus.orig[plus_first + plus_len - 1].end;
	} else
		plus_begin = plus_end = diff_words->plus.orig[plus_first].end;

	if (color_words_output_graph_prefix(diff_words)) {
		fputs(line_prefix, diff_words->opt->file);
	}
	if (diff_words->current_plus != plus_begin) {
		fn_out_diff_words_write_helper(diff_words->opt->file,
				&style->ctx, style->newline,
				plus_begin - diff_words->current_plus,
				diff_words->current_plus, line_prefix);
		if (*(plus_begin - 1) == '\n')
			fputs(line_prefix, diff_words->opt->file);
	}
	if (minus_begin != minus_end) {
		fn_out_diff_words_write_helper(diff_words->opt->file,
				&style->old, style->newline,
				minus_end - minus_begin, minus_begin,
				line_prefix);
	}
	if (plus_begin != plus_end) {
		fn_out_diff_words_write_helper(diff_words->opt->file,
				&style->new, style->newline,
				plus_end - plus_begin, plus_begin,
				line_prefix);
	}

	diff_words->current_plus = plus_end;
	diff_words->last_minus = minus_first;
}

/* This function starts looking at *begin, and returns 0 iff a word was found. */
static int find_word_boundaries(mmfile_t *buffer, regex_t *word_regex,
		int *begin, int *end)
{
	if (word_regex && *begin < buffer->size) {
		regmatch_t match[1];
		if (!regexec(word_regex, buffer->ptr + *begin, 1, match, 0)) {
			char *p = memchr(buffer->ptr + *begin + match[0].rm_so,
					'\n', match[0].rm_eo - match[0].rm_so);
			*end = p ? p - buffer->ptr : match[0].rm_eo + *begin;
			*begin += match[0].rm_so;
			return *begin >= *end;
		}
		return -1;
	}

	/* find the next word */
	while (*begin < buffer->size && isspace(buffer->ptr[*begin]))
		(*begin)++;
	if (*begin >= buffer->size)
		return -1;

	/* find the end of the word */
	*end = *begin + 1;
	while (*end < buffer->size && !isspace(buffer->ptr[*end]))
		(*end)++;

	return 0;
}

/*
 * This function splits the words in buffer->text, stores the list with
 * newline separator into out, and saves the offsets of the original words
 * in buffer->orig.
 */
static void diff_words_fill(struct diff_words_buffer *buffer, mmfile_t *out,
		regex_t *word_regex)
{
	int i, j;
	long alloc = 0;

	out->size = 0;
	out->ptr = NULL;

	/* fake an empty "0th" word */
	ALLOC_GROW(buffer->orig, 1, buffer->orig_alloc);
	buffer->orig[0].begin = buffer->orig[0].end = buffer->text.ptr;
	buffer->orig_nr = 1;

	for (i = 0; i < buffer->text.size; i++) {
		if (find_word_boundaries(&buffer->text, word_regex, &i, &j))
			return;

		/* store original boundaries */
		ALLOC_GROW(buffer->orig, buffer->orig_nr + 1,
				buffer->orig_alloc);
		buffer->orig[buffer->orig_nr].begin = buffer->text.ptr + i;
		buffer->orig[buffer->orig_nr].end = buffer->text.ptr + j;
		buffer->orig_nr++;

		/* store one word */
		ALLOC_GROW(out->ptr, out->size + j - i + 1, alloc);
		memcpy(out->ptr + out->size, buffer->text.ptr + i, j - i);
		out->ptr[out->size + j - i] = '\n';
		out->size += j - i + 1;

		i = j - 1;
	}
}

/* this executes the word diff on the accumulated buffers */
static void diff_words_show(struct diff_words_data *diff_words)
{
	xpparam_t xpp;
	xdemitconf_t xecfg;
	mmfile_t minus, plus;
	struct diff_words_style *style = diff_words->style;

	struct diff_options *opt = diff_words->opt;
	struct strbuf *msgbuf;
	char *line_prefix = "";

	assert(opt);
	if (opt->output_prefix) {
		msgbuf = opt->output_prefix(opt, opt->output_prefix_data);
		line_prefix = msgbuf->buf;
	}

	/* special case: only removal */
	if (!diff_words->plus.text.size) {
		fputs(line_prefix, diff_words->opt->file);
		fn_out_diff_words_write_helper(diff_words->opt->file,
			&style->old, style->newline,
			diff_words->minus.text.size,
			diff_words->minus.text.ptr, line_prefix);
		diff_words->minus.text.size = 0;
		return;
	}

	diff_words->current_plus = diff_words->plus.text.ptr;
	diff_words->last_minus = 0;

	memset(&xpp, 0, sizeof(xpp));
	memset(&xecfg, 0, sizeof(xecfg));
	diff_words_fill(&diff_words->minus, &minus, diff_words->word_regex);
	diff_words_fill(&diff_words->plus, &plus, diff_words->word_regex);
	xpp.flags = 0;
	/* as only the hunk header will be parsed, we need a 0-context */
	xecfg.ctxlen = 0;
	xdi_diff_outf(&minus, &plus, fn_out_diff_words_aux, diff_words,
		      &xpp, &xecfg);
	free(minus.ptr);
	free(plus.ptr);
	if (diff_words->current_plus != diff_words->plus.text.ptr +
			diff_words->plus.text.size) {
		if (color_words_output_graph_prefix(diff_words))
			fputs(line_prefix, diff_words->opt->file);
		fn_out_diff_words_write_helper(diff_words->opt->file,
			&style->ctx, style->newline,
			diff_words->plus.text.ptr + diff_words->plus.text.size
			- diff_words->current_plus, diff_words->current_plus,
			line_prefix);
	}
	diff_words->minus.text.size = diff_words->plus.text.size = 0;
}

/* In "color-words" mode, show word-diff of words accumulated in the buffer */
static void diff_words_flush(struct emit_callback *ecbdata)
{
	if (ecbdata->diff_words->minus.text.size ||
	    ecbdata->diff_words->plus.text.size)
		diff_words_show(ecbdata->diff_words);
}

static void free_diff_words_data(struct emit_callback *ecbdata)
{
	if (ecbdata->diff_words) {
		diff_words_flush(ecbdata);
		free (ecbdata->diff_words->minus.text.ptr);
		free (ecbdata->diff_words->minus.orig);
		free (ecbdata->diff_words->plus.text.ptr);
		free (ecbdata->diff_words->plus.orig);
		if (ecbdata->diff_words->word_regex) {
			regfree(ecbdata->diff_words->word_regex);
			free(ecbdata->diff_words->word_regex);
		}
		free(ecbdata->diff_words);
		ecbdata->diff_words = NULL;
	}
}

const char *diff_get_color(int diff_use_color, enum color_diff ix)
{
	if (diff_use_color)
		return diff_colors[ix];
	return "";
}

static unsigned long sane_truncate_line(struct emit_callback *ecb, char *line, unsigned long len)
{
	const char *cp;
	unsigned long allot;
	size_t l = len;

	if (ecb->truncate)
		return ecb->truncate(line, len);
	cp = line;
	allot = l;
	while (0 < l) {
		(void) utf8_width(&cp, &l);
		if (!cp)
			break; /* truncated in the middle? */
	}
	return allot - l;
}

static void find_lno(const char *line, struct emit_callback *ecbdata)
{
	const char *p;
	ecbdata->lno_in_preimage = 0;
	ecbdata->lno_in_postimage = 0;
	p = strchr(line, '-');
	if (!p)
		return; /* cannot happen */
	ecbdata->lno_in_preimage = strtol(p + 1, NULL, 10);
	p = strchr(p, '+');
	if (!p)
		return; /* cannot happen */
	ecbdata->lno_in_postimage = strtol(p + 1, NULL, 10);
}

static void fn_out_consume(void *priv, char *line, unsigned long len)
{
	struct emit_callback *ecbdata = priv;
	const char *meta = diff_get_color(ecbdata->color_diff, DIFF_METAINFO);
	const char *plain = diff_get_color(ecbdata->color_diff, DIFF_PLAIN);
	const char *reset = diff_get_color(ecbdata->color_diff, DIFF_RESET);
	struct diff_options *o = ecbdata->opt;
	char *line_prefix = "";
	struct strbuf *msgbuf;

	if (o && o->output_prefix) {
		msgbuf = o->output_prefix(o, o->output_prefix_data);
		line_prefix = msgbuf->buf;
	}

	if (ecbdata->header) {
		fprintf(ecbdata->opt->file, "%s", ecbdata->header->buf);
		strbuf_reset(ecbdata->header);
		ecbdata->header = NULL;
	}
	*(ecbdata->found_changesp) = 1;

	if (ecbdata->label_path[0]) {
		const char *name_a_tab, *name_b_tab;

		name_a_tab = strchr(ecbdata->label_path[0], ' ') ? "\t" : "";
		name_b_tab = strchr(ecbdata->label_path[1], ' ') ? "\t" : "";

		fprintf(ecbdata->opt->file, "%s%s--- %s%s%s\n",
			line_prefix, meta, ecbdata->label_path[0], reset, name_a_tab);
		fprintf(ecbdata->opt->file, "%s%s+++ %s%s%s\n",
			line_prefix, meta, ecbdata->label_path[1], reset, name_b_tab);
		ecbdata->label_path[0] = ecbdata->label_path[1] = NULL;
	}

	if (diff_suppress_blank_empty
	    && len == 2 && line[0] == ' ' && line[1] == '\n') {
		line[0] = '\n';
		len = 1;
	}

	if (line[0] == '@') {
		if (ecbdata->diff_words)
			diff_words_flush(ecbdata);
		len = sane_truncate_line(ecbdata, line, len);
		find_lno(line, ecbdata);
		emit_hunk_header(ecbdata, line, len);
		if (line[len-1] != '\n')
			putc('\n', ecbdata->opt->file);
		return;
	}

	if (len < 1) {
		emit_line(ecbdata->opt, reset, reset, line, len);
		if (ecbdata->diff_words
		    && ecbdata->diff_words->type == DIFF_WORDS_PORCELAIN)
			fputs("~\n", ecbdata->opt->file);
		return;
	}

	if (ecbdata->diff_words) {
		if (line[0] == '-') {
			diff_words_append(line, len,
					  &ecbdata->diff_words->minus);
			return;
		} else if (line[0] == '+') {
			diff_words_append(line, len,
					  &ecbdata->diff_words->plus);
			return;
		}
		diff_words_flush(ecbdata);
		if (ecbdata->diff_words->type == DIFF_WORDS_PORCELAIN) {
			emit_line(ecbdata->opt, plain, reset, line, len);
			fputs("~\n", ecbdata->opt->file);
		} else {
			/*
			 * Skip the prefix character, if any.  With
			 * diff_suppress_blank_empty, there may be
			 * none.
			 */
			if (line[0] != '\n') {
			      line++;
			      len--;
			}
			emit_line(ecbdata->opt, plain, reset, line, len);
		}
		return;
	}

	if (line[0] != '+') {
		const char *color =
			diff_get_color(ecbdata->color_diff,
				       line[0] == '-' ? DIFF_FILE_OLD : DIFF_PLAIN);
		ecbdata->lno_in_preimage++;
		if (line[0] == ' ')
			ecbdata->lno_in_postimage++;
		emit_line(ecbdata->opt, color, reset, line, len);
	} else {
		ecbdata->lno_in_postimage++;
		emit_add_line(reset, ecbdata, line + 1, len - 1);
	}
}

static char *pprint_rename(const char *a, const char *b)
{
	const char *old = a;
	const char *new = b;
	struct strbuf name = STRBUF_INIT;
	int pfx_length, sfx_length;
	int len_a = strlen(a);
	int len_b = strlen(b);
	int a_midlen, b_midlen;
	int qlen_a = quote_c_style(a, NULL, NULL, 0);
	int qlen_b = quote_c_style(b, NULL, NULL, 0);

	if (qlen_a || qlen_b) {
		quote_c_style(a, &name, NULL, 0);
		strbuf_addstr(&name, " => ");
		quote_c_style(b, &name, NULL, 0);
		return strbuf_detach(&name, NULL);
	}

	/* Find common prefix */
	pfx_length = 0;
	while (*old && *new && *old == *new) {
		if (*old == '/')
			pfx_length = old - a + 1;
		old++;
		new++;
	}

	/* Find common suffix */
	old = a + len_a;
	new = b + len_b;
	sfx_length = 0;
	while (a <= old && b <= new && *old == *new) {
		if (*old == '/')
			sfx_length = len_a - (old - a);
		old--;
		new--;
	}

	/*
	 * pfx{mid-a => mid-b}sfx
	 * {pfx-a => pfx-b}sfx
	 * pfx{sfx-a => sfx-b}
	 * name-a => name-b
	 */
	a_midlen = len_a - pfx_length - sfx_length;
	b_midlen = len_b - pfx_length - sfx_length;
	if (a_midlen < 0)
		a_midlen = 0;
	if (b_midlen < 0)
		b_midlen = 0;

	strbuf_grow(&name, pfx_length + a_midlen + b_midlen + sfx_length + 7);
	if (pfx_length + sfx_length) {
		strbuf_add(&name, a, pfx_length);
		strbuf_addch(&name, '{');
	}
	strbuf_add(&name, a + pfx_length, a_midlen);
	strbuf_addstr(&name, " => ");
	strbuf_add(&name, b + pfx_length, b_midlen);
	if (pfx_length + sfx_length) {
		strbuf_addch(&name, '}');
		strbuf_add(&name, a + len_a - sfx_length, sfx_length);
	}
	return strbuf_detach(&name, NULL);
}

struct diffstat_t {
	int nr;
	int alloc;
	struct diffstat_file {
		char *from_name;
		char *name;
		char *print_name;
		unsigned is_unmerged:1;
		unsigned is_binary:1;
		unsigned is_renamed:1;
		uintmax_t added, deleted;
	} **files;
};

static struct diffstat_file *diffstat_add(struct diffstat_t *diffstat,
					  const char *name_a,
					  const char *name_b)
{
	struct diffstat_file *x;
	x = xcalloc(sizeof (*x), 1);
	if (diffstat->nr == diffstat->alloc) {
		diffstat->alloc = alloc_nr(diffstat->alloc);
		diffstat->files = xrealloc(diffstat->files,
				diffstat->alloc * sizeof(x));
	}
	diffstat->files[diffstat->nr++] = x;
	if (name_b) {
		x->from_name = xstrdup(name_a);
		x->name = xstrdup(name_b);
		x->is_renamed = 1;
	}
	else {
		x->from_name = NULL;
		x->name = xstrdup(name_a);
	}
	return x;
}

static void diffstat_consume(void *priv, char *line, unsigned long len)
{
	struct diffstat_t *diffstat = priv;
	struct diffstat_file *x = diffstat->files[diffstat->nr - 1];

	if (line[0] == '+')
		x->added++;
	else if (line[0] == '-')
		x->deleted++;
}

const char mime_boundary_leader[] = "------------";

static int scale_linear(int it, int width, int max_change)
{
	/*
	 * make sure that at least one '-' is printed if there were deletions,
	 * and likewise for '+'.
	 */
	if (max_change < 2)
		return it;
	return ((it - 1) * (width - 1) + max_change - 1) / (max_change - 1);
}

static void show_name(FILE *file,
		      const char *prefix, const char *name, int len)
{
	fprintf(file, " %s%-*s |", prefix, len, name);
}

static void show_graph(FILE *file, char ch, int cnt, const char *set, const char *reset)
{
	if (cnt <= 0)
		return;
	fprintf(file, "%s", set);
	while (cnt--)
		putc(ch, file);
	fprintf(file, "%s", reset);
}

static void fill_print_name(struct diffstat_file *file)
{
	char *pname;

	if (file->print_name)
		return;

	if (!file->is_renamed) {
		struct strbuf buf = STRBUF_INIT;
		if (quote_c_style(file->name, &buf, NULL, 0)) {
			pname = strbuf_detach(&buf, NULL);
		} else {
			pname = file->name;
			strbuf_release(&buf);
		}
	} else {
		pname = pprint_rename(file->from_name, file->name);
	}
	file->print_name = pname;
}

static void show_stats(struct diffstat_t *data, struct diff_options *options)
{
	int i, len, add, del, adds = 0, dels = 0;
	uintmax_t max_change = 0, max_len = 0;
	int total_files = data->nr;
	int width, name_width;
	const char *reset, *add_c, *del_c;
	const char *line_prefix = "";
	struct strbuf *msg = NULL;

	if (data->nr == 0)
		return;

	if (options->output_prefix) {
		msg = options->output_prefix(options, options->output_prefix_data);
		line_prefix = msg->buf;
	}

	width = options->stat_width ? options->stat_width : 80;
	name_width = options->stat_name_width ? options->stat_name_width : 50;

	/* Sanity: give at least 5 columns to the graph,
	 * but leave at least 10 columns for the name.
	 */
	if (width < 25)
		width = 25;
	if (name_width < 10)
		name_width = 10;
	else if (width < name_width + 15)
		name_width = width - 15;

	/* Find the longest filename and max number of changes */
	reset = diff_get_color_opt(options, DIFF_RESET);
	add_c = diff_get_color_opt(options, DIFF_FILE_NEW);
	del_c = diff_get_color_opt(options, DIFF_FILE_OLD);

	for (i = 0; i < data->nr; i++) {
		struct diffstat_file *file = data->files[i];
		uintmax_t change = file->added + file->deleted;
		fill_print_name(file);
		len = strlen(file->print_name);
		if (max_len < len)
			max_len = len;

		if (file->is_binary || file->is_unmerged)
			continue;
		if (max_change < change)
			max_change = change;
	}

	/* Compute the width of the graph part;
	 * 10 is for one blank at the beginning of the line plus
	 * " | count " between the name and the graph.
	 *
	 * From here on, name_width is the width of the name area,
	 * and width is the width of the graph area.
	 */
	name_width = (name_width < max_len) ? name_width : max_len;
	if (width < (name_width + 10) + max_change)
		width = width - (name_width + 10);
	else
		width = max_change;

	for (i = 0; i < data->nr; i++) {
		const char *prefix = "";
		char *name = data->files[i]->print_name;
		uintmax_t added = data->files[i]->added;
		uintmax_t deleted = data->files[i]->deleted;
		int name_len;

		/*
		 * "scale" the filename
		 */
		len = name_width;
		name_len = strlen(name);
		if (name_width < name_len) {
			char *slash;
			prefix = "...";
			len -= 3;
			name += name_len - len;
			slash = strchr(name, '/');
			if (slash)
				name = slash;
		}

		if (data->files[i]->is_binary) {
			fprintf(options->file, "%s", line_prefix);
			show_name(options->file, prefix, name, len);
			fprintf(options->file, "  Bin ");
			fprintf(options->file, "%s%"PRIuMAX"%s",
				del_c, deleted, reset);
			fprintf(options->file, " -> ");
			fprintf(options->file, "%s%"PRIuMAX"%s",
				add_c, added, reset);
			fprintf(options->file, " bytes");
			fprintf(options->file, "\n");
			continue;
		}
		else if (data->files[i]->is_unmerged) {
			fprintf(options->file, "%s", line_prefix);
			show_name(options->file, prefix, name, len);
			fprintf(options->file, "  Unmerged\n");
			continue;
		}
		else if (!data->files[i]->is_renamed &&
			 (added + deleted == 0)) {
			total_files--;
			continue;
		}

		/*
		 * scale the add/delete
		 */
		add = added;
		del = deleted;
		adds += add;
		dels += del;

		if (width <= max_change) {
			add = scale_linear(add, width, max_change);
			del = scale_linear(del, width, max_change);
		}
		fprintf(options->file, "%s", line_prefix);
		show_name(options->file, prefix, name, len);
		fprintf(options->file, "%5"PRIuMAX"%s", added + deleted,
				added + deleted ? " " : "");
		show_graph(options->file, '+', add, add_c, reset);
		show_graph(options->file, '-', del, del_c, reset);
		fprintf(options->file, "\n");
	}
	fprintf(options->file, "%s", line_prefix);
	fprintf(options->file,
	       " %d files changed, %d insertions(+), %d deletions(-)\n",
	       total_files, adds, dels);
}

static void show_shortstats(struct diffstat_t *data, struct diff_options *options)
{
	int i, adds = 0, dels = 0, total_files = data->nr;

	if (data->nr == 0)
		return;

	for (i = 0; i < data->nr; i++) {
		if (!data->files[i]->is_binary &&
		    !data->files[i]->is_unmerged) {
			int added = data->files[i]->added;
			int deleted= data->files[i]->deleted;
			if (!data->files[i]->is_renamed &&
			    (added + deleted == 0)) {
				total_files--;
			} else {
				adds += added;
				dels += deleted;
			}
		}
	}
	if (options->output_prefix) {
		struct strbuf *msg = NULL;
		msg = options->output_prefix(options,
				options->output_prefix_data);
		fprintf(options->file, "%s", msg->buf);
	}
	fprintf(options->file, " %d files changed, %d insertions(+), %d deletions(-)\n",
	       total_files, adds, dels);
}

static void show_numstat(struct diffstat_t *data, struct diff_options *options)
{
	int i;

	if (data->nr == 0)
		return;

	for (i = 0; i < data->nr; i++) {
		struct diffstat_file *file = data->files[i];

		if (options->output_prefix) {
			struct strbuf *msg = NULL;
			msg = options->output_prefix(options,
					options->output_prefix_data);
			fprintf(options->file, "%s", msg->buf);
		}

		if (file->is_binary)
			fprintf(options->file, "-\t-\t");
		else
			fprintf(options->file,
				"%"PRIuMAX"\t%"PRIuMAX"\t",
				file->added, file->deleted);
		if (options->line_termination) {
			fill_print_name(file);
			if (!file->is_renamed)
				write_name_quoted(file->name, options->file,
						  options->line_termination);
			else {
				fputs(file->print_name, options->file);
				putc(options->line_termination, options->file);
			}
		} else {
			if (file->is_renamed) {
				putc('\0', options->file);
				write_name_quoted(file->from_name, options->file, '\0');
			}
			write_name_quoted(file->name, options->file, '\0');
		}
	}
}

struct dirstat_file {
	const char *name;
	unsigned long changed;
};

struct dirstat_dir {
	struct dirstat_file *files;
	int alloc, nr, permille, cumulative;
};

static long gather_dirstat(struct diff_options *opt, struct dirstat_dir *dir,
		unsigned long changed, const char *base, int baselen)
{
	unsigned long this_dir = 0;
	unsigned int sources = 0;
	const char *line_prefix = "";
	struct strbuf *msg = NULL;

	if (opt->output_prefix) {
		msg = opt->output_prefix(opt, opt->output_prefix_data);
		line_prefix = msg->buf;
	}

	while (dir->nr) {
		struct dirstat_file *f = dir->files;
		int namelen = strlen(f->name);
		unsigned long this;
		char *slash;

		if (namelen < baselen)
			break;
		if (memcmp(f->name, base, baselen))
			break;
		slash = strchr(f->name + baselen, '/');
		if (slash) {
			int newbaselen = slash + 1 - f->name;
			this = gather_dirstat(opt, dir, changed, f->name, newbaselen);
			sources++;
		} else {
			this = f->changed;
			dir->files++;
			dir->nr--;
			sources += 2;
		}
		this_dir += this;
	}

	/*
	 * We don't report dirstat's for
	 *  - the top level
	 *  - or cases where everything came from a single directory
	 *    under this directory (sources == 1).
	 */
	if (baselen && sources != 1) {
		if (this_dir) {
			int permille = this_dir * 1000 / changed;
			if (permille >= dir->permille) {
				fprintf(opt->file, "%s%4d.%01d%% %.*s\n", line_prefix,
					permille / 10, permille % 10, baselen, base);
				if (!dir->cumulative)
					return 0;
			}
		}
	}
	return this_dir;
}

static int dirstat_compare(const void *_a, const void *_b)
{
	const struct dirstat_file *a = _a;
	const struct dirstat_file *b = _b;
	return strcmp(a->name, b->name);
}

static void show_dirstat(struct diff_options *options)
{
	int i;
	unsigned long changed;
	struct dirstat_dir dir;
	struct diff_queue_struct *q = &diff_queued_diff;

	dir.files = NULL;
	dir.alloc = 0;
	dir.nr = 0;
	dir.permille = options->dirstat_permille;
	dir.cumulative = DIFF_OPT_TST(options, DIRSTAT_CUMULATIVE);

	changed = 0;
	for (i = 0; i < q->nr; i++) {
		struct diff_filepair *p = q->queue[i];
		const char *name;
		unsigned long copied, added, damage;
		int content_changed;

		name = p->two->path ? p->two->path : p->one->path;

		if (p->one->sha1_valid && p->two->sha1_valid)
			content_changed = hashcmp(p->one->sha1, p->two->sha1);
		else
			content_changed = 1;

		if (!content_changed) {
			/*
			 * The SHA1 has not changed, so pre-/post-content is
			 * identical. We can therefore skip looking at the
			 * file contents altogether.
			 */
			damage = 0;
			goto found_damage;
		}

		if (DIFF_OPT_TST(options, DIRSTAT_BY_FILE)) {
			/*
			 * In --dirstat-by-file mode, we don't really need to
			 * look at the actual file contents at all.
			 * The fact that the SHA1 changed is enough for us to
			 * add this file to the list of results
			 * (with each file contributing equal damage).
			 */
			damage = 1;
			goto found_damage;
		}

		if (DIFF_FILE_VALID(p->one) && DIFF_FILE_VALID(p->two)) {
			diff_populate_filespec(p->one, 0);
			diff_populate_filespec(p->two, 0);
			diffcore_count_changes(p->one, p->two, NULL, NULL, 0,
					       &copied, &added);
			diff_free_filespec_data(p->one);
			diff_free_filespec_data(p->two);
		} else if (DIFF_FILE_VALID(p->one)) {
			diff_populate_filespec(p->one, 1);
			copied = added = 0;
			diff_free_filespec_data(p->one);
		} else if (DIFF_FILE_VALID(p->two)) {
			diff_populate_filespec(p->two, 1);
			copied = 0;
			added = p->two->size;
			diff_free_filespec_data(p->two);
		} else
			continue;

		/*
		 * Original minus copied is the removed material,
		 * added is the new material.  They are both damages
		 * made to the preimage.
		 * If the resulting damage is zero, we know that
		 * diffcore_count_changes() considers the two entries to
		 * be identical, but since content_changed is true, we
		 * know that there must have been _some_ kind of change,
		 * so we force all entries to have damage > 0.
		 */
		damage = (p->one->size - copied) + added;
		if (!damage)
			damage = 1;

found_damage:
		ALLOC_GROW(dir.files, dir.nr + 1, dir.alloc);
		dir.files[dir.nr].name = name;
		dir.files[dir.nr].changed = damage;
		changed += damage;
		dir.nr++;
	}

	/* This can happen even with many files, if everything was renames */
	if (!changed)
		return;

	/* Show all directories with more than x% of the changes */
	qsort(dir.files, dir.nr, sizeof(dir.files[0]), dirstat_compare);
	gather_dirstat(options, &dir, changed, "", 0);
}

static void show_dirstat_by_line(struct diffstat_t *data, struct diff_options *options)
{
	int i;
	unsigned long changed;
	struct dirstat_dir dir;

	if (data->nr == 0)
		return;

	dir.files = NULL;
	dir.alloc = 0;
	dir.nr = 0;
	dir.permille = options->dirstat_permille;
	dir.cumulative = DIFF_OPT_TST(options, DIRSTAT_CUMULATIVE);

	changed = 0;
	for (i = 0; i < data->nr; i++) {
		struct diffstat_file *file = data->files[i];
		unsigned long damage = file->added + file->deleted;
		if (file->is_binary)
			/*
			 * binary files counts bytes, not lines. Must find some
			 * way to normalize binary bytes vs. textual lines.
			 * The following heuristic assumes that there are 64
			 * bytes per "line".
			 * This is stupid and ugly, but very cheap...
			 */
			damage = (damage + 63) / 64;
		ALLOC_GROW(dir.files, dir.nr + 1, dir.alloc);
		dir.files[dir.nr].name = file->name;
		dir.files[dir.nr].changed = damage;
		changed += damage;
		dir.nr++;
	}

	/* This can happen even with many files, if everything was renames */
	if (!changed)
		return;

	/* Show all directories with more than x% of the changes */
	qsort(dir.files, dir.nr, sizeof(dir.files[0]), dirstat_compare);
	gather_dirstat(options, &dir, changed, "", 0);
}

static void free_diffstat_info(struct diffstat_t *diffstat)
{
	int i;
	for (i = 0; i < diffstat->nr; i++) {
		struct diffstat_file *f = diffstat->files[i];
		if (f->name != f->print_name)
			free(f->print_name);
		free(f->name);
		free(f->from_name);
		free(f);
	}
	free(diffstat->files);
}

struct checkdiff_t {
	const char *filename;
	int lineno;
	int conflict_marker_size;
	struct diff_options *o;
	unsigned ws_rule;
	unsigned status;
};

static int is_conflict_marker(const char *line, int marker_size, unsigned long len)
{
	char firstchar;
	int cnt;

	if (len < marker_size + 1)
		return 0;
	firstchar = line[0];
	switch (firstchar) {
	case '=': case '>': case '<': case '|':
		break;
	default:
		return 0;
	}
	for (cnt = 1; cnt < marker_size; cnt++)
		if (line[cnt] != firstchar)
			return 0;
	/* line[1] thru line[marker_size-1] are same as firstchar */
	if (len < marker_size + 1 || !isspace(line[marker_size]))
		return 0;
	return 1;
}

static void checkdiff_consume(void *priv, char *line, unsigned long len)
{
	struct checkdiff_t *data = priv;
	int color_diff = DIFF_OPT_TST(data->o, COLOR_DIFF);
	int marker_size = data->conflict_marker_size;
	const char *ws = diff_get_color(color_diff, DIFF_WHITESPACE);
	const char *reset = diff_get_color(color_diff, DIFF_RESET);
	const char *set = diff_get_color(color_diff, DIFF_FILE_NEW);
	char *err;
	char *line_prefix = "";
	struct strbuf *msgbuf;

	assert(data->o);
	if (data->o->output_prefix) {
		msgbuf = data->o->output_prefix(data->o,
			data->o->output_prefix_data);
		line_prefix = msgbuf->buf;
	}

	if (line[0] == '+') {
		unsigned bad;
		data->lineno++;
		if (is_conflict_marker(line + 1, marker_size, len - 1)) {
			data->status |= 1;
			fprintf(data->o->file,
				"%s%s:%d: leftover conflict marker\n",
				line_prefix, data->filename, data->lineno);
		}
		bad = ws_check(line + 1, len - 1, data->ws_rule);
		if (!bad)
			return;
		data->status |= bad;
		err = whitespace_error_string(bad);
		fprintf(data->o->file, "%s%s:%d: %s.\n",
			line_prefix, data->filename, data->lineno, err);
		free(err);
		emit_line(data->o, set, reset, line, 1);
		ws_check_emit(line + 1, len - 1, data->ws_rule,
			      data->o->file, set, reset, ws);
	} else if (line[0] == ' ') {
		data->lineno++;
	} else if (line[0] == '@') {
		char *plus = strchr(line, '+');
		if (plus)
			data->lineno = strtol(plus, NULL, 10) - 1;
		else
			die("invalid diff");
	}
}

static unsigned char *deflate_it(char *data,
				 unsigned long size,
				 unsigned long *result_size)
{
	int bound;
	unsigned char *deflated;
	z_stream stream;

	memset(&stream, 0, sizeof(stream));
	deflateInit(&stream, zlib_compression_level);
	bound = deflateBound(&stream, size);
	deflated = xmalloc(bound);
	stream.next_out = deflated;
	stream.avail_out = bound;

	stream.next_in = (unsigned char *)data;
	stream.avail_in = size;
	while (deflate(&stream, Z_FINISH) == Z_OK)
		; /* nothing */
	deflateEnd(&stream);
	*result_size = stream.total_out;
	return deflated;
}

static void emit_binary_diff_body(FILE *file, mmfile_t *one, mmfile_t *two, char *prefix)
{
	void *cp;
	void *delta;
	void *deflated;
	void *data;
	unsigned long orig_size;
	unsigned long delta_size;
	unsigned long deflate_size;
	unsigned long data_size;

	/* We could do deflated delta, or we could do just deflated two,
	 * whichever is smaller.
	 */
	delta = NULL;
	deflated = deflate_it(two->ptr, two->size, &deflate_size);
	if (one->size && two->size) {
		delta = diff_delta(one->ptr, one->size,
				   two->ptr, two->size,
				   &delta_size, deflate_size);
		if (delta) {
			void *to_free = delta;
			orig_size = delta_size;
			delta = deflate_it(delta, delta_size, &delta_size);
			free(to_free);
		}
	}

	if (delta && delta_size < deflate_size) {
		fprintf(file, "%sdelta %lu\n", prefix, orig_size);
		free(deflated);
		data = delta;
		data_size = delta_size;
	}
	else {
		fprintf(file, "%sliteral %lu\n", prefix, two->size);
		free(delta);
		data = deflated;
		data_size = deflate_size;
	}

	/* emit data encoded in base85 */
	cp = data;
	while (data_size) {
		int bytes = (52 < data_size) ? 52 : data_size;
		char line[70];
		data_size -= bytes;
		if (bytes <= 26)
			line[0] = bytes + 'A' - 1;
		else
			line[0] = bytes - 26 + 'a' - 1;
		encode_85(line + 1, cp, bytes);
		cp = (char *) cp + bytes;
		fprintf(file, "%s", prefix);
		fputs(line, file);
		fputc('\n', file);
	}
	fprintf(file, "%s\n", prefix);
	free(data);
}

static void emit_binary_diff(FILE *file, mmfile_t *one, mmfile_t *two, char *prefix)
{
	fprintf(file, "%sGIT binary patch\n", prefix);
	emit_binary_diff_body(file, one, two, prefix);
	emit_binary_diff_body(file, two, one, prefix);
}

static void diff_filespec_load_driver(struct diff_filespec *one)
{
	/* Use already-loaded driver */
	if (one->driver)
		return;

	if (S_ISREG(one->mode))
		one->driver = userdiff_find_by_path(one->path);

	/* Fallback to default settings */
	if (!one->driver)
		one->driver = userdiff_find_by_name("default");
}

int diff_filespec_is_binary(struct diff_filespec *one)
{
	if (one->is_binary == -1) {
		diff_filespec_load_driver(one);
		if (one->driver->binary != -1)
			one->is_binary = one->driver->binary;
		else {
			if (!one->data && DIFF_FILE_VALID(one))
				diff_populate_filespec(one, 0);
			if (one->data)
				one->is_binary = buffer_is_binary(one->data,
						one->size);
			if (one->is_binary == -1)
				one->is_binary = 0;
		}
	}
	return one->is_binary;
}

static const struct userdiff_funcname *diff_funcname_pattern(struct diff_filespec *one)
{
	diff_filespec_load_driver(one);
	return one->driver->funcname.pattern ? &one->driver->funcname : NULL;
}

static const char *userdiff_word_regex(struct diff_filespec *one)
{
	diff_filespec_load_driver(one);
	return one->driver->word_regex;
}

void diff_set_mnemonic_prefix(struct diff_options *options, const char *a, const char *b)
{
	if (!options->a_prefix)
		options->a_prefix = a;
	if (!options->b_prefix)
		options->b_prefix = b;
}

struct userdiff_driver *get_textconv(struct diff_filespec *one)
{
	if (!DIFF_FILE_VALID(one))
		return NULL;

	diff_filespec_load_driver(one);
	if (!one->driver->textconv)
		return NULL;

	if (one->driver->textconv_want_cache && !one->driver->textconv_cache) {
		struct notes_cache *c = xmalloc(sizeof(*c));
		struct strbuf name = STRBUF_INIT;

		strbuf_addf(&name, "textconv/%s", one->driver->name);
		notes_cache_init(c, name.buf, one->driver->textconv);
		one->driver->textconv_cache = c;
	}

	return one->driver;
}

static void builtin_diff(const char *name_a,
			 const char *name_b,
			 struct diff_filespec *one,
			 struct diff_filespec *two,
			 const char *xfrm_msg,
			 int must_show_header,
			 struct diff_options *o,
			 int complete_rewrite)
{
	mmfile_t mf1, mf2;
	const char *lbl[2];
	char *a_one, *b_two;
	const char *set = diff_get_color_opt(o, DIFF_METAINFO);
	const char *reset = diff_get_color_opt(o, DIFF_RESET);
	const char *a_prefix, *b_prefix;
	struct userdiff_driver *textconv_one = NULL;
	struct userdiff_driver *textconv_two = NULL;
	struct strbuf header = STRBUF_INIT;
	struct strbuf *msgbuf;
	char *line_prefix = "";

	if (o->output_prefix) {
		msgbuf = o->output_prefix(o, o->output_prefix_data);
		line_prefix = msgbuf->buf;
	}

	if (DIFF_OPT_TST(o, SUBMODULE_LOG) &&
			(!one->mode || S_ISGITLINK(one->mode)) &&
			(!two->mode || S_ISGITLINK(two->mode))) {
		const char *del = diff_get_color_opt(o, DIFF_FILE_OLD);
		const char *add = diff_get_color_opt(o, DIFF_FILE_NEW);
		show_submodule_summary(o->file, one ? one->path : two->path,
				one->sha1, two->sha1, two->dirty_submodule,
				del, add, reset);
		return;
	}

	if (DIFF_OPT_TST(o, ALLOW_TEXTCONV)) {
		textconv_one = get_textconv(one);
		textconv_two = get_textconv(two);
	}

	diff_set_mnemonic_prefix(o, "a/", "b/");
	if (DIFF_OPT_TST(o, REVERSE_DIFF)) {
		a_prefix = o->b_prefix;
		b_prefix = o->a_prefix;
	} else {
		a_prefix = o->a_prefix;
		b_prefix = o->b_prefix;
	}

	/* Never use a non-valid filename anywhere if at all possible */
	name_a = DIFF_FILE_VALID(one) ? name_a : name_b;
	name_b = DIFF_FILE_VALID(two) ? name_b : name_a;

	a_one = quote_two(a_prefix, name_a + (*name_a == '/'));
	b_two = quote_two(b_prefix, name_b + (*name_b == '/'));
	lbl[0] = DIFF_FILE_VALID(one) ? a_one : "/dev/null";
	lbl[1] = DIFF_FILE_VALID(two) ? b_two : "/dev/null";
	strbuf_addf(&header, "%s%sdiff --git %s %s%s\n", line_prefix, set, a_one, b_two, reset);
	if (lbl[0][0] == '/') {
		/* /dev/null */
		strbuf_addf(&header, "%s%snew file mode %06o%s\n", line_prefix, set, two->mode, reset);
		if (xfrm_msg)
			strbuf_addstr(&header, xfrm_msg);
		must_show_header = 1;
	}
	else if (lbl[1][0] == '/') {
		strbuf_addf(&header, "%s%sdeleted file mode %06o%s\n", line_prefix, set, one->mode, reset);
		if (xfrm_msg)
			strbuf_addstr(&header, xfrm_msg);
		must_show_header = 1;
	}
	else {
		if (one->mode != two->mode) {
			strbuf_addf(&header, "%s%sold mode %06o%s\n", line_prefix, set, one->mode, reset);
			strbuf_addf(&header, "%s%snew mode %06o%s\n", line_prefix, set, two->mode, reset);
			must_show_header = 1;
		}
		if (xfrm_msg)
			strbuf_addstr(&header, xfrm_msg);

		/*
		 * we do not run diff between different kind
		 * of objects.
		 */
		if ((one->mode ^ two->mode) & S_IFMT)
			goto free_ab_and_return;
		if (complete_rewrite &&
		    (textconv_one || !diff_filespec_is_binary(one)) &&
		    (textconv_two || !diff_filespec_is_binary(two))) {
			fprintf(o->file, "%s", header.buf);
			strbuf_reset(&header);
			emit_rewrite_diff(name_a, name_b, one, two,
						textconv_one, textconv_two, o);
			o->found_changes = 1;
			goto free_ab_and_return;
		}
	}

	if (o->irreversible_delete && lbl[1][0] == '/') {
		fprintf(o->file, "%s", header.buf);
		strbuf_reset(&header);
		goto free_ab_and_return;
	} else if (!DIFF_OPT_TST(o, TEXT) &&
	    ( (!textconv_one && diff_filespec_is_binary(one)) ||
	      (!textconv_two && diff_filespec_is_binary(two)) )) {
		if (fill_mmfile(&mf1, one) < 0 || fill_mmfile(&mf2, two) < 0)
			die("unable to read files to diff");
		/* Quite common confusing case */
		if (mf1.size == mf2.size &&
		    !memcmp(mf1.ptr, mf2.ptr, mf1.size)) {
			if (must_show_header)
				fprintf(o->file, "%s", header.buf);
			goto free_ab_and_return;
		}
		fprintf(o->file, "%s", header.buf);
		strbuf_reset(&header);
		if (DIFF_OPT_TST(o, BINARY))
			emit_binary_diff(o->file, &mf1, &mf2, line_prefix);
		else
			fprintf(o->file, "%sBinary files %s and %s differ\n",
				line_prefix, lbl[0], lbl[1]);
		o->found_changes = 1;
	} else {
		/* Crazy xdl interfaces.. */
		const char *diffopts = getenv("GIT_DIFF_OPTS");
		xpparam_t xpp;
		xdemitconf_t xecfg;
		struct emit_callback ecbdata;
		const struct userdiff_funcname *pe;

		if (!DIFF_XDL_TST(o, WHITESPACE_FLAGS) || must_show_header) {
			fprintf(o->file, "%s", header.buf);
			strbuf_reset(&header);
		}

		mf1.size = fill_textconv(textconv_one, one, &mf1.ptr);
		mf2.size = fill_textconv(textconv_two, two, &mf2.ptr);

		pe = diff_funcname_pattern(one);
		if (!pe)
			pe = diff_funcname_pattern(two);

		memset(&xpp, 0, sizeof(xpp));
		memset(&xecfg, 0, sizeof(xecfg));
		memset(&ecbdata, 0, sizeof(ecbdata));
		ecbdata.label_path = lbl;
		ecbdata.color_diff = DIFF_OPT_TST(o, COLOR_DIFF);
		ecbdata.found_changesp = &o->found_changes;
		ecbdata.ws_rule = whitespace_rule(name_b ? name_b : name_a);
		if (ecbdata.ws_rule & WS_BLANK_AT_EOF)
			check_blank_at_eof(&mf1, &mf2, &ecbdata);
		ecbdata.opt = o;
		ecbdata.header = header.len ? &header : NULL;
		xpp.flags = o->xdl_opts;
		xecfg.ctxlen = o->context;
		xecfg.interhunkctxlen = o->interhunkcontext;
		xecfg.flags = XDL_EMIT_FUNCNAMES;
		if (pe)
			xdiff_set_find_func(&xecfg, pe->pattern, pe->cflags);
		if (!diffopts)
			;
		else if (!prefixcmp(diffopts, "--unified="))
			xecfg.ctxlen = strtoul(diffopts + 10, NULL, 10);
		else if (!prefixcmp(diffopts, "-u"))
			xecfg.ctxlen = strtoul(diffopts + 2, NULL, 10);
		if (o->word_diff) {
			int i;

			ecbdata.diff_words =
				xcalloc(1, sizeof(struct diff_words_data));
			ecbdata.diff_words->type = o->word_diff;
			ecbdata.diff_words->opt = o;
			if (!o->word_regex)
				o->word_regex = userdiff_word_regex(one);
			if (!o->word_regex)
				o->word_regex = userdiff_word_regex(two);
			if (!o->word_regex)
				o->word_regex = diff_word_regex_cfg;
			if (o->word_regex) {
				ecbdata.diff_words->word_regex = (regex_t *)
					xmalloc(sizeof(regex_t));
				if (regcomp(ecbdata.diff_words->word_regex,
						o->word_regex,
						REG_EXTENDED | REG_NEWLINE))
					die ("Invalid regular expression: %s",
							o->word_regex);
			}
			for (i = 0; i < ARRAY_SIZE(diff_words_styles); i++) {
				if (o->word_diff == diff_words_styles[i].type) {
					ecbdata.diff_words->style =
						&diff_words_styles[i];
					break;
				}
			}
			if (DIFF_OPT_TST(o, COLOR_DIFF)) {
				struct diff_words_style *st = ecbdata.diff_words->style;
				st->old.color = diff_get_color_opt(o, DIFF_FILE_OLD);
				st->new.color = diff_get_color_opt(o, DIFF_FILE_NEW);
				st->ctx.color = diff_get_color_opt(o, DIFF_PLAIN);
			}
		}
		xdi_diff_outf(&mf1, &mf2, fn_out_consume, &ecbdata,
			      &xpp, &xecfg);
		if (o->word_diff)
			free_diff_words_data(&ecbdata);
		if (textconv_one)
			free(mf1.ptr);
		if (textconv_two)
			free(mf2.ptr);
		xdiff_clear_find_func(&xecfg);
	}

 free_ab_and_return:
	strbuf_release(&header);
	diff_free_filespec_data(one);
	diff_free_filespec_data(two);
	free(a_one);
	free(b_two);
	return;
}

static void builtin_diffstat(const char *name_a, const char *name_b,
			     struct diff_filespec *one,
			     struct diff_filespec *two,
			     struct diffstat_t *diffstat,
			     struct diff_options *o,
			     int complete_rewrite)
{
	mmfile_t mf1, mf2;
	struct diffstat_file *data;

	data = diffstat_add(diffstat, name_a, name_b);

	if (!one || !two) {
		data->is_unmerged = 1;
		return;
	}

	if (diff_filespec_is_binary(one) || diff_filespec_is_binary(two)) {
		data->is_binary = 1;
		data->added = diff_filespec_size(two);
		data->deleted = diff_filespec_size(one);
	}

	else if (complete_rewrite) {
		diff_populate_filespec(one, 0);
		diff_populate_filespec(two, 0);
		data->deleted = count_lines(one->data, one->size);
		data->added = count_lines(two->data, two->size);
	}

	else {
		/* Crazy xdl interfaces.. */
		xpparam_t xpp;
		xdemitconf_t xecfg;

		if (fill_mmfile(&mf1, one) < 0 || fill_mmfile(&mf2, two) < 0)
			die("unable to read files to diff");

		memset(&xpp, 0, sizeof(xpp));
		memset(&xecfg, 0, sizeof(xecfg));
		xpp.flags = o->xdl_opts;
		xdi_diff_outf(&mf1, &mf2, diffstat_consume, diffstat,
			      &xpp, &xecfg);
	}

	diff_free_filespec_data(one);
	diff_free_filespec_data(two);
}

static void builtin_checkdiff(const char *name_a, const char *name_b,
			      const char *attr_path,
			      struct diff_filespec *one,
			      struct diff_filespec *two,
			      struct diff_options *o)
{
	mmfile_t mf1, mf2;
	struct checkdiff_t data;

	if (!two)
		return;

	memset(&data, 0, sizeof(data));
	data.filename = name_b ? name_b : name_a;
	data.lineno = 0;
	data.o = o;
	data.ws_rule = whitespace_rule(attr_path);
	data.conflict_marker_size = ll_merge_marker_size(attr_path);

	if (fill_mmfile(&mf1, one) < 0 || fill_mmfile(&mf2, two) < 0)
		die("unable to read files to diff");

	/*
	 * All the other codepaths check both sides, but not checking
	 * the "old" side here is deliberate.  We are checking the newly
	 * introduced changes, and as long as the "new" side is text, we
	 * can and should check what it introduces.
	 */
	if (diff_filespec_is_binary(two))
		goto free_and_return;
	else {
		/* Crazy xdl interfaces.. */
		xpparam_t xpp;
		xdemitconf_t xecfg;

		memset(&xpp, 0, sizeof(xpp));
		memset(&xecfg, 0, sizeof(xecfg));
		xecfg.ctxlen = 1; /* at least one context line */
		xpp.flags = 0;
		xdi_diff_outf(&mf1, &mf2, checkdiff_consume, &data,
			      &xpp, &xecfg);

		if (data.ws_rule & WS_BLANK_AT_EOF) {
			struct emit_callback ecbdata;
			int blank_at_eof;

			ecbdata.ws_rule = data.ws_rule;
			check_blank_at_eof(&mf1, &mf2, &ecbdata);
			blank_at_eof = ecbdata.blank_at_eof_in_postimage;

			if (blank_at_eof) {
				static char *err;
				if (!err)
					err = whitespace_error_string(WS_BLANK_AT_EOF);
				fprintf(o->file, "%s:%d: %s.\n",
					data.filename, blank_at_eof, err);
				data.status = 1; /* report errors */
			}
		}
	}
 free_and_return:
	diff_free_filespec_data(one);
	diff_free_filespec_data(two);
	if (data.status)
		DIFF_OPT_SET(o, CHECK_FAILED);
}

struct diff_filespec *alloc_filespec(const char *path)
{
	int namelen = strlen(path);
	struct diff_filespec *spec = xmalloc(sizeof(*spec) + namelen + 1);

	memset(spec, 0, sizeof(*spec));
	spec->path = (char *)(spec + 1);
	memcpy(spec->path, path, namelen+1);
	spec->count = 1;
	spec->is_binary = -1;
	return spec;
}

void free_filespec(struct diff_filespec *spec)
{
	if (!--spec->count) {
		diff_free_filespec_data(spec);
		free(spec);
	}
}

void fill_filespec(struct diff_filespec *spec, const unsigned char *sha1,
		   unsigned short mode)
{
	if (mode) {
		spec->mode = canon_mode(mode);
		hashcpy(spec->sha1, sha1);
		spec->sha1_valid = !is_null_sha1(sha1);
	}
}

/*
 * Given a name and sha1 pair, if the index tells us the file in
 * the work tree has that object contents, return true, so that
 * prepare_temp_file() does not have to inflate and extract.
 */
static int reuse_worktree_file(const char *name, const unsigned char *sha1, int want_file)
{
	struct cache_entry *ce;
	struct stat st;
	int pos, len;

	/*
	 * We do not read the cache ourselves here, because the
	 * benchmark with my previous version that always reads cache
	 * shows that it makes things worse for diff-tree comparing
	 * two linux-2.6 kernel trees in an already checked out work
	 * tree.  This is because most diff-tree comparisons deal with
	 * only a small number of files, while reading the cache is
	 * expensive for a large project, and its cost outweighs the
	 * savings we get by not inflating the object to a temporary
	 * file.  Practically, this code only helps when we are used
	 * by diff-cache --cached, which does read the cache before
	 * calling us.
	 */
	if (!active_cache)
		return 0;

	/* We want to avoid the working directory if our caller
	 * doesn't need the data in a normal file, this system
	 * is rather slow with its stat/open/mmap/close syscalls,
	 * and the object is contained in a pack file.  The pack
	 * is probably already open and will be faster to obtain
	 * the data through than the working directory.  Loose
	 * objects however would tend to be slower as they need
	 * to be individually opened and inflated.
	 */
	if (!FAST_WORKING_DIRECTORY && !want_file && has_sha1_pack(sha1))
		return 0;

	len = strlen(name);
	pos = cache_name_pos(name, len);
	if (pos < 0)
		return 0;
	ce = active_cache[pos];

	/*
	 * This is not the sha1 we are looking for, or
	 * unreusable because it is not a regular file.
	 */
	if (hashcmp(sha1, ce->sha1) || !S_ISREG(ce->ce_mode))
		return 0;

	/*
	 * If ce is marked as "assume unchanged", there is no
	 * guarantee that work tree matches what we are looking for.
	 */
	if ((ce->ce_flags & CE_VALID) || ce_skip_worktree(ce))
		return 0;

	/*
	 * If ce matches the file in the work tree, we can reuse it.
	 */
	if (ce_uptodate(ce) ||
	    (!lstat(name, &st) && !ce_match_stat(ce, &st, 0)))
		return 1;

	return 0;
}

static int populate_from_stdin(struct diff_filespec *s)
{
	struct strbuf buf = STRBUF_INIT;
	size_t size = 0;

	if (strbuf_read(&buf, 0, 0) < 0)
		return error("error while reading from stdin %s",
				     strerror(errno));

	s->should_munmap = 0;
	s->data = strbuf_detach(&buf, &size);
	s->size = size;
	s->should_free = 1;
	return 0;
}

static int diff_populate_gitlink(struct diff_filespec *s, int size_only)
{
	int len;
	char *data = xmalloc(100), *dirty = "";

	/* Are we looking at the work tree? */
	if (s->dirty_submodule)
		dirty = "-dirty";

	len = snprintf(data, 100,
		       "Subproject commit %s%s\n", sha1_to_hex(s->sha1), dirty);
	s->data = data;
	s->size = len;
	s->should_free = 1;
	if (size_only) {
		s->data = NULL;
		free(data);
	}
	return 0;
}

/*
 * While doing rename detection and pickaxe operation, we may need to
 * grab the data for the blob (or file) for our own in-core comparison.
 * diff_filespec has data and size fields for this purpose.
 */
int diff_populate_filespec(struct diff_filespec *s, int size_only)
{
	int err = 0;
	if (!DIFF_FILE_VALID(s))
		die("internal error: asking to populate invalid file.");
	if (S_ISDIR(s->mode))
		return -1;

	if (s->data)
		return 0;

	if (size_only && 0 < s->size)
		return 0;

	if (S_ISGITLINK(s->mode))
		return diff_populate_gitlink(s, size_only);

	if (!s->sha1_valid ||
	    reuse_worktree_file(s->path, s->sha1, 0)) {
		struct strbuf buf = STRBUF_INIT;
		struct stat st;
		int fd;

		if (!strcmp(s->path, "-"))
			return populate_from_stdin(s);

		if (lstat(s->path, &st) < 0) {
			if (errno == ENOENT) {
			err_empty:
				err = -1;
			empty:
				s->data = (char *)"";
				s->size = 0;
				return err;
			}
		}
		s->size = xsize_t(st.st_size);
		if (!s->size)
			goto empty;
		if (S_ISLNK(st.st_mode)) {
			struct strbuf sb = STRBUF_INIT;

			if (strbuf_readlink(&sb, s->path, s->size))
				goto err_empty;
			s->size = sb.len;
			s->data = strbuf_detach(&sb, NULL);
			s->should_free = 1;
			return 0;
		}
		if (size_only)
			return 0;
		fd = open(s->path, O_RDONLY);
		if (fd < 0)
			goto err_empty;
		s->data = xmmap(NULL, s->size, PROT_READ, MAP_PRIVATE, fd, 0);
		close(fd);
		s->should_munmap = 1;

		/*
		 * Convert from working tree format to canonical git format
		 */
		if (convert_to_git(s->path, s->data, s->size, &buf, safe_crlf)) {
			size_t size = 0;
			munmap(s->data, s->size);
			s->should_munmap = 0;
			s->data = strbuf_detach(&buf, &size);
			s->size = size;
			s->should_free = 1;
		}
	}
	else {
		enum object_type type;
		if (size_only) {
			type = sha1_object_info(s->sha1, &s->size);
			if (type < 0)
				die("unable to read %s", sha1_to_hex(s->sha1));
		} else {
			s->data = read_sha1_file(s->sha1, &type, &s->size);
			if (!s->data)
				die("unable to read %s", sha1_to_hex(s->sha1));
			s->should_free = 1;
		}
	}
	return 0;
}

void diff_free_filespec_blob(struct diff_filespec *s)
{
	if (s->should_free)
		free(s->data);
	else if (s->should_munmap)
		munmap(s->data, s->size);

	if (s->should_free || s->should_munmap) {
		s->should_free = s->should_munmap = 0;
		s->data = NULL;
	}
}

void diff_free_filespec_data(struct diff_filespec *s)
{
	diff_free_filespec_blob(s);
	free(s->cnt_data);
	s->cnt_data = NULL;
}

static void prep_temp_blob(const char *path, struct diff_tempfile *temp,
			   void *blob,
			   unsigned long size,
			   const unsigned char *sha1,
			   int mode)
{
	int fd;
	struct strbuf buf = STRBUF_INIT;
	struct strbuf template = STRBUF_INIT;
	char *path_dup = xstrdup(path);
	const char *base = basename(path_dup);

	/* Generate "XXXXXX_basename.ext" */
	strbuf_addstr(&template, "XXXXXX_");
	strbuf_addstr(&template, base);

	fd = git_mkstemps(temp->tmp_path, PATH_MAX, template.buf,
			strlen(base) + 1);
	if (fd < 0)
		die_errno("unable to create temp-file");
	if (convert_to_working_tree(path,
			(const char *)blob, (size_t)size, &buf)) {
		blob = buf.buf;
		size = buf.len;
	}
	if (write_in_full(fd, blob, size) != size)
		die_errno("unable to write temp-file");
	close(fd);
	temp->name = temp->tmp_path;
	strcpy(temp->hex, sha1_to_hex(sha1));
	temp->hex[40] = 0;
	sprintf(temp->mode, "%06o", mode);
	strbuf_release(&buf);
	strbuf_release(&template);
	free(path_dup);
}

static struct diff_tempfile *prepare_temp_file(const char *name,
		struct diff_filespec *one)
{
	struct diff_tempfile *temp = claim_diff_tempfile();

	if (!DIFF_FILE_VALID(one)) {
	not_a_valid_file:
		/* A '-' entry produces this for file-2, and
		 * a '+' entry produces this for file-1.
		 */
		temp->name = "/dev/null";
		strcpy(temp->hex, ".");
		strcpy(temp->mode, ".");
		return temp;
	}

	if (!remove_tempfile_installed) {
		atexit(remove_tempfile);
		sigchain_push_common(remove_tempfile_on_signal);
		remove_tempfile_installed = 1;
	}

	if (!one->sha1_valid ||
	    reuse_worktree_file(name, one->sha1, 1)) {
		struct stat st;
		if (lstat(name, &st) < 0) {
			if (errno == ENOENT)
				goto not_a_valid_file;
			die_errno("stat(%s)", name);
		}
		if (S_ISLNK(st.st_mode)) {
			struct strbuf sb = STRBUF_INIT;
			if (strbuf_readlink(&sb, name, st.st_size) < 0)
				die_errno("readlink(%s)", name);
			prep_temp_blob(name, temp, sb.buf, sb.len,
				       (one->sha1_valid ?
					one->sha1 : null_sha1),
				       (one->sha1_valid ?
					one->mode : S_IFLNK));
			strbuf_release(&sb);
		}
		else {
			/* we can borrow from the file in the work tree */
			temp->name = name;
			if (!one->sha1_valid)
				strcpy(temp->hex, sha1_to_hex(null_sha1));
			else
				strcpy(temp->hex, sha1_to_hex(one->sha1));
			/* Even though we may sometimes borrow the
			 * contents from the work tree, we always want
			 * one->mode.  mode is trustworthy even when
			 * !(one->sha1_valid), as long as
			 * DIFF_FILE_VALID(one).
			 */
			sprintf(temp->mode, "%06o", one->mode);
		}
		return temp;
	}
	else {
		if (diff_populate_filespec(one, 0))
			die("cannot read data blob for %s", one->path);
		prep_temp_blob(name, temp, one->data, one->size,
			       one->sha1, one->mode);
	}
	return temp;
}

/* An external diff command takes:
 *
 * diff-cmd name infile1 infile1-sha1 infile1-mode \
 *               infile2 infile2-sha1 infile2-mode [ rename-to ]
 *
 */
static void run_external_diff(const char *pgm,
			      const char *name,
			      const char *other,
			      struct diff_filespec *one,
			      struct diff_filespec *two,
			      const char *xfrm_msg,
			      int complete_rewrite)
{
	const char *spawn_arg[10];
	int retval;
	const char **arg = &spawn_arg[0];

	if (one && two) {
		struct diff_tempfile *temp_one, *temp_two;
		const char *othername = (other ? other : name);
		temp_one = prepare_temp_file(name, one);
		temp_two = prepare_temp_file(othername, two);
		*arg++ = pgm;
		*arg++ = name;
		*arg++ = temp_one->name;
		*arg++ = temp_one->hex;
		*arg++ = temp_one->mode;
		*arg++ = temp_two->name;
		*arg++ = temp_two->hex;
		*arg++ = temp_two->mode;
		if (other) {
			*arg++ = other;
			*arg++ = xfrm_msg;
		}
	} else {
		*arg++ = pgm;
		*arg++ = name;
	}
	*arg = NULL;
	fflush(NULL);
	retval = run_command_v_opt(spawn_arg, RUN_USING_SHELL);
	remove_tempfile();
	if (retval) {
		fprintf(stderr, "external diff died, stopping at %s.\n", name);
		exit(1);
	}
}

static int similarity_index(struct diff_filepair *p)
{
	return p->score * 100 / MAX_SCORE;
}

static void fill_metainfo(struct strbuf *msg,
			  const char *name,
			  const char *other,
			  struct diff_filespec *one,
			  struct diff_filespec *two,
			  struct diff_options *o,
			  struct diff_filepair *p,
			  int *must_show_header,
			  int use_color)
{
	const char *set = diff_get_color(use_color, DIFF_METAINFO);
	const char *reset = diff_get_color(use_color, DIFF_RESET);
	struct strbuf *msgbuf;
	char *line_prefix = "";

	*must_show_header = 1;
	if (o->output_prefix) {
		msgbuf = o->output_prefix(o, o->output_prefix_data);
		line_prefix = msgbuf->buf;
	}
	strbuf_init(msg, PATH_MAX * 2 + 300);
	switch (p->status) {
	case DIFF_STATUS_COPIED:
		strbuf_addf(msg, "%s%ssimilarity index %d%%",
			    line_prefix, set, similarity_index(p));
		strbuf_addf(msg, "%s\n%s%scopy from ",
			    reset,  line_prefix, set);
		quote_c_style(name, msg, NULL, 0);
		strbuf_addf(msg, "%s\n%s%scopy to ", reset, line_prefix, set);
		quote_c_style(other, msg, NULL, 0);
		strbuf_addf(msg, "%s\n", reset);
		break;
	case DIFF_STATUS_RENAMED:
		strbuf_addf(msg, "%s%ssimilarity index %d%%",
			    line_prefix, set, similarity_index(p));
		strbuf_addf(msg, "%s\n%s%srename from ",
			    reset, line_prefix, set);
		quote_c_style(name, msg, NULL, 0);
		strbuf_addf(msg, "%s\n%s%srename to ",
			    reset, line_prefix, set);
		quote_c_style(other, msg, NULL, 0);
		strbuf_addf(msg, "%s\n", reset);
		break;
	case DIFF_STATUS_MODIFIED:
		if (p->score) {
			strbuf_addf(msg, "%s%sdissimilarity index %d%%%s\n",
				    line_prefix,
				    set, similarity_index(p), reset);
			break;
		}
		/* fallthru */
	default:
		*must_show_header = 0;
	}
	if (one && two && hashcmp(one->sha1, two->sha1)) {
		int abbrev = DIFF_OPT_TST(o, FULL_INDEX) ? 40 : DEFAULT_ABBREV;

		if (DIFF_OPT_TST(o, BINARY)) {
			mmfile_t mf;
			if ((!fill_mmfile(&mf, one) && diff_filespec_is_binary(one)) ||
			    (!fill_mmfile(&mf, two) && diff_filespec_is_binary(two)))
				abbrev = 40;
		}
		strbuf_addf(msg, "%s%sindex %s..", line_prefix, set,
			    find_unique_abbrev(one->sha1, abbrev));
		strbuf_addstr(msg, find_unique_abbrev(two->sha1, abbrev));
		if (one->mode == two->mode)
			strbuf_addf(msg, " %06o", one->mode);
		strbuf_addf(msg, "%s\n", reset);
	}
}

static void run_diff_cmd(const char *pgm,
			 const char *name,
			 const char *other,
			 const char *attr_path,
			 struct diff_filespec *one,
			 struct diff_filespec *two,
			 struct strbuf *msg,
			 struct diff_options *o,
			 struct diff_filepair *p)
{
	const char *xfrm_msg = NULL;
	int complete_rewrite = (p->status == DIFF_STATUS_MODIFIED) && p->score;
	int must_show_header = 0;

	if (!DIFF_OPT_TST(o, ALLOW_EXTERNAL))
		pgm = NULL;
	else {
		struct userdiff_driver *drv = userdiff_find_by_path(attr_path);
		if (drv && drv->external)
			pgm = drv->external;
	}

	if (msg) {
		/*
		 * don't use colors when the header is intended for an
		 * external diff driver
		 */
		fill_metainfo(msg, name, other, one, two, o, p,
			      &must_show_header,
			      DIFF_OPT_TST(o, COLOR_DIFF) && !pgm);
		xfrm_msg = msg->len ? msg->buf : NULL;
	}

	if (pgm) {
		run_external_diff(pgm, name, other, one, two, xfrm_msg,
				  complete_rewrite);
		return;
	}
	if (one && two)
		builtin_diff(name, other ? other : name,
			     one, two, xfrm_msg, must_show_header,
			     o, complete_rewrite);
	else
		fprintf(o->file, "* Unmerged path %s\n", name);
}

static void diff_fill_sha1_info(struct diff_filespec *one)
{
	if (DIFF_FILE_VALID(one)) {
		if (!one->sha1_valid) {
			struct stat st;
			if (!strcmp(one->path, "-")) {
				hashcpy(one->sha1, null_sha1);
				return;
			}
			if (lstat(one->path, &st) < 0)
				die_errno("stat '%s'", one->path);
			if (index_path(one->sha1, one->path, &st, 0))
				die("cannot hash %s", one->path);
		}
	}
	else
		hashclr(one->sha1);
}

static void strip_prefix(int prefix_length, const char **namep, const char **otherp)
{
	/* Strip the prefix but do not molest /dev/null and absolute paths */
	if (*namep && **namep != '/') {
		*namep += prefix_length;
		if (**namep == '/')
			++*namep;
	}
	if (*otherp && **otherp != '/') {
		*otherp += prefix_length;
		if (**otherp == '/')
			++*otherp;
	}
}

static void run_diff(struct diff_filepair *p, struct diff_options *o)
{
	const char *pgm = external_diff();
	struct strbuf msg;
	struct diff_filespec *one = p->one;
	struct diff_filespec *two = p->two;
	const char *name;
	const char *other;
	const char *attr_path;

	name  = p->one->path;
	other = (strcmp(name, p->two->path) ? p->two->path : NULL);
	attr_path = name;
	if (o->prefix_length)
		strip_prefix(o->prefix_length, &name, &other);

	if (DIFF_PAIR_UNMERGED(p)) {
		run_diff_cmd(pgm, name, NULL, attr_path,
			     NULL, NULL, NULL, o, p);
		return;
	}

	diff_fill_sha1_info(one);
	diff_fill_sha1_info(two);

	if (!pgm &&
	    DIFF_FILE_VALID(one) && DIFF_FILE_VALID(two) &&
	    (S_IFMT & one->mode) != (S_IFMT & two->mode)) {
		/*
		 * a filepair that changes between file and symlink
		 * needs to be split into deletion and creation.
		 */
		struct diff_filespec *null = alloc_filespec(two->path);
		run_diff_cmd(NULL, name, other, attr_path,
			     one, null, &msg, o, p);
		free(null);
		strbuf_release(&msg);

		null = alloc_filespec(one->path);
		run_diff_cmd(NULL, name, other, attr_path,
			     null, two, &msg, o, p);
		free(null);
	}
	else
		run_diff_cmd(pgm, name, other, attr_path,
			     one, two, &msg, o, p);

	strbuf_release(&msg);
}

static void run_diffstat(struct diff_filepair *p, struct diff_options *o,
			 struct diffstat_t *diffstat)
{
	const char *name;
	const char *other;
	int complete_rewrite = 0;

	if (DIFF_PAIR_UNMERGED(p)) {
		/* unmerged */
		builtin_diffstat(p->one->path, NULL, NULL, NULL, diffstat, o, 0);
		return;
	}

	name = p->one->path;
	other = (strcmp(name, p->two->path) ? p->two->path : NULL);

	if (o->prefix_length)
		strip_prefix(o->prefix_length, &name, &other);

	diff_fill_sha1_info(p->one);
	diff_fill_sha1_info(p->two);

	if (p->status == DIFF_STATUS_MODIFIED && p->score)
		complete_rewrite = 1;
	builtin_diffstat(name, other, p->one, p->two, diffstat, o, complete_rewrite);
}

static void run_checkdiff(struct diff_filepair *p, struct diff_options *o)
{
	const char *name;
	const char *other;
	const char *attr_path;

	if (DIFF_PAIR_UNMERGED(p)) {
		/* unmerged */
		return;
	}

	name = p->one->path;
	other = (strcmp(name, p->two->path) ? p->two->path : NULL);
	attr_path = other ? other : name;

	if (o->prefix_length)
		strip_prefix(o->prefix_length, &name, &other);

	diff_fill_sha1_info(p->one);
	diff_fill_sha1_info(p->two);

	builtin_checkdiff(name, other, attr_path, p->one, p->two, o);
}

void diff_setup(struct diff_options *options)
{
	memcpy(options, &default_diff_options, sizeof(*options));

	options->file = stdout;

	options->line_termination = '\n';
	options->break_opt = -1;
	options->rename_limit = -1;
	options->dirstat_permille = diff_dirstat_permille_default;
	options->context = 3;

	options->change = diff_change;
	options->add_remove = diff_addremove;
	if (diff_use_color_default > 0)
		DIFF_OPT_SET(options, COLOR_DIFF);
	options->detect_rename = diff_detect_rename_default;

	if (diff_no_prefix) {
		options->a_prefix = options->b_prefix = "";
	} else if (!diff_mnemonic_prefix) {
		options->a_prefix = "a/";
		options->b_prefix = "b/";
	}
}

int diff_setup_done(struct diff_options *options)
{
	int count = 0;

	if (options->output_format & DIFF_FORMAT_NAME)
		count++;
	if (options->output_format & DIFF_FORMAT_NAME_STATUS)
		count++;
	if (options->output_format & DIFF_FORMAT_CHECKDIFF)
		count++;
	if (options->output_format & DIFF_FORMAT_NO_OUTPUT)
		count++;
	if (count > 1)
		die("--name-only, --name-status, --check and -s are mutually exclusive");

	/*
	 * Most of the time we can say "there are changes"
	 * only by checking if there are changed paths, but
	 * --ignore-whitespace* options force us to look
	 * inside contents.
	 */

	if (DIFF_XDL_TST(options, IGNORE_WHITESPACE) ||
	    DIFF_XDL_TST(options, IGNORE_WHITESPACE_CHANGE) ||
	    DIFF_XDL_TST(options, IGNORE_WHITESPACE_AT_EOL))
		DIFF_OPT_SET(options, DIFF_FROM_CONTENTS);
	else
		DIFF_OPT_CLR(options, DIFF_FROM_CONTENTS);

	if (DIFF_OPT_TST(options, FIND_COPIES_HARDER))
		options->detect_rename = DIFF_DETECT_COPY;

	if (!DIFF_OPT_TST(options, RELATIVE_NAME))
		options->prefix = NULL;
	if (options->prefix)
		options->prefix_length = strlen(options->prefix);
	else
		options->prefix_length = 0;

	if (options->output_format & (DIFF_FORMAT_NAME |
				      DIFF_FORMAT_NAME_STATUS |
				      DIFF_FORMAT_CHECKDIFF |
				      DIFF_FORMAT_NO_OUTPUT))
		options->output_format &= ~(DIFF_FORMAT_RAW |
					    DIFF_FORMAT_NUMSTAT |
					    DIFF_FORMAT_DIFFSTAT |
					    DIFF_FORMAT_SHORTSTAT |
					    DIFF_FORMAT_DIRSTAT |
					    DIFF_FORMAT_SUMMARY |
					    DIFF_FORMAT_PATCH);

	/*
	 * These cases always need recursive; we do not drop caller-supplied
	 * recursive bits for other formats here.
	 */
	if (options->output_format & (DIFF_FORMAT_PATCH |
				      DIFF_FORMAT_NUMSTAT |
				      DIFF_FORMAT_DIFFSTAT |
				      DIFF_FORMAT_SHORTSTAT |
				      DIFF_FORMAT_DIRSTAT |
				      DIFF_FORMAT_SUMMARY |
				      DIFF_FORMAT_CHECKDIFF))
		DIFF_OPT_SET(options, RECURSIVE);
	/*
	 * Also pickaxe would not work very well if you do not say recursive
	 */
	if (options->pickaxe)
		DIFF_OPT_SET(options, RECURSIVE);
	/*
	 * When patches are generated, submodules diffed against the work tree
	 * must be checked for dirtiness too so it can be shown in the output
	 */
	if (options->output_format & DIFF_FORMAT_PATCH)
		DIFF_OPT_SET(options, DIRTY_SUBMODULES);

	if (options->detect_rename && options->rename_limit < 0)
		options->rename_limit = diff_rename_limit_default;
	if (options->setup & DIFF_SETUP_USE_CACHE) {
		if (!active_cache)
			/* read-cache does not die even when it fails
			 * so it is safe for us to do this here.  Also
			 * it does not smudge active_cache or active_nr
			 * when it fails, so we do not have to worry about
			 * cleaning it up ourselves either.
			 */
			read_cache();
	}
	if (options->abbrev <= 0 || 40 < options->abbrev)
		options->abbrev = 40; /* full */

	/*
	 * It does not make sense to show the first hit we happened
	 * to have found.  It does not make sense not to return with
	 * exit code in such a case either.
	 */
	if (DIFF_OPT_TST(options, QUICK)) {
		options->output_format = DIFF_FORMAT_NO_OUTPUT;
		DIFF_OPT_SET(options, EXIT_WITH_STATUS);
	}

	return 0;
}

static int opt_arg(const char *arg, int arg_short, const char *arg_long, int *val)
{
	char c, *eq;
	int len;

	if (*arg != '-')
		return 0;
	c = *++arg;
	if (!c)
		return 0;
	if (c == arg_short) {
		c = *++arg;
		if (!c)
			return 1;
		if (val && isdigit(c)) {
			char *end;
			int n = strtoul(arg, &end, 10);
			if (*end)
				return 0;
			*val = n;
			return 1;
		}
		return 0;
	}
	if (c != '-')
		return 0;
	arg++;
	eq = strchr(arg, '=');
	if (eq)
		len = eq - arg;
	else
		len = strlen(arg);
	if (!len || strncmp(arg, arg_long, len))
		return 0;
	if (eq) {
		int n;
		char *end;
		if (!isdigit(*++eq))
			return 0;
		n = strtoul(eq, &end, 10);
		if (*end)
			return 0;
		*val = n;
	}
	return 1;
}

static int diff_scoreopt_parse(const char *opt);

static inline int short_opt(char opt, const char **argv,
			    const char **optarg)
{
	const char *arg = argv[0];
	if (arg[0] != '-' || arg[1] != opt)
		return 0;
	if (arg[2] != '\0') {
		*optarg = arg + 2;
		return 1;
	}
	if (!argv[1])
		die("Option '%c' requires a value", opt);
	*optarg = argv[1];
	return 2;
}

int parse_long_opt(const char *opt, const char **argv,
		   const char **optarg)
{
	const char *arg = argv[0];
	if (arg[0] != '-' || arg[1] != '-')
		return 0;
	arg += strlen("--");
	if (prefixcmp(arg, opt))
		return 0;
	arg += strlen(opt);
	if (*arg == '=') { /* sticked form: --option=value */
		*optarg = arg + 1;
		return 1;
	}
	if (*arg != '\0')
		return 0;
	/* separate form: --option value */
	if (!argv[1])
		die("Option '--%s' requires a value", opt);
	*optarg = argv[1];
	return 2;
}

static int stat_opt(struct diff_options *options, const char **av)
{
	const char *arg = av[0];
	char *end;
	int width = options->stat_width;
	int name_width = options->stat_name_width;
	int argcount = 1;

	arg += strlen("--stat");
	end = (char *)arg;

	switch (*arg) {
	case '-':
		if (!prefixcmp(arg, "-width")) {
			arg += strlen("-width");
			if (*arg == '=')
				width = strtoul(arg + 1, &end, 10);
			else if (!*arg && !av[1])
				die("Option '--stat-width' requires a value");
			else if (!*arg) {
				width = strtoul(av[1], &end, 10);
				argcount = 2;
			}
		} else if (!prefixcmp(arg, "-name-width")) {
			arg += strlen("-name-width");
			if (*arg == '=')
				name_width = strtoul(arg + 1, &end, 10);
			else if (!*arg && !av[1])
				die("Option '--stat-name-width' requires a value");
			else if (!*arg) {
				name_width = strtoul(av[1], &end, 10);
				argcount = 2;
			}
		}
		break;
	case '=':
		width = strtoul(arg+1, &end, 10);
		if (*end == ',')
			name_width = strtoul(end+1, &end, 10);
	}

	/* Important! This checks all the error cases! */
	if (*end)
		return 0;
	options->output_format |= DIFF_FORMAT_DIFFSTAT;
	options->stat_name_width = name_width;
	options->stat_width = width;
	return argcount;
}

static int parse_dirstat_opt(struct diff_options *options, const char *params)
{
	struct strbuf errmsg = STRBUF_INIT;
	if (parse_dirstat_params(options, params, &errmsg))
		die(_("Failed to parse --dirstat/-X option parameter:\n%s"),
		    errmsg.buf);
	strbuf_release(&errmsg);
	/*
	 * The caller knows a dirstat-related option is given from the command
	 * line; allow it to say "return this_function();"
	 */
	options->output_format |= DIFF_FORMAT_DIRSTAT;
	return 1;
}

int diff_opt_parse(struct diff_options *options, const char **av, int ac)
{
	const char *arg = av[0];
	const char *optarg;
	int argcount;

	/* Output format options */
	if (!strcmp(arg, "-p") || !strcmp(arg, "-u") || !strcmp(arg, "--patch"))
		options->output_format |= DIFF_FORMAT_PATCH;
	else if (opt_arg(arg, 'U', "unified", &options->context))
		options->output_format |= DIFF_FORMAT_PATCH;
	else if (!strcmp(arg, "--raw"))
		options->output_format |= DIFF_FORMAT_RAW;
	else if (!strcmp(arg, "--patch-with-raw"))
		options->output_format |= DIFF_FORMAT_PATCH | DIFF_FORMAT_RAW;
	else if (!strcmp(arg, "--numstat"))
		options->output_format |= DIFF_FORMAT_NUMSTAT;
	else if (!strcmp(arg, "--shortstat"))
		options->output_format |= DIFF_FORMAT_SHORTSTAT;
	else if (!strcmp(arg, "-X") || !strcmp(arg, "--dirstat"))
		return parse_dirstat_opt(options, "");
	else if (!prefixcmp(arg, "-X"))
		return parse_dirstat_opt(options, arg + 2);
	else if (!prefixcmp(arg, "--dirstat="))
		return parse_dirstat_opt(options, arg + 10);
	else if (!strcmp(arg, "--cumulative"))
		return parse_dirstat_opt(options, "cumulative");
	else if (!strcmp(arg, "--dirstat-by-file"))
		return parse_dirstat_opt(options, "files");
	else if (!prefixcmp(arg, "--dirstat-by-file=")) {
		parse_dirstat_opt(options, "files");
		return parse_dirstat_opt(options, arg + 18);
	}
	else if (!strcmp(arg, "--check"))
		options->output_format |= DIFF_FORMAT_CHECKDIFF;
	else if (!strcmp(arg, "--summary"))
		options->output_format |= DIFF_FORMAT_SUMMARY;
	else if (!strcmp(arg, "--patch-with-stat"))
		options->output_format |= DIFF_FORMAT_PATCH | DIFF_FORMAT_DIFFSTAT;
	else if (!strcmp(arg, "--name-only"))
		options->output_format |= DIFF_FORMAT_NAME;
	else if (!strcmp(arg, "--name-status"))
		options->output_format |= DIFF_FORMAT_NAME_STATUS;
	else if (!strcmp(arg, "-s"))
		options->output_format |= DIFF_FORMAT_NO_OUTPUT;
	else if (!prefixcmp(arg, "--stat"))
		/* --stat, --stat-width, or --stat-name-width */
		return stat_opt(options, av);

	/* renames options */
	else if (!prefixcmp(arg, "-B") || !prefixcmp(arg, "--break-rewrites=") ||
		 !strcmp(arg, "--break-rewrites")) {
		if ((options->break_opt = diff_scoreopt_parse(arg)) == -1)
			return error("invalid argument to -B: %s", arg+2);
	}
	else if (!prefixcmp(arg, "-M") || !prefixcmp(arg, "--find-renames=") ||
		 !strcmp(arg, "--find-renames")) {
		if ((options->rename_score = diff_scoreopt_parse(arg)) == -1)
			return error("invalid argument to -M: %s", arg+2);
		options->detect_rename = DIFF_DETECT_RENAME;
	}
	else if (!strcmp(arg, "-D") || !strcmp(arg, "--irreversible-delete")) {
		options->irreversible_delete = 1;
	}
	else if (!prefixcmp(arg, "-C") || !prefixcmp(arg, "--find-copies=") ||
		 !strcmp(arg, "--find-copies")) {
		if (options->detect_rename == DIFF_DETECT_COPY)
			DIFF_OPT_SET(options, FIND_COPIES_HARDER);
		if ((options->rename_score = diff_scoreopt_parse(arg)) == -1)
			return error("invalid argument to -C: %s", arg+2);
		options->detect_rename = DIFF_DETECT_COPY;
	}
	else if (!strcmp(arg, "--no-renames"))
		options->detect_rename = 0;
	else if (!strcmp(arg, "--relative"))
		DIFF_OPT_SET(options, RELATIVE_NAME);
	else if (!prefixcmp(arg, "--relative=")) {
		DIFF_OPT_SET(options, RELATIVE_NAME);
		options->prefix = arg + 11;
	}

	/* xdiff options */
	else if (!strcmp(arg, "-w") || !strcmp(arg, "--ignore-all-space"))
		DIFF_XDL_SET(options, IGNORE_WHITESPACE);
	else if (!strcmp(arg, "-b") || !strcmp(arg, "--ignore-space-change"))
		DIFF_XDL_SET(options, IGNORE_WHITESPACE_CHANGE);
	else if (!strcmp(arg, "--ignore-space-at-eol"))
		DIFF_XDL_SET(options, IGNORE_WHITESPACE_AT_EOL);
	else if (!strcmp(arg, "--patience"))
		DIFF_XDL_SET(options, PATIENCE_DIFF);

	/* flags options */
	else if (!strcmp(arg, "--binary")) {
		options->output_format |= DIFF_FORMAT_PATCH;
		DIFF_OPT_SET(options, BINARY);
	}
	else if (!strcmp(arg, "--full-index"))
		DIFF_OPT_SET(options, FULL_INDEX);
	else if (!strcmp(arg, "-a") || !strcmp(arg, "--text"))
		DIFF_OPT_SET(options, TEXT);
	else if (!strcmp(arg, "-R"))
		DIFF_OPT_SET(options, REVERSE_DIFF);
	else if (!strcmp(arg, "--find-copies-harder"))
		DIFF_OPT_SET(options, FIND_COPIES_HARDER);
	else if (!strcmp(arg, "--follow"))
		DIFF_OPT_SET(options, FOLLOW_RENAMES);
	else if (!strcmp(arg, "--color"))
		DIFF_OPT_SET(options, COLOR_DIFF);
	else if (!prefixcmp(arg, "--color=")) {
		int value = git_config_colorbool(NULL, arg+8, -1);
		if (value == 0)
			DIFF_OPT_CLR(options, COLOR_DIFF);
		else if (value > 0)
			DIFF_OPT_SET(options, COLOR_DIFF);
		else
			return error("option `color' expects \"always\", \"auto\", or \"never\"");
	}
	else if (!strcmp(arg, "--no-color"))
		DIFF_OPT_CLR(options, COLOR_DIFF);
	else if (!strcmp(arg, "--color-words")) {
		DIFF_OPT_SET(options, COLOR_DIFF);
		options->word_diff = DIFF_WORDS_COLOR;
	}
	else if (!prefixcmp(arg, "--color-words=")) {
		DIFF_OPT_SET(options, COLOR_DIFF);
		options->word_diff = DIFF_WORDS_COLOR;
		options->word_regex = arg + 14;
	}
	else if (!strcmp(arg, "--word-diff")) {
		if (options->word_diff == DIFF_WORDS_NONE)
			options->word_diff = DIFF_WORDS_PLAIN;
	}
	else if (!prefixcmp(arg, "--word-diff=")) {
		const char *type = arg + 12;
		if (!strcmp(type, "plain"))
			options->word_diff = DIFF_WORDS_PLAIN;
		else if (!strcmp(type, "color")) {
			DIFF_OPT_SET(options, COLOR_DIFF);
			options->word_diff = DIFF_WORDS_COLOR;
		}
		else if (!strcmp(type, "porcelain"))
			options->word_diff = DIFF_WORDS_PORCELAIN;
		else if (!strcmp(type, "none"))
			options->word_diff = DIFF_WORDS_NONE;
		else
			die("bad --word-diff argument: %s", type);
	}
	else if ((argcount = parse_long_opt("word-diff-regex", av, &optarg))) {
		if (options->word_diff == DIFF_WORDS_NONE)
			options->word_diff = DIFF_WORDS_PLAIN;
		options->word_regex = optarg;
		return argcount;
	}
	else if (!strcmp(arg, "--exit-code"))
		DIFF_OPT_SET(options, EXIT_WITH_STATUS);
	else if (!strcmp(arg, "--quiet"))
		DIFF_OPT_SET(options, QUICK);
	else if (!strcmp(arg, "--ext-diff"))
		DIFF_OPT_SET(options, ALLOW_EXTERNAL);
	else if (!strcmp(arg, "--no-ext-diff"))
		DIFF_OPT_CLR(options, ALLOW_EXTERNAL);
	else if (!strcmp(arg, "--textconv"))
		DIFF_OPT_SET(options, ALLOW_TEXTCONV);
	else if (!strcmp(arg, "--no-textconv"))
		DIFF_OPT_CLR(options, ALLOW_TEXTCONV);
	else if (!strcmp(arg, "--ignore-submodules")) {
		DIFF_OPT_SET(options, OVERRIDE_SUBMODULE_CONFIG);
		handle_ignore_submodules_arg(options, "all");
	} else if (!prefixcmp(arg, "--ignore-submodules=")) {
		DIFF_OPT_SET(options, OVERRIDE_SUBMODULE_CONFIG);
		handle_ignore_submodules_arg(options, arg + 20);
	} else if (!strcmp(arg, "--submodule"))
		DIFF_OPT_SET(options, SUBMODULE_LOG);
	else if (!prefixcmp(arg, "--submodule=")) {
		if (!strcmp(arg + 12, "log"))
			DIFF_OPT_SET(options, SUBMODULE_LOG);
	}

	/* misc options */
	else if (!strcmp(arg, "-z"))
		options->line_termination = 0;
	else if ((argcount = short_opt('l', av, &optarg))) {
		options->rename_limit = strtoul(optarg, NULL, 10);
		return argcount;
	}
	else if ((argcount = short_opt('S', av, &optarg))) {
		options->pickaxe = optarg;
		options->pickaxe_opts |= DIFF_PICKAXE_KIND_S;
		return argcount;
	} else if ((argcount = short_opt('G', av, &optarg))) {
		options->pickaxe = optarg;
		options->pickaxe_opts |= DIFF_PICKAXE_KIND_G;
		return argcount;
	}
	else if (!strcmp(arg, "--pickaxe-all"))
		options->pickaxe_opts |= DIFF_PICKAXE_ALL;
	else if (!strcmp(arg, "--pickaxe-regex"))
		options->pickaxe_opts |= DIFF_PICKAXE_REGEX;
	else if ((argcount = short_opt('O', av, &optarg))) {
		options->orderfile = optarg;
		return argcount;
	}
	else if ((argcount = parse_long_opt("diff-filter", av, &optarg))) {
		options->filter = optarg;
		return argcount;
	}
	else if (!strcmp(arg, "--abbrev"))
		options->abbrev = DEFAULT_ABBREV;
	else if (!prefixcmp(arg, "--abbrev=")) {
		options->abbrev = strtoul(arg + 9, NULL, 10);
		if (options->abbrev < MINIMUM_ABBREV)
			options->abbrev = MINIMUM_ABBREV;
		else if (40 < options->abbrev)
			options->abbrev = 40;
	}
	else if ((argcount = parse_long_opt("src-prefix", av, &optarg))) {
		options->a_prefix = optarg;
		return argcount;
	}
	else if ((argcount = parse_long_opt("dst-prefix", av, &optarg))) {
		options->b_prefix = optarg;
		return argcount;
	}
	else if (!strcmp(arg, "--no-prefix"))
		options->a_prefix = options->b_prefix = "";
	else if (opt_arg(arg, '\0', "inter-hunk-context",
			 &options->interhunkcontext))
		;
	else if ((argcount = parse_long_opt("output", av, &optarg))) {
		options->file = fopen(optarg, "w");
		if (!options->file)
			die_errno("Could not open '%s'", optarg);
		options->close_file = 1;
		return argcount;
	} else
		return 0;
	return 1;
}

int parse_rename_score(const char **cp_p)
{
	unsigned long num, scale;
	int ch, dot;
	const char *cp = *cp_p;

	num = 0;
	scale = 1;
	dot = 0;
	for (;;) {
		ch = *cp;
		if ( !dot && ch == '.' ) {
			scale = 1;
			dot = 1;
		} else if ( ch == '%' ) {
			scale = dot ? scale*100 : 100;
			cp++;	/* % is always at the end */
			break;
		} else if ( ch >= '0' && ch <= '9' ) {
			if ( scale < 100000 ) {
				scale *= 10;
				num = (num*10) + (ch-'0');
			}
		} else {
			break;
		}
		cp++;
	}
	*cp_p = cp;

	/* user says num divided by scale and we say internally that
	 * is MAX_SCORE * num / scale.
	 */
	return (int)((num >= scale) ? MAX_SCORE : (MAX_SCORE * num / scale));
}

static int diff_scoreopt_parse(const char *opt)
{
	int opt1, opt2, cmd;

	if (*opt++ != '-')
		return -1;
	cmd = *opt++;
	if (cmd == '-') {
		/* convert the long-form arguments into short-form versions */
		if (!prefixcmp(opt, "break-rewrites")) {
			opt += strlen("break-rewrites");
			if (*opt == 0 || *opt++ == '=')
				cmd = 'B';
		} else if (!prefixcmp(opt, "find-copies")) {
			opt += strlen("find-copies");
			if (*opt == 0 || *opt++ == '=')
				cmd = 'C';
		} else if (!prefixcmp(opt, "find-renames")) {
			opt += strlen("find-renames");
			if (*opt == 0 || *opt++ == '=')
				cmd = 'M';
		}
	}
	if (cmd != 'M' && cmd != 'C' && cmd != 'B')
		return -1; /* that is not a -M, -C nor -B option */

	opt1 = parse_rename_score(&opt);
	if (cmd != 'B')
		opt2 = 0;
	else {
		if (*opt == 0)
			opt2 = 0;
		else if (*opt != '/')
			return -1; /* we expect -B80/99 or -B80 */
		else {
			opt++;
			opt2 = parse_rename_score(&opt);
		}
	}
	if (*opt != 0)
		return -1;
	return opt1 | (opt2 << 16);
}

struct diff_queue_struct diff_queued_diff;

void diff_q(struct diff_queue_struct *queue, struct diff_filepair *dp)
{
	if (queue->alloc <= queue->nr) {
		queue->alloc = alloc_nr(queue->alloc);
		queue->queue = xrealloc(queue->queue,
					sizeof(dp) * queue->alloc);
	}
	queue->queue[queue->nr++] = dp;
}

struct diff_filepair *diff_queue(struct diff_queue_struct *queue,
				 struct diff_filespec *one,
				 struct diff_filespec *two)
{
	struct diff_filepair *dp = xcalloc(1, sizeof(*dp));
	dp->one = one;
	dp->two = two;
	if (queue)
		diff_q(queue, dp);
	return dp;
}

void diff_free_filepair(struct diff_filepair *p)
{
	free_filespec(p->one);
	free_filespec(p->two);
	free(p);
}

/* This is different from find_unique_abbrev() in that
 * it stuffs the result with dots for alignment.
 */
const char *diff_unique_abbrev(const unsigned char *sha1, int len)
{
	int abblen;
	const char *abbrev;
	if (len == 40)
		return sha1_to_hex(sha1);

	abbrev = find_unique_abbrev(sha1, len);
	abblen = strlen(abbrev);
	if (abblen < 37) {
		static char hex[41];
		if (len < abblen && abblen <= len + 2)
			sprintf(hex, "%s%.*s", abbrev, len+3-abblen, "..");
		else
			sprintf(hex, "%s...", abbrev);
		return hex;
	}
	return sha1_to_hex(sha1);
}

static void diff_flush_raw(struct diff_filepair *p, struct diff_options *opt)
{
	int line_termination = opt->line_termination;
	int inter_name_termination = line_termination ? '\t' : '\0';
	if (opt->output_prefix) {
		struct strbuf *msg = NULL;
		msg = opt->output_prefix(opt, opt->output_prefix_data);
		fprintf(opt->file, "%s", msg->buf);
	}

	if (!(opt->output_format & DIFF_FORMAT_NAME_STATUS)) {
		fprintf(opt->file, ":%06o %06o %s ", p->one->mode, p->two->mode,
			diff_unique_abbrev(p->one->sha1, opt->abbrev));
		fprintf(opt->file, "%s ", diff_unique_abbrev(p->two->sha1, opt->abbrev));
	}
	if (p->score) {
		fprintf(opt->file, "%c%03d%c", p->status, similarity_index(p),
			inter_name_termination);
	} else {
		fprintf(opt->file, "%c%c", p->status, inter_name_termination);
	}

	if (p->status == DIFF_STATUS_COPIED ||
	    p->status == DIFF_STATUS_RENAMED) {
		const char *name_a, *name_b;
		name_a = p->one->path;
		name_b = p->two->path;
		strip_prefix(opt->prefix_length, &name_a, &name_b);
		write_name_quoted(name_a, opt->file, inter_name_termination);
		write_name_quoted(name_b, opt->file, line_termination);
	} else {
		const char *name_a, *name_b;
		name_a = p->one->mode ? p->one->path : p->two->path;
		name_b = NULL;
		strip_prefix(opt->prefix_length, &name_a, &name_b);
		write_name_quoted(name_a, opt->file, line_termination);
	}
}

int diff_unmodified_pair(struct diff_filepair *p)
{
	/* This function is written stricter than necessary to support
	 * the currently implemented transformers, but the idea is to
	 * let transformers to produce diff_filepairs any way they want,
	 * and filter and clean them up here before producing the output.
	 */
	struct diff_filespec *one = p->one, *two = p->two;

	if (DIFF_PAIR_UNMERGED(p))
		return 0; /* unmerged is interesting */

	/* deletion, addition, mode or type change
	 * and rename are all interesting.
	 */
	if (DIFF_FILE_VALID(one) != DIFF_FILE_VALID(two) ||
	    DIFF_PAIR_MODE_CHANGED(p) ||
	    strcmp(one->path, two->path))
		return 0;

	/* both are valid and point at the same path.  that is, we are
	 * dealing with a change.
	 */
	if (one->sha1_valid && two->sha1_valid &&
	    !hashcmp(one->sha1, two->sha1) &&
	    !one->dirty_submodule && !two->dirty_submodule)
		return 1; /* no change */
	if (!one->sha1_valid && !two->sha1_valid)
		return 1; /* both look at the same file on the filesystem. */
	return 0;
}

static void diff_flush_patch(struct diff_filepair *p, struct diff_options *o)
{
	if (diff_unmodified_pair(p))
		return;

	if ((DIFF_FILE_VALID(p->one) && S_ISDIR(p->one->mode)) ||
	    (DIFF_FILE_VALID(p->two) && S_ISDIR(p->two->mode)))
		return; /* no tree diffs in patch format */

	run_diff(p, o);
}

static void diff_flush_stat(struct diff_filepair *p, struct diff_options *o,
			    struct diffstat_t *diffstat)
{
	if (diff_unmodified_pair(p))
		return;

	if ((DIFF_FILE_VALID(p->one) && S_ISDIR(p->one->mode)) ||
	    (DIFF_FILE_VALID(p->two) && S_ISDIR(p->two->mode)))
		return; /* no useful stat for tree diffs */

	run_diffstat(p, o, diffstat);
}

static void diff_flush_checkdiff(struct diff_filepair *p,
		struct diff_options *o)
{
	if (diff_unmodified_pair(p))
		return;

	if ((DIFF_FILE_VALID(p->one) && S_ISDIR(p->one->mode)) ||
	    (DIFF_FILE_VALID(p->two) && S_ISDIR(p->two->mode)))
		return; /* nothing to check in tree diffs */

	run_checkdiff(p, o);
}

int diff_queue_is_empty(void)
{
	struct diff_queue_struct *q = &diff_queued_diff;
	int i;
	for (i = 0; i < q->nr; i++)
		if (!diff_unmodified_pair(q->queue[i]))
			return 0;
	return 1;
}

#if DIFF_DEBUG
void diff_debug_filespec(struct diff_filespec *s, int x, const char *one)
{
	fprintf(stderr, "queue[%d] %s (%s) %s %06o %s\n",
		x, one ? one : "",
		s->path,
		DIFF_FILE_VALID(s) ? "valid" : "invalid",
		s->mode,
		s->sha1_valid ? sha1_to_hex(s->sha1) : "");
	fprintf(stderr, "queue[%d] %s size %lu flags %d\n",
		x, one ? one : "",
		s->size, s->xfrm_flags);
}

void diff_debug_filepair(const struct diff_filepair *p, int i)
{
	diff_debug_filespec(p->one, i, "one");
	diff_debug_filespec(p->two, i, "two");
	fprintf(stderr, "score %d, status %c rename_used %d broken %d\n",
		p->score, p->status ? p->status : '?',
		p->one->rename_used, p->broken_pair);
}

void diff_debug_queue(const char *msg, struct diff_queue_struct *q)
{
	int i;
	if (msg)
		fprintf(stderr, "%s\n", msg);
	fprintf(stderr, "q->nr = %d\n", q->nr);
	for (i = 0; i < q->nr; i++) {
		struct diff_filepair *p = q->queue[i];
		diff_debug_filepair(p, i);
	}
}
#endif

static void diff_resolve_rename_copy(void)
{
	int i;
	struct diff_filepair *p;
	struct diff_queue_struct *q = &diff_queued_diff;

	diff_debug_queue("resolve-rename-copy", q);

	for (i = 0; i < q->nr; i++) {
		p = q->queue[i];
		p->status = 0; /* undecided */
		if (DIFF_PAIR_UNMERGED(p))
			p->status = DIFF_STATUS_UNMERGED;
		else if (!DIFF_FILE_VALID(p->one))
			p->status = DIFF_STATUS_ADDED;
		else if (!DIFF_FILE_VALID(p->two))
			p->status = DIFF_STATUS_DELETED;
		else if (DIFF_PAIR_TYPE_CHANGED(p))
			p->status = DIFF_STATUS_TYPE_CHANGED;

		/* from this point on, we are dealing with a pair
		 * whose both sides are valid and of the same type, i.e.
		 * either in-place edit or rename/copy edit.
		 */
		else if (DIFF_PAIR_RENAME(p)) {
			/*
			 * A rename might have re-connected a broken
			 * pair up, causing the pathnames to be the
			 * same again. If so, that's not a rename at
			 * all, just a modification..
			 *
			 * Otherwise, see if this source was used for
			 * multiple renames, in which case we decrement
			 * the count, and call it a copy.
			 */
			if (!strcmp(p->one->path, p->two->path))
				p->status = DIFF_STATUS_MODIFIED;
			else if (--p->one->rename_used > 0)
				p->status = DIFF_STATUS_COPIED;
			else
				p->status = DIFF_STATUS_RENAMED;
		}
		else if (hashcmp(p->one->sha1, p->two->sha1) ||
			 p->one->mode != p->two->mode ||
			 p->one->dirty_submodule ||
			 p->two->dirty_submodule ||
			 is_null_sha1(p->one->sha1))
			p->status = DIFF_STATUS_MODIFIED;
		else {
			/* This is a "no-change" entry and should not
			 * happen anymore, but prepare for broken callers.
			 */
			error("feeding unmodified %s to diffcore",
			      p->one->path);
			p->status = DIFF_STATUS_UNKNOWN;
		}
	}
	diff_debug_queue("resolve-rename-copy done", q);
}

static int check_pair_status(struct diff_filepair *p)
{
	switch (p->status) {
	case DIFF_STATUS_UNKNOWN:
		return 0;
	case 0:
		die("internal error in diff-resolve-rename-copy");
	default:
		return 1;
	}
}

static void flush_one_pair(struct diff_filepair *p, struct diff_options *opt)
{
	int fmt = opt->output_format;

	if (fmt & DIFF_FORMAT_CHECKDIFF)
		diff_flush_checkdiff(p, opt);
	else if (fmt & (DIFF_FORMAT_RAW | DIFF_FORMAT_NAME_STATUS))
		diff_flush_raw(p, opt);
	else if (fmt & DIFF_FORMAT_NAME) {
		const char *name_a, *name_b;
		name_a = p->two->path;
		name_b = NULL;
		strip_prefix(opt->prefix_length, &name_a, &name_b);
		write_name_quoted(name_a, opt->file, opt->line_termination);
	}
}

static void show_file_mode_name(FILE *file, const char *newdelete, struct diff_filespec *fs)
{
	if (fs->mode)
		fprintf(file, " %s mode %06o ", newdelete, fs->mode);
	else
		fprintf(file, " %s ", newdelete);
	write_name_quoted(fs->path, file, '\n');
}


static void show_mode_change(FILE *file, struct diff_filepair *p, int show_name,
		const char *line_prefix)
{
	if (p->one->mode && p->two->mode && p->one->mode != p->two->mode) {
		fprintf(file, "%s mode change %06o => %06o%c", line_prefix, p->one->mode,
			p->two->mode, show_name ? ' ' : '\n');
		if (show_name) {
			write_name_quoted(p->two->path, file, '\n');
		}
	}
}

static void show_rename_copy(FILE *file, const char *renamecopy, struct diff_filepair *p,
			const char *line_prefix)
{
	char *names = pprint_rename(p->one->path, p->two->path);

	fprintf(file, " %s %s (%d%%)\n", renamecopy, names, similarity_index(p));
	free(names);
	show_mode_change(file, p, 0, line_prefix);
}

static void diff_summary(struct diff_options *opt, struct diff_filepair *p)
{
	FILE *file = opt->file;
	char *line_prefix = "";

	if (opt->output_prefix) {
		struct strbuf *buf = opt->output_prefix(opt, opt->output_prefix_data);
		line_prefix = buf->buf;
	}

	switch(p->status) {
	case DIFF_STATUS_DELETED:
		fputs(line_prefix, file);
		show_file_mode_name(file, "delete", p->one);
		break;
	case DIFF_STATUS_ADDED:
		fputs(line_prefix, file);
		show_file_mode_name(file, "create", p->two);
		break;
	case DIFF_STATUS_COPIED:
		fputs(line_prefix, file);
		show_rename_copy(file, "copy", p, line_prefix);
		break;
	case DIFF_STATUS_RENAMED:
		fputs(line_prefix, file);
		show_rename_copy(file, "rename", p, line_prefix);
		break;
	default:
		if (p->score) {
			fprintf(file, "%s rewrite ", line_prefix);
			write_name_quoted(p->two->path, file, ' ');
			fprintf(file, "(%d%%)\n", similarity_index(p));
		}
		show_mode_change(file, p, !p->score, line_prefix);
		break;
	}
}

struct patch_id_t {
	git_SHA_CTX *ctx;
	int patchlen;
};

static int remove_space(char *line, int len)
{
	int i;
	char *dst = line;
	unsigned char c;

	for (i = 0; i < len; i++)
		if (!isspace((c = line[i])))
			*dst++ = c;

	return dst - line;
}

static void patch_id_consume(void *priv, char *line, unsigned long len)
{
	struct patch_id_t *data = priv;
	int new_len;

	/* Ignore line numbers when computing the SHA1 of the patch */
	if (!prefixcmp(line, "@@ -"))
		return;

	new_len = remove_space(line, len);

	git_SHA1_Update(data->ctx, line, new_len);
	data->patchlen += new_len;
}

/* returns 0 upon success, and writes result into sha1 */
static int diff_get_patch_id(struct diff_options *options, unsigned char *sha1)
{
	struct diff_queue_struct *q = &diff_queued_diff;
	int i;
	git_SHA_CTX ctx;
	struct patch_id_t data;
	char buffer[PATH_MAX * 4 + 20];

	git_SHA1_Init(&ctx);
	memset(&data, 0, sizeof(struct patch_id_t));
	data.ctx = &ctx;

	for (i = 0; i < q->nr; i++) {
		xpparam_t xpp;
		xdemitconf_t xecfg;
		mmfile_t mf1, mf2;
		struct diff_filepair *p = q->queue[i];
		int len1, len2;

		memset(&xpp, 0, sizeof(xpp));
		memset(&xecfg, 0, sizeof(xecfg));
		if (p->status == 0)
			return error("internal diff status error");
		if (p->status == DIFF_STATUS_UNKNOWN)
			continue;
		if (diff_unmodified_pair(p))
			continue;
		if ((DIFF_FILE_VALID(p->one) && S_ISDIR(p->one->mode)) ||
		    (DIFF_FILE_VALID(p->two) && S_ISDIR(p->two->mode)))
			continue;
		if (DIFF_PAIR_UNMERGED(p))
			continue;

		diff_fill_sha1_info(p->one);
		diff_fill_sha1_info(p->two);
		if (fill_mmfile(&mf1, p->one) < 0 ||
				fill_mmfile(&mf2, p->two) < 0)
			return error("unable to read files to diff");

		len1 = remove_space(p->one->path, strlen(p->one->path));
		len2 = remove_space(p->two->path, strlen(p->two->path));
		if (p->one->mode == 0)
			len1 = snprintf(buffer, sizeof(buffer),
					"diff--gita/%.*sb/%.*s"
					"newfilemode%06o"
					"---/dev/null"
					"+++b/%.*s",
					len1, p->one->path,
					len2, p->two->path,
					p->two->mode,
					len2, p->two->path);
		else if (p->two->mode == 0)
			len1 = snprintf(buffer, sizeof(buffer),
					"diff--gita/%.*sb/%.*s"
					"deletedfilemode%06o"
					"---a/%.*s"
					"+++/dev/null",
					len1, p->one->path,
					len2, p->two->path,
					p->one->mode,
					len1, p->one->path);
		else
			len1 = snprintf(buffer, sizeof(buffer),
					"diff--gita/%.*sb/%.*s"
					"---a/%.*s"
					"+++b/%.*s",
					len1, p->one->path,
					len2, p->two->path,
					len1, p->one->path,
					len2, p->two->path);
		git_SHA1_Update(&ctx, buffer, len1);

		if (diff_filespec_is_binary(p->one) ||
		    diff_filespec_is_binary(p->two)) {
			git_SHA1_Update(&ctx, sha1_to_hex(p->one->sha1), 40);
			git_SHA1_Update(&ctx, sha1_to_hex(p->two->sha1), 40);
			continue;
		}

		xpp.flags = 0;
		xecfg.ctxlen = 3;
		xecfg.flags = 0;
		xdi_diff_outf(&mf1, &mf2, patch_id_consume, &data,
			      &xpp, &xecfg);
	}

	git_SHA1_Final(sha1, &ctx);
	return 0;
}

int diff_flush_patch_id(struct diff_options *options, unsigned char *sha1)
{
	struct diff_queue_struct *q = &diff_queued_diff;
	int i;
	int result = diff_get_patch_id(options, sha1);

	for (i = 0; i < q->nr; i++)
		diff_free_filepair(q->queue[i]);

	free(q->queue);
	DIFF_QUEUE_CLEAR(q);

	return result;
}

static int is_summary_empty(const struct diff_queue_struct *q)
{
	int i;

	for (i = 0; i < q->nr; i++) {
		const struct diff_filepair *p = q->queue[i];

		switch (p->status) {
		case DIFF_STATUS_DELETED:
		case DIFF_STATUS_ADDED:
		case DIFF_STATUS_COPIED:
		case DIFF_STATUS_RENAMED:
			return 0;
		default:
			if (p->score)
				return 0;
			if (p->one->mode && p->two->mode &&
			    p->one->mode != p->two->mode)
				return 0;
			break;
		}
	}
	return 1;
}

static const char rename_limit_warning[] =
"inexact rename detection was skipped due to too many files.";

static const char degrade_cc_to_c_warning[] =
"only found copies from modified paths due to too many files.";

static const char rename_limit_advice[] =
"you may want to set your %s variable to at least "
"%d and retry the command.";

void diff_warn_rename_limit(const char *varname, int needed, int degraded_cc)
{
	if (degraded_cc)
		warning(degrade_cc_to_c_warning);
	else if (needed)
		warning(rename_limit_warning);
	else
		return;
	if (0 < needed && needed < 32767)
		warning(rename_limit_advice, varname, needed);
}

void diff_flush(struct diff_options *options)
{
	struct diff_queue_struct *q = &diff_queued_diff;
	int i, output_format = options->output_format;
	int separator = 0;
	int dirstat_by_line = 0;

	/*
	 * Order: raw, stat, summary, patch
	 * or:    name/name-status/checkdiff (other bits clear)
	 */
	if (!q->nr)
		goto free_queue;

	if (output_format & (DIFF_FORMAT_RAW |
			     DIFF_FORMAT_NAME |
			     DIFF_FORMAT_NAME_STATUS |
			     DIFF_FORMAT_CHECKDIFF)) {
		for (i = 0; i < q->nr; i++) {
			struct diff_filepair *p = q->queue[i];
			if (check_pair_status(p))
				flush_one_pair(p, options);
		}
		separator++;
	}

	if (output_format & DIFF_FORMAT_DIRSTAT && DIFF_OPT_TST(options, DIRSTAT_BY_LINE))
		dirstat_by_line = 1;

	if (output_format & (DIFF_FORMAT_DIFFSTAT|DIFF_FORMAT_SHORTSTAT|DIFF_FORMAT_NUMSTAT) ||
	    dirstat_by_line) {
		struct diffstat_t diffstat;

		memset(&diffstat, 0, sizeof(struct diffstat_t));
		for (i = 0; i < q->nr; i++) {
			struct diff_filepair *p = q->queue[i];
			if (check_pair_status(p))
				diff_flush_stat(p, options, &diffstat);
		}
		if (output_format & DIFF_FORMAT_NUMSTAT)
			show_numstat(&diffstat, options);
		if (output_format & DIFF_FORMAT_DIFFSTAT)
			show_stats(&diffstat, options);
		if (output_format & DIFF_FORMAT_SHORTSTAT)
			show_shortstats(&diffstat, options);
		if (output_format & DIFF_FORMAT_DIRSTAT)
			show_dirstat_by_line(&diffstat, options);
		free_diffstat_info(&diffstat);
		separator++;
	}
	if ((output_format & DIFF_FORMAT_DIRSTAT) && !dirstat_by_line)
		show_dirstat(options);

	if (output_format & DIFF_FORMAT_SUMMARY && !is_summary_empty(q)) {
		for (i = 0; i < q->nr; i++) {
			diff_summary(options, q->queue[i]);
		}
		separator++;
	}

	if (output_format & DIFF_FORMAT_NO_OUTPUT &&
	    DIFF_OPT_TST(options, EXIT_WITH_STATUS) &&
	    DIFF_OPT_TST(options, DIFF_FROM_CONTENTS)) {
		/*
		 * run diff_flush_patch for the exit status. setting
		 * options->file to /dev/null should be safe, becaue we
		 * aren't supposed to produce any output anyway.
		 */
		if (options->close_file)
			fclose(options->file);
		options->file = fopen("/dev/null", "w");
		if (!options->file)
			die_errno("Could not open /dev/null");
		options->close_file = 1;
		for (i = 0; i < q->nr; i++) {
			struct diff_filepair *p = q->queue[i];
			if (check_pair_status(p))
				diff_flush_patch(p, options);
			if (options->found_changes)
				break;
		}
	}

	if (output_format & DIFF_FORMAT_PATCH) {
		if (separator) {
			putc(options->line_termination, options->file);
			if (options->stat_sep) {
				/* attach patch instead of inline */
				fputs(options->stat_sep, options->file);
			}
		}

		for (i = 0; i < q->nr; i++) {
			struct diff_filepair *p = q->queue[i];
			if (check_pair_status(p))
				diff_flush_patch(p, options);
		}
	}

	if (output_format & DIFF_FORMAT_CALLBACK)
		options->format_callback(q, options, options->format_callback_data);

	for (i = 0; i < q->nr; i++)
		diff_free_filepair(q->queue[i]);
free_queue:
	free(q->queue);
	DIFF_QUEUE_CLEAR(q);
	if (options->close_file)
		fclose(options->file);

	/*
	 * Report the content-level differences with HAS_CHANGES;
	 * diff_addremove/diff_change does not set the bit when
	 * DIFF_FROM_CONTENTS is in effect (e.g. with -w).
	 */
	if (DIFF_OPT_TST(options, DIFF_FROM_CONTENTS)) {
		if (options->found_changes)
			DIFF_OPT_SET(options, HAS_CHANGES);
		else
			DIFF_OPT_CLR(options, HAS_CHANGES);
	}
}

static void diffcore_apply_filter(const char *filter)
{
	int i;
	struct diff_queue_struct *q = &diff_queued_diff;
	struct diff_queue_struct outq;
	DIFF_QUEUE_CLEAR(&outq);

	if (!filter)
		return;

	if (strchr(filter, DIFF_STATUS_FILTER_AON)) {
		int found;
		for (i = found = 0; !found && i < q->nr; i++) {
			struct diff_filepair *p = q->queue[i];
			if (((p->status == DIFF_STATUS_MODIFIED) &&
			     ((p->score &&
			       strchr(filter, DIFF_STATUS_FILTER_BROKEN)) ||
			      (!p->score &&
			       strchr(filter, DIFF_STATUS_MODIFIED)))) ||
			    ((p->status != DIFF_STATUS_MODIFIED) &&
			     strchr(filter, p->status)))
				found++;
		}
		if (found)
			return;

		/* otherwise we will clear the whole queue
		 * by copying the empty outq at the end of this
		 * function, but first clear the current entries
		 * in the queue.
		 */
		for (i = 0; i < q->nr; i++)
			diff_free_filepair(q->queue[i]);
	}
	else {
		/* Only the matching ones */
		for (i = 0; i < q->nr; i++) {
			struct diff_filepair *p = q->queue[i];

			if (((p->status == DIFF_STATUS_MODIFIED) &&
			     ((p->score &&
			       strchr(filter, DIFF_STATUS_FILTER_BROKEN)) ||
			      (!p->score &&
			       strchr(filter, DIFF_STATUS_MODIFIED)))) ||
			    ((p->status != DIFF_STATUS_MODIFIED) &&
			     strchr(filter, p->status)))
				diff_q(&outq, p);
			else
				diff_free_filepair(p);
		}
	}
	free(q->queue);
	*q = outq;
}

/* Check whether two filespecs with the same mode and size are identical */
static int diff_filespec_is_identical(struct diff_filespec *one,
				      struct diff_filespec *two)
{
	if (S_ISGITLINK(one->mode))
		return 0;
	if (diff_populate_filespec(one, 0))
		return 0;
	if (diff_populate_filespec(two, 0))
		return 0;
	return !memcmp(one->data, two->data, one->size);
}

static void diffcore_skip_stat_unmatch(struct diff_options *diffopt)
{
	int i;
	struct diff_queue_struct *q = &diff_queued_diff;
	struct diff_queue_struct outq;
	DIFF_QUEUE_CLEAR(&outq);

	for (i = 0; i < q->nr; i++) {
		struct diff_filepair *p = q->queue[i];

		/*
		 * 1. Entries that come from stat info dirtiness
		 *    always have both sides (iow, not create/delete),
		 *    one side of the object name is unknown, with
		 *    the same mode and size.  Keep the ones that
		 *    do not match these criteria.  They have real
		 *    differences.
		 *
		 * 2. At this point, the file is known to be modified,
		 *    with the same mode and size, and the object
		 *    name of one side is unknown.  Need to inspect
		 *    the identical contents.
		 */
		if (!DIFF_FILE_VALID(p->one) || /* (1) */
		    !DIFF_FILE_VALID(p->two) ||
		    (p->one->sha1_valid && p->two->sha1_valid) ||
		    (p->one->mode != p->two->mode) ||
		    diff_populate_filespec(p->one, 1) ||
		    diff_populate_filespec(p->two, 1) ||
		    (p->one->size != p->two->size) ||
		    !diff_filespec_is_identical(p->one, p->two)) /* (2) */
			diff_q(&outq, p);
		else {
			/*
			 * The caller can subtract 1 from skip_stat_unmatch
			 * to determine how many paths were dirty only
			 * due to stat info mismatch.
			 */
			if (!DIFF_OPT_TST(diffopt, NO_INDEX))
				diffopt->skip_stat_unmatch++;
			diff_free_filepair(p);
		}
	}
	free(q->queue);
	*q = outq;
}

static int diffnamecmp(const void *a_, const void *b_)
{
	const struct diff_filepair *a = *((const struct diff_filepair **)a_);
	const struct diff_filepair *b = *((const struct diff_filepair **)b_);
	const char *name_a, *name_b;

	name_a = a->one ? a->one->path : a->two->path;
	name_b = b->one ? b->one->path : b->two->path;
	return strcmp(name_a, name_b);
}

void diffcore_fix_diff_index(struct diff_options *options)
{
	struct diff_queue_struct *q = &diff_queued_diff;
	qsort(q->queue, q->nr, sizeof(q->queue[0]), diffnamecmp);
}

void diffcore_std(struct diff_options *options)
{
	if (options->skip_stat_unmatch)
		diffcore_skip_stat_unmatch(options);
	if (!options->found_follow) {
		/* See try_to_follow_renames() in tree-diff.c */
		if (options->break_opt != -1)
			diffcore_break(options->break_opt);
		if (options->detect_rename)
			diffcore_rename(options);
		if (options->break_opt != -1)
			diffcore_merge_broken();
	}
	if (options->pickaxe)
		diffcore_pickaxe(options);
	if (options->orderfile)
		diffcore_order(options->orderfile);
	if (!options->found_follow)
		/* See try_to_follow_renames() in tree-diff.c */
		diff_resolve_rename_copy();
	diffcore_apply_filter(options->filter);

	if (diff_queued_diff.nr && !DIFF_OPT_TST(options, DIFF_FROM_CONTENTS))
		DIFF_OPT_SET(options, HAS_CHANGES);
	else
		DIFF_OPT_CLR(options, HAS_CHANGES);

	options->found_follow = 0;
}

int diff_result_code(struct diff_options *opt, int status)
{
	int result = 0;

	diff_warn_rename_limit("diff.renamelimit",
			       opt->needed_rename_limit,
			       opt->degraded_cc_to_c);
	if (!DIFF_OPT_TST(opt, EXIT_WITH_STATUS) &&
	    !(opt->output_format & DIFF_FORMAT_CHECKDIFF))
		return status;
	if (DIFF_OPT_TST(opt, EXIT_WITH_STATUS) &&
	    DIFF_OPT_TST(opt, HAS_CHANGES))
		result |= 01;
	if ((opt->output_format & DIFF_FORMAT_CHECKDIFF) &&
	    DIFF_OPT_TST(opt, CHECK_FAILED))
		result |= 02;
	return result;
}

<<<<<<< HEAD
/*
 * Shall changes to this submodule be ignored?
 *
 * Submodule changes can be configured to be ignored separately for each path,
 * but that configuration can be overridden from the command line.
 */
static int is_submodule_ignored(const char *path, struct diff_options *options)
{
	int ignored = 0;
	unsigned orig_flags = options->flags;
	if (!DIFF_OPT_TST(options, OVERRIDE_SUBMODULE_CONFIG))
		set_diffopt_flags_from_submodule_config(options, path);
	if (DIFF_OPT_TST(options, IGNORE_SUBMODULES))
		ignored = 1;
	options->flags = orig_flags;
	return ignored;
=======
int diff_can_quit_early(struct diff_options *opt)
{
	return (DIFF_OPT_TST(opt, QUICK) &&
		!opt->filter &&
		DIFF_OPT_TST(opt, HAS_CHANGES));
>>>>>>> 28b9264d
}

void diff_addremove(struct diff_options *options,
		    int addremove, unsigned mode,
		    const unsigned char *sha1,
		    const char *concatpath, unsigned dirty_submodule)
{
	struct diff_filespec *one, *two;

	if (S_ISGITLINK(mode) && is_submodule_ignored(concatpath, options))
		return;

	/* This may look odd, but it is a preparation for
	 * feeding "there are unchanged files which should
	 * not produce diffs, but when you are doing copy
	 * detection you would need them, so here they are"
	 * entries to the diff-core.  They will be prefixed
	 * with something like '=' or '*' (I haven't decided
	 * which but should not make any difference).
	 * Feeding the same new and old to diff_change()
	 * also has the same effect.
	 * Before the final output happens, they are pruned after
	 * merged into rename/copy pairs as appropriate.
	 */
	if (DIFF_OPT_TST(options, REVERSE_DIFF))
		addremove = (addremove == '+' ? '-' :
			     addremove == '-' ? '+' : addremove);

	if (options->prefix &&
	    strncmp(concatpath, options->prefix, options->prefix_length))
		return;

	one = alloc_filespec(concatpath);
	two = alloc_filespec(concatpath);

	if (addremove != '+')
		fill_filespec(one, sha1, mode);
	if (addremove != '-') {
		fill_filespec(two, sha1, mode);
		two->dirty_submodule = dirty_submodule;
	}

	diff_queue(&diff_queued_diff, one, two);
	if (!DIFF_OPT_TST(options, DIFF_FROM_CONTENTS))
		DIFF_OPT_SET(options, HAS_CHANGES);
}

void diff_change(struct diff_options *options,
		 unsigned old_mode, unsigned new_mode,
		 const unsigned char *old_sha1,
		 const unsigned char *new_sha1,
		 const char *concatpath,
		 unsigned old_dirty_submodule, unsigned new_dirty_submodule)
{
	struct diff_filespec *one, *two;

	if (S_ISGITLINK(old_mode) && S_ISGITLINK(new_mode) &&
	    is_submodule_ignored(concatpath, options))
		return;

	if (DIFF_OPT_TST(options, REVERSE_DIFF)) {
		unsigned tmp;
		const unsigned char *tmp_c;
		tmp = old_mode; old_mode = new_mode; new_mode = tmp;
		tmp_c = old_sha1; old_sha1 = new_sha1; new_sha1 = tmp_c;
		tmp = old_dirty_submodule; old_dirty_submodule = new_dirty_submodule;
			new_dirty_submodule = tmp;
	}

	if (options->prefix &&
	    strncmp(concatpath, options->prefix, options->prefix_length))
		return;

	one = alloc_filespec(concatpath);
	two = alloc_filespec(concatpath);
	fill_filespec(one, old_sha1, old_mode);
	fill_filespec(two, new_sha1, new_mode);
	one->dirty_submodule = old_dirty_submodule;
	two->dirty_submodule = new_dirty_submodule;

	diff_queue(&diff_queued_diff, one, two);
	if (!DIFF_OPT_TST(options, DIFF_FROM_CONTENTS))
		DIFF_OPT_SET(options, HAS_CHANGES);
}

struct diff_filepair *diff_unmerge(struct diff_options *options, const char *path)
{
	struct diff_filepair *pair;
	struct diff_filespec *one, *two;

	if (options->prefix &&
	    strncmp(path, options->prefix, options->prefix_length))
		return NULL;

	one = alloc_filespec(path);
	two = alloc_filespec(path);
	pair = diff_queue(&diff_queued_diff, one, two);
	pair->is_unmerged = 1;
	return pair;
}

static char *run_textconv(const char *pgm, struct diff_filespec *spec,
		size_t *outsize)
{
	struct diff_tempfile *temp;
	const char *argv[3];
	const char **arg = argv;
	struct child_process child;
	struct strbuf buf = STRBUF_INIT;
	int err = 0;

	temp = prepare_temp_file(spec->path, spec);
	*arg++ = pgm;
	*arg++ = temp->name;
	*arg = NULL;

	memset(&child, 0, sizeof(child));
	child.use_shell = 1;
	child.argv = argv;
	child.out = -1;
	if (start_command(&child)) {
		remove_tempfile();
		return NULL;
	}

	if (strbuf_read(&buf, child.out, 0) < 0)
		err = error("error reading from textconv command '%s'", pgm);
	close(child.out);

	if (finish_command(&child) || err) {
		strbuf_release(&buf);
		remove_tempfile();
		return NULL;
	}
	remove_tempfile();

	return strbuf_detach(&buf, outsize);
}

size_t fill_textconv(struct userdiff_driver *driver,
		     struct diff_filespec *df,
		     char **outbuf)
{
	size_t size;

	if (!driver || !driver->textconv) {
		if (!DIFF_FILE_VALID(df)) {
			*outbuf = "";
			return 0;
		}
		if (diff_populate_filespec(df, 0))
			die("unable to read files to diff");
		*outbuf = df->data;
		return df->size;
	}

	if (driver->textconv_cache && df->sha1_valid) {
		*outbuf = notes_cache_get(driver->textconv_cache, df->sha1,
					  &size);
		if (*outbuf)
			return size;
	}

	*outbuf = run_textconv(driver->textconv, df, &size);
	if (!*outbuf)
		die("unable to read files to diff");

	if (driver->textconv_cache && df->sha1_valid) {
		/* ignore errors, as we might be in a readonly repository */
		notes_cache_put(driver->textconv_cache, df->sha1, *outbuf,
				size);
		/*
		 * we could save up changes and flush them all at the end,
		 * but we would need an extra call after all diffing is done.
		 * Since generating a cache entry is the slow path anyway,
		 * this extra overhead probably isn't a big deal.
		 */
		notes_cache_write(driver->textconv_cache);
	}

	return size;
}<|MERGE_RESOLUTION|>--- conflicted
+++ resolved
@@ -4456,7 +4456,13 @@
 	return result;
 }
 
-<<<<<<< HEAD
+int diff_can_quit_early(struct diff_options *opt)
+{
+	return (DIFF_OPT_TST(opt, QUICK) &&
+		!opt->filter &&
+		DIFF_OPT_TST(opt, HAS_CHANGES));
+}
+
 /*
  * Shall changes to this submodule be ignored?
  *
@@ -4473,13 +4479,6 @@
 		ignored = 1;
 	options->flags = orig_flags;
 	return ignored;
-=======
-int diff_can_quit_early(struct diff_options *opt)
-{
-	return (DIFF_OPT_TST(opt, QUICK) &&
-		!opt->filter &&
-		DIFF_OPT_TST(opt, HAS_CHANGES));
->>>>>>> 28b9264d
 }
 
 void diff_addremove(struct diff_options *options,

#ifndef CACHE_H
#define CACHE_H

#include "git-compat-util.h"
#include "strbuf.h"
#include "hashmap.h"
#include "advice.h"
#include "gettext.h"
#include "convert.h"
#include "trace.h"
#include "string-list.h"
#include "pack-revindex.h"
#include "hash.h"
<<<<<<< HEAD
#include "path.h"
=======
#include "sha1-array.h"
>>>>>>> 70c49050

#ifndef platform_SHA_CTX
/*
 * platform's underlying implementation of SHA-1; could be OpenSSL,
 * blk_SHA, Apple CommonCrypto, etc...  Note that including
 * SHA1_HEADER may have already defined platform_SHA_CTX for our
 * own implementations like block-sha1 and ppc-sha1, so we list
 * the default for OpenSSL compatible SHA-1 implementations here.
 */
#define platform_SHA_CTX	SHA_CTX
#define platform_SHA1_Init	SHA1_Init
#define platform_SHA1_Update	SHA1_Update
#define platform_SHA1_Final    	SHA1_Final
#endif

#define git_SHA_CTX		platform_SHA_CTX
#define git_SHA1_Init		platform_SHA1_Init
#define git_SHA1_Update		platform_SHA1_Update
#define git_SHA1_Final		platform_SHA1_Final

#ifdef SHA1_MAX_BLOCK_SIZE
#include "compat/sha1-chunked.h"
#undef git_SHA1_Update
#define git_SHA1_Update		git_SHA1_Update_Chunked
#endif

#include <zlib.h>
typedef struct git_zstream {
	z_stream z;
	unsigned long avail_in;
	unsigned long avail_out;
	unsigned long total_in;
	unsigned long total_out;
	unsigned char *next_in;
	unsigned char *next_out;
} git_zstream;

void git_inflate_init(git_zstream *);
void git_inflate_init_gzip_only(git_zstream *);
void git_inflate_end(git_zstream *);
int git_inflate(git_zstream *, int flush);

void git_deflate_init(git_zstream *, int level);
void git_deflate_init_gzip(git_zstream *, int level);
void git_deflate_init_raw(git_zstream *, int level);
void git_deflate_end(git_zstream *);
int git_deflate_abort(git_zstream *);
int git_deflate_end_gently(git_zstream *);
int git_deflate(git_zstream *, int flush);
unsigned long git_deflate_bound(git_zstream *, unsigned long);

/* The length in bytes and in hex digits of an object name (SHA-1 value). */
#define GIT_SHA1_RAWSZ 20
#define GIT_SHA1_HEXSZ (2 * GIT_SHA1_RAWSZ)

/* The length in byte and in hex digits of the largest possible hash value. */
#define GIT_MAX_RAWSZ GIT_SHA1_RAWSZ
#define GIT_MAX_HEXSZ GIT_SHA1_HEXSZ

struct object_id {
	unsigned char hash[GIT_MAX_RAWSZ];
};

#if defined(DT_UNKNOWN) && !defined(NO_D_TYPE_IN_DIRENT)
#define DTYPE(de)	((de)->d_type)
#else
#undef DT_UNKNOWN
#undef DT_DIR
#undef DT_REG
#undef DT_LNK
#define DT_UNKNOWN	0
#define DT_DIR		1
#define DT_REG		2
#define DT_LNK		3
#define DTYPE(de)	DT_UNKNOWN
#endif

/* unknown mode (impossible combination S_IFIFO|S_IFCHR) */
#define S_IFINVALID     0030000

/*
 * A "directory link" is a link to another git directory.
 *
 * The value 0160000 is not normally a valid mode, and
 * also just happens to be S_IFDIR + S_IFLNK
 */
#define S_IFGITLINK	0160000
#define S_ISGITLINK(m)	(((m) & S_IFMT) == S_IFGITLINK)

/*
 * Some mode bits are also used internally for computations.
 *
 * They *must* not overlap with any valid modes, and they *must* not be emitted
 * to outside world - i.e. appear on disk or network. In other words, it's just
 * temporary fields, which we internally use, but they have to stay in-house.
 *
 * ( such approach is valid, as standard S_IF* fits into 16 bits, and in Git
 *   codebase mode is `unsigned int` which is assumed to be at least 32 bits )
 */

/* used internally in tree-diff */
#define S_DIFFTREE_IFXMIN_NEQ	0x80000000


/*
 * Intensive research over the course of many years has shown that
 * port 9418 is totally unused by anything else. Or
 *
 *	Your search - "port 9418" - did not match any documents.
 *
 * as www.google.com puts it.
 *
 * This port has been properly assigned for git use by IANA:
 * git (Assigned-9418) [I06-050728-0001].
 *
 *	git  9418/tcp   git pack transfer service
 *	git  9418/udp   git pack transfer service
 *
 * with Linus Torvalds <torvalds@osdl.org> as the point of
 * contact. September 2005.
 *
 * See http://www.iana.org/assignments/port-numbers
 */
#define DEFAULT_GIT_PORT 9418

/*
 * Basic data structures for the directory cache
 */

#define CACHE_SIGNATURE 0x44495243	/* "DIRC" */
struct cache_header {
	uint32_t hdr_signature;
	uint32_t hdr_version;
	uint32_t hdr_entries;
};

#define INDEX_FORMAT_LB 2
#define INDEX_FORMAT_UB 4

/*
 * The "cache_time" is just the low 32 bits of the
 * time. It doesn't matter if it overflows - we only
 * check it for equality in the 32 bits we save.
 */
struct cache_time {
	uint32_t sec;
	uint32_t nsec;
};

struct stat_data {
	struct cache_time sd_ctime;
	struct cache_time sd_mtime;
	unsigned int sd_dev;
	unsigned int sd_ino;
	unsigned int sd_uid;
	unsigned int sd_gid;
	unsigned int sd_size;
};

struct cache_entry {
	struct hashmap_entry ent;
	struct stat_data ce_stat_data;
	unsigned int ce_mode;
	unsigned int ce_flags;
	unsigned int ce_namelen;
	unsigned int index;	/* for link extension */
	struct object_id oid;
	char name[FLEX_ARRAY]; /* more */
};

#define CE_STAGEMASK (0x3000)
#define CE_EXTENDED  (0x4000)
#define CE_VALID     (0x8000)
#define CE_STAGESHIFT 12

/*
 * Range 0xFFFF0FFF in ce_flags is divided into
 * two parts: in-memory flags and on-disk ones.
 * Flags in CE_EXTENDED_FLAGS will get saved on-disk
 * if you want to save a new flag, add it in
 * CE_EXTENDED_FLAGS
 *
 * In-memory only flags
 */
#define CE_UPDATE            (1 << 16)
#define CE_REMOVE            (1 << 17)
#define CE_UPTODATE          (1 << 18)
#define CE_ADDED             (1 << 19)

#define CE_HASHED            (1 << 20)
#define CE_WT_REMOVE         (1 << 22) /* remove in work directory */
#define CE_CONFLICTED        (1 << 23)

#define CE_UNPACKED          (1 << 24)
#define CE_NEW_SKIP_WORKTREE (1 << 25)

/* used to temporarily mark paths matched by pathspecs */
#define CE_MATCHED           (1 << 26)

#define CE_UPDATE_IN_BASE    (1 << 27)
#define CE_STRIP_NAME        (1 << 28)

/*
 * Extended on-disk flags
 */
#define CE_INTENT_TO_ADD     (1 << 29)
#define CE_SKIP_WORKTREE     (1 << 30)
/* CE_EXTENDED2 is for future extension */
#define CE_EXTENDED2         (1U << 31)

#define CE_EXTENDED_FLAGS (CE_INTENT_TO_ADD | CE_SKIP_WORKTREE)

/*
 * Safeguard to avoid saving wrong flags:
 *  - CE_EXTENDED2 won't get saved until its semantic is known
 *  - Bits in 0x0000FFFF have been saved in ce_flags already
 *  - Bits in 0x003F0000 are currently in-memory flags
 */
#if CE_EXTENDED_FLAGS & 0x803FFFFF
#error "CE_EXTENDED_FLAGS out of range"
#endif

/* Forward structure decls */
struct pathspec;
struct child_process;

/*
 * Copy the sha1 and stat state of a cache entry from one to
 * another. But we never change the name, or the hash state!
 */
static inline void copy_cache_entry(struct cache_entry *dst,
				    const struct cache_entry *src)
{
	unsigned int state = dst->ce_flags & CE_HASHED;

	/* Don't copy hash chain and name */
	memcpy(&dst->ce_stat_data, &src->ce_stat_data,
			offsetof(struct cache_entry, name) -
			offsetof(struct cache_entry, ce_stat_data));

	/* Restore the hash state */
	dst->ce_flags = (dst->ce_flags & ~CE_HASHED) | state;
}

static inline unsigned create_ce_flags(unsigned stage)
{
	return (stage << CE_STAGESHIFT);
}

#define ce_namelen(ce) ((ce)->ce_namelen)
#define ce_size(ce) cache_entry_size(ce_namelen(ce))
#define ce_stage(ce) ((CE_STAGEMASK & (ce)->ce_flags) >> CE_STAGESHIFT)
#define ce_uptodate(ce) ((ce)->ce_flags & CE_UPTODATE)
#define ce_skip_worktree(ce) ((ce)->ce_flags & CE_SKIP_WORKTREE)
#define ce_mark_uptodate(ce) ((ce)->ce_flags |= CE_UPTODATE)
#define ce_intent_to_add(ce) ((ce)->ce_flags & CE_INTENT_TO_ADD)

#define ce_permissions(mode) (((mode) & 0100) ? 0755 : 0644)
static inline unsigned int create_ce_mode(unsigned int mode)
{
	if (S_ISLNK(mode))
		return S_IFLNK;
	if (S_ISDIR(mode) || S_ISGITLINK(mode))
		return S_IFGITLINK;
	return S_IFREG | ce_permissions(mode);
}
static inline unsigned int ce_mode_from_stat(const struct cache_entry *ce,
					     unsigned int mode)
{
	extern int trust_executable_bit, has_symlinks;
	if (!has_symlinks && S_ISREG(mode) &&
	    ce && S_ISLNK(ce->ce_mode))
		return ce->ce_mode;
	if (!trust_executable_bit && S_ISREG(mode)) {
		if (ce && S_ISREG(ce->ce_mode))
			return ce->ce_mode;
		return create_ce_mode(0666);
	}
	return create_ce_mode(mode);
}
static inline int ce_to_dtype(const struct cache_entry *ce)
{
	unsigned ce_mode = ntohl(ce->ce_mode);
	if (S_ISREG(ce_mode))
		return DT_REG;
	else if (S_ISDIR(ce_mode) || S_ISGITLINK(ce_mode))
		return DT_DIR;
	else if (S_ISLNK(ce_mode))
		return DT_LNK;
	else
		return DT_UNKNOWN;
}
static inline unsigned int canon_mode(unsigned int mode)
{
	if (S_ISREG(mode))
		return S_IFREG | ce_permissions(mode);
	if (S_ISLNK(mode))
		return S_IFLNK;
	if (S_ISDIR(mode))
		return S_IFDIR;
	return S_IFGITLINK;
}

#define cache_entry_size(len) (offsetof(struct cache_entry,name) + (len) + 1)

#define SOMETHING_CHANGED	(1 << 0) /* unclassified changes go here */
#define CE_ENTRY_CHANGED	(1 << 1)
#define CE_ENTRY_REMOVED	(1 << 2)
#define CE_ENTRY_ADDED		(1 << 3)
#define RESOLVE_UNDO_CHANGED	(1 << 4)
#define CACHE_TREE_CHANGED	(1 << 5)
#define SPLIT_INDEX_ORDERED	(1 << 6)
#define UNTRACKED_CHANGED	(1 << 7)

struct split_index;
struct untracked_cache;

struct index_state {
	struct cache_entry **cache;
	unsigned int version;
	unsigned int cache_nr, cache_alloc, cache_changed;
	struct string_list *resolve_undo;
	struct cache_tree *cache_tree;
	struct split_index *split_index;
	struct cache_time timestamp;
	unsigned name_hash_initialized : 1,
		 initialized : 1;
	struct hashmap name_hash;
	struct hashmap dir_hash;
	unsigned char sha1[20];
	struct untracked_cache *untracked;
};

extern struct index_state the_index;

/* Name hashing */
extern int test_lazy_init_name_hash(struct index_state *istate, int try_threaded);
extern void add_name_hash(struct index_state *istate, struct cache_entry *ce);
extern void remove_name_hash(struct index_state *istate, struct cache_entry *ce);
extern void free_name_hash(struct index_state *istate);


#ifndef NO_THE_INDEX_COMPATIBILITY_MACROS
#define active_cache (the_index.cache)
#define active_nr (the_index.cache_nr)
#define active_alloc (the_index.cache_alloc)
#define active_cache_changed (the_index.cache_changed)
#define active_cache_tree (the_index.cache_tree)

#define read_cache() read_index(&the_index)
#define read_cache_from(path) read_index_from(&the_index, (path))
#define read_cache_preload(pathspec) read_index_preload(&the_index, (pathspec))
#define is_cache_unborn() is_index_unborn(&the_index)
#define read_cache_unmerged() read_index_unmerged(&the_index)
#define discard_cache() discard_index(&the_index)
#define unmerged_cache() unmerged_index(&the_index)
#define cache_name_pos(name, namelen) index_name_pos(&the_index,(name),(namelen))
#define add_cache_entry(ce, option) add_index_entry(&the_index, (ce), (option))
#define rename_cache_entry_at(pos, new_name) rename_index_entry_at(&the_index, (pos), (new_name))
#define remove_cache_entry_at(pos) remove_index_entry_at(&the_index, (pos))
#define remove_file_from_cache(path) remove_file_from_index(&the_index, (path))
#define add_to_cache(path, st, flags) add_to_index(&the_index, (path), (st), (flags))
#define add_file_to_cache(path, flags) add_file_to_index(&the_index, (path), (flags))
#define chmod_cache_entry(ce, flip) chmod_index_entry(&the_index, (ce), (flip))
#define refresh_cache(flags) refresh_index(&the_index, (flags), NULL, NULL, NULL)
#define ce_match_stat(ce, st, options) ie_match_stat(&the_index, (ce), (st), (options))
#define ce_modified(ce, st, options) ie_modified(&the_index, (ce), (st), (options))
#define cache_dir_exists(name, namelen) index_dir_exists(&the_index, (name), (namelen))
#define cache_file_exists(name, namelen, igncase) index_file_exists(&the_index, (name), (namelen), (igncase))
#define cache_name_is_other(name, namelen) index_name_is_other(&the_index, (name), (namelen))
#define resolve_undo_clear() resolve_undo_clear_index(&the_index)
#define unmerge_cache_entry_at(at) unmerge_index_entry_at(&the_index, at)
#define unmerge_cache(pathspec) unmerge_index(&the_index, pathspec)
#define read_blob_data_from_cache(path, sz) read_blob_data_from_index(&the_index, (path), (sz))
#endif

enum object_type {
	OBJ_BAD = -1,
	OBJ_NONE = 0,
	OBJ_COMMIT = 1,
	OBJ_TREE = 2,
	OBJ_BLOB = 3,
	OBJ_TAG = 4,
	/* 5 for future expansion */
	OBJ_OFS_DELTA = 6,
	OBJ_REF_DELTA = 7,
	OBJ_ANY,
	OBJ_MAX
};

static inline enum object_type object_type(unsigned int mode)
{
	return S_ISDIR(mode) ? OBJ_TREE :
		S_ISGITLINK(mode) ? OBJ_COMMIT :
		OBJ_BLOB;
}

/* Double-check local_repo_env below if you add to this list. */
#define GIT_DIR_ENVIRONMENT "GIT_DIR"
#define GIT_COMMON_DIR_ENVIRONMENT "GIT_COMMON_DIR"
#define GIT_NAMESPACE_ENVIRONMENT "GIT_NAMESPACE"
#define GIT_WORK_TREE_ENVIRONMENT "GIT_WORK_TREE"
#define GIT_PREFIX_ENVIRONMENT "GIT_PREFIX"
#define GIT_SUPER_PREFIX_ENVIRONMENT "GIT_INTERNAL_SUPER_PREFIX"
#define GIT_TOPLEVEL_PREFIX_ENVIRONMENT "GIT_INTERNAL_TOPLEVEL_PREFIX"
#define DEFAULT_GIT_DIR_ENVIRONMENT ".git"
#define DB_ENVIRONMENT "GIT_OBJECT_DIRECTORY"
#define INDEX_ENVIRONMENT "GIT_INDEX_FILE"
#define GRAFT_ENVIRONMENT "GIT_GRAFT_FILE"
#define GIT_SHALLOW_FILE_ENVIRONMENT "GIT_SHALLOW_FILE"
#define TEMPLATE_DIR_ENVIRONMENT "GIT_TEMPLATE_DIR"
#define CONFIG_ENVIRONMENT "GIT_CONFIG"
#define CONFIG_DATA_ENVIRONMENT "GIT_CONFIG_PARAMETERS"
#define EXEC_PATH_ENVIRONMENT "GIT_EXEC_PATH"
#define CEILING_DIRECTORIES_ENVIRONMENT "GIT_CEILING_DIRECTORIES"
#define NO_REPLACE_OBJECTS_ENVIRONMENT "GIT_NO_REPLACE_OBJECTS"
#define GIT_REPLACE_REF_BASE_ENVIRONMENT "GIT_REPLACE_REF_BASE"
#define GITATTRIBUTES_FILE ".gitattributes"
#define INFOATTRIBUTES_FILE "info/attributes"
#define ATTRIBUTE_MACRO_PREFIX "[attr]"
#define GIT_NOTES_REF_ENVIRONMENT "GIT_NOTES_REF"
#define GIT_NOTES_DEFAULT_REF "refs/notes/commits"
#define GIT_NOTES_DISPLAY_REF_ENVIRONMENT "GIT_NOTES_DISPLAY_REF"
#define GIT_NOTES_REWRITE_REF_ENVIRONMENT "GIT_NOTES_REWRITE_REF"
#define GIT_NOTES_REWRITE_MODE_ENVIRONMENT "GIT_NOTES_REWRITE_MODE"
#define GIT_LITERAL_PATHSPECS_ENVIRONMENT "GIT_LITERAL_PATHSPECS"
#define GIT_GLOB_PATHSPECS_ENVIRONMENT "GIT_GLOB_PATHSPECS"
#define GIT_NOGLOB_PATHSPECS_ENVIRONMENT "GIT_NOGLOB_PATHSPECS"
#define GIT_ICASE_PATHSPECS_ENVIRONMENT "GIT_ICASE_PATHSPECS"
#define GIT_QUARANTINE_ENVIRONMENT "GIT_QUARANTINE_PATH"

/*
 * This environment variable is expected to contain a boolean indicating
 * whether we should or should not treat:
 *
 *   GIT_DIR=foo.git git ...
 *
 * as if GIT_WORK_TREE=. was given. It's not expected that users will make use
 * of this, but we use it internally to communicate to sub-processes that we
 * are in a bare repo. If not set, defaults to true.
 */
#define GIT_IMPLICIT_WORK_TREE_ENVIRONMENT "GIT_IMPLICIT_WORK_TREE"

/*
 * Repository-local GIT_* environment variables; these will be cleared
 * when git spawns a sub-process that runs inside another repository.
 * The array is NULL-terminated, which makes it easy to pass in the "env"
 * parameter of a run-command invocation, or to do a simple walk.
 */
extern const char * const local_repo_env[];

extern void setup_git_env(void);

/*
 * Returns true iff we have a configured git repository (either via
 * setup_git_directory, or in the environment via $GIT_DIR).
 */
int have_git_dir(void);

extern int is_bare_repository_cfg;
extern int is_bare_repository(void);
extern int is_inside_git_dir(void);
extern char *git_work_tree_cfg;
extern int is_inside_work_tree(void);
extern const char *get_git_dir(void);
extern const char *get_git_common_dir(void);
extern char *get_object_directory(void);
extern char *get_index_file(void);
extern char *get_graft_file(void);
extern int set_git_dir(const char *path);
extern int get_common_dir_noenv(struct strbuf *sb, const char *gitdir);
extern int get_common_dir(struct strbuf *sb, const char *gitdir);
extern const char *get_git_namespace(void);
extern const char *strip_namespace(const char *namespaced_ref);
extern const char *get_super_prefix(void);
extern const char *get_git_work_tree(void);

/*
 * Return true if the given path is a git directory; note that this _just_
 * looks at the directory itself. If you want to know whether "foo/.git"
 * is a repository, you must feed that path, not just "foo".
 */
extern int is_git_directory(const char *path);

/*
 * Return 1 if the given path is the root of a git repository or
 * submodule, else 0. Will not return 1 for bare repositories with the
 * exception of creating a bare repository in "foo/.git" and calling
 * is_git_repository("foo").
 *
 * If we run into read errors, we err on the side of saying "yes, it is",
 * as we usually consider sub-repos precious, and would prefer to err on the
 * side of not disrupting or deleting them.
 */
extern int is_nonbare_repository_dir(struct strbuf *path);

#define READ_GITFILE_ERR_STAT_FAILED 1
#define READ_GITFILE_ERR_NOT_A_FILE 2
#define READ_GITFILE_ERR_OPEN_FAILED 3
#define READ_GITFILE_ERR_READ_FAILED 4
#define READ_GITFILE_ERR_INVALID_FORMAT 5
#define READ_GITFILE_ERR_NO_PATH 6
#define READ_GITFILE_ERR_NOT_A_REPO 7
#define READ_GITFILE_ERR_TOO_LARGE 8
extern void read_gitfile_error_die(int error_code, const char *path, const char *dir);
extern const char *read_gitfile_gently(const char *path, int *return_error_code);
#define read_gitfile(path) read_gitfile_gently((path), NULL)
extern const char *resolve_gitdir_gently(const char *suspect, int *return_error_code);
#define resolve_gitdir(path) resolve_gitdir_gently((path), NULL)

extern void set_git_work_tree(const char *tree);

#define ALTERNATE_DB_ENVIRONMENT "GIT_ALTERNATE_OBJECT_DIRECTORIES"

extern void setup_work_tree(void);
/*
 * Find the commondir and gitdir of the repository that contains the current
 * working directory, without changing the working directory or other global
 * state. The result is appended to commondir and gitdir.  If the discovered
 * gitdir does not correspond to a worktree, then 'commondir' and 'gitdir' will
 * both have the same result appended to the buffer.  The return value is
 * either 0 upon success and non-zero if no repository was found.
 */
extern int discover_git_directory(struct strbuf *commondir,
				  struct strbuf *gitdir);
extern const char *setup_git_directory_gently(int *);
extern const char *setup_git_directory(void);
extern char *prefix_path(const char *prefix, int len, const char *path);
extern char *prefix_path_gently(const char *prefix, int len, int *remaining, const char *path);

/*
 * Concatenate "prefix" (if len is non-zero) and "path", with no
 * connecting characters (so "prefix" should end with a "/").
 * Unlike prefix_path, this should be used if the named file does
 * not have to interact with index entry; i.e. name of a random file
 * on the filesystem.
 *
 * The return value is always a newly allocated string (even if the
 * prefix was empty).
 */
extern char *prefix_filename(const char *prefix, const char *path);

extern int check_filename(const char *prefix, const char *name);
extern void verify_filename(const char *prefix,
			    const char *name,
			    int diagnose_misspelt_rev);
extern void verify_non_filename(const char *prefix, const char *name);
extern int path_inside_repo(const char *prefix, const char *path);

#define INIT_DB_QUIET 0x0001
#define INIT_DB_EXIST_OK 0x0002

extern int init_db(const char *git_dir, const char *real_git_dir,
		   const char *template_dir, unsigned int flags);

extern void sanitize_stdfds(void);
extern int daemonize(void);

#define alloc_nr(x) (((x)+16)*3/2)

/*
 * Realloc the buffer pointed at by variable 'x' so that it can hold
 * at least 'nr' entries; the number of entries currently allocated
 * is 'alloc', using the standard growing factor alloc_nr() macro.
 *
 * DO NOT USE any expression with side-effect for 'x', 'nr', or 'alloc'.
 */
#define ALLOC_GROW(x, nr, alloc) \
	do { \
		if ((nr) > alloc) { \
			if (alloc_nr(alloc) < (nr)) \
				alloc = (nr); \
			else \
				alloc = alloc_nr(alloc); \
			REALLOC_ARRAY(x, alloc); \
		} \
	} while (0)

/* Initialize and use the cache information */
struct lock_file;
extern int read_index(struct index_state *);
extern int read_index_preload(struct index_state *, const struct pathspec *pathspec);
extern int do_read_index(struct index_state *istate, const char *path,
			 int must_exist); /* for testting only! */
extern int read_index_from(struct index_state *, const char *path);
extern int is_index_unborn(struct index_state *);
extern int read_index_unmerged(struct index_state *);
#define COMMIT_LOCK		(1 << 0)
#define CLOSE_LOCK		(1 << 1)
extern int write_locked_index(struct index_state *, struct lock_file *lock, unsigned flags);
extern int discard_index(struct index_state *);
extern void move_index_extensions(struct index_state *dst, struct index_state *src);
extern int unmerged_index(const struct index_state *);
extern int verify_path(const char *path);
extern int strcmp_offset(const char *s1, const char *s2, size_t *first_change);
extern int index_dir_exists(struct index_state *istate, const char *name, int namelen);
extern void adjust_dirname_case(struct index_state *istate, char *name);
extern struct cache_entry *index_file_exists(struct index_state *istate, const char *name, int namelen, int igncase);

/*
 * Searches for an entry defined by name and namelen in the given index.
 * If the return value is positive (including 0) it is the position of an
 * exact match. If the return value is negative, the negated value minus 1
 * is the position where the entry would be inserted.
 * Example: The current index consists of these files and its stages:
 *
 *   b#0, d#0, f#1, f#3
 *
 * index_name_pos(&index, "a", 1) -> -1
 * index_name_pos(&index, "b", 1) ->  0
 * index_name_pos(&index, "c", 1) -> -2
 * index_name_pos(&index, "d", 1) ->  1
 * index_name_pos(&index, "e", 1) -> -3
 * index_name_pos(&index, "f", 1) -> -3
 * index_name_pos(&index, "g", 1) -> -5
 */
extern int index_name_pos(const struct index_state *, const char *name, int namelen);

#define ADD_CACHE_OK_TO_ADD 1		/* Ok to add */
#define ADD_CACHE_OK_TO_REPLACE 2	/* Ok to replace file/directory */
#define ADD_CACHE_SKIP_DFCHECK 4	/* Ok to skip DF conflict checks */
#define ADD_CACHE_JUST_APPEND 8		/* Append only; tree.c::read_tree() */
#define ADD_CACHE_NEW_ONLY 16		/* Do not replace existing ones */
#define ADD_CACHE_KEEP_CACHE_TREE 32	/* Do not invalidate cache-tree */
extern int add_index_entry(struct index_state *, struct cache_entry *ce, int option);
extern void rename_index_entry_at(struct index_state *, int pos, const char *new_name);

/* Remove entry, return true if there are more entries to go. */
extern int remove_index_entry_at(struct index_state *, int pos);

extern void remove_marked_cache_entries(struct index_state *istate);
extern int remove_file_from_index(struct index_state *, const char *path);
#define ADD_CACHE_VERBOSE 1
#define ADD_CACHE_PRETEND 2
#define ADD_CACHE_IGNORE_ERRORS	4
#define ADD_CACHE_IGNORE_REMOVAL 8
#define ADD_CACHE_INTENT 16
/*
 * These two are used to add the contents of the file at path
 * to the index, marking the working tree up-to-date by storing
 * the cached stat info in the resulting cache entry.  A caller
 * that has already run lstat(2) on the path can call
 * add_to_index(), and all others can call add_file_to_index();
 * the latter will do necessary lstat(2) internally before
 * calling the former.
 */
extern int add_to_index(struct index_state *, const char *path, struct stat *, int flags);
extern int add_file_to_index(struct index_state *, const char *path, int flags);

extern struct cache_entry *make_cache_entry(unsigned int mode, const unsigned char *sha1, const char *path, int stage, unsigned int refresh_options);
extern int chmod_index_entry(struct index_state *, struct cache_entry *ce, char flip);
extern int ce_same_name(const struct cache_entry *a, const struct cache_entry *b);
extern void set_object_name_for_intent_to_add_entry(struct cache_entry *ce);
extern int index_name_is_other(const struct index_state *, const char *, int);
extern void *read_blob_data_from_index(const struct index_state *, const char *, unsigned long *);

/* do stat comparison even if CE_VALID is true */
#define CE_MATCH_IGNORE_VALID		01
/* do not check the contents but report dirty on racily-clean entries */
#define CE_MATCH_RACY_IS_DIRTY		02
/* do stat comparison even if CE_SKIP_WORKTREE is true */
#define CE_MATCH_IGNORE_SKIP_WORKTREE	04
/* ignore non-existent files during stat update  */
#define CE_MATCH_IGNORE_MISSING		0x08
/* enable stat refresh */
#define CE_MATCH_REFRESH		0x10
extern int ie_match_stat(const struct index_state *, const struct cache_entry *, struct stat *, unsigned int);
extern int ie_modified(const struct index_state *, const struct cache_entry *, struct stat *, unsigned int);

#define HASH_WRITE_OBJECT 1
#define HASH_FORMAT_CHECK 2
extern int index_fd(unsigned char *sha1, int fd, struct stat *st, enum object_type type, const char *path, unsigned flags);
extern int index_path(unsigned char *sha1, const char *path, struct stat *st, unsigned flags);

/*
 * Record to sd the data from st that we use to check whether a file
 * might have changed.
 */
extern void fill_stat_data(struct stat_data *sd, struct stat *st);

/*
 * Return 0 if st is consistent with a file not having been changed
 * since sd was filled.  If there are differences, return a
 * combination of MTIME_CHANGED, CTIME_CHANGED, OWNER_CHANGED,
 * INODE_CHANGED, and DATA_CHANGED.
 */
extern int match_stat_data(const struct stat_data *sd, struct stat *st);
extern int match_stat_data_racy(const struct index_state *istate,
				const struct stat_data *sd, struct stat *st);

extern void fill_stat_cache_info(struct cache_entry *ce, struct stat *st);

#define REFRESH_REALLY		0x0001	/* ignore_valid */
#define REFRESH_UNMERGED	0x0002	/* allow unmerged */
#define REFRESH_QUIET		0x0004	/* be quiet about it */
#define REFRESH_IGNORE_MISSING	0x0008	/* ignore non-existent */
#define REFRESH_IGNORE_SUBMODULES	0x0010	/* ignore submodules */
#define REFRESH_IN_PORCELAIN	0x0020	/* user friendly output, not "needs update" */
extern int refresh_index(struct index_state *, unsigned int flags, const struct pathspec *pathspec, char *seen, const char *header_msg);
extern struct cache_entry *refresh_cache_entry(struct cache_entry *, unsigned int);

extern void update_index_if_able(struct index_state *, struct lock_file *);

extern int hold_locked_index(struct lock_file *, int);
extern void set_alternate_index_output(const char *);

extern int verify_index_checksum;

/* Environment bits from configuration mechanism */
extern int trust_executable_bit;
extern int trust_ctime;
extern int check_stat;
extern int quote_path_fully;
extern int has_symlinks;
extern int minimum_abbrev, default_abbrev;
extern int ignore_case;
extern int assume_unchanged;
extern int prefer_symlink_refs;
extern int warn_ambiguous_refs;
extern int warn_on_object_refname_ambiguity;
extern const char *apply_default_whitespace;
extern const char *apply_default_ignorewhitespace;
extern const char *git_attributes_file;
extern const char *git_hooks_path;
extern int zlib_compression_level;
extern int core_compression_level;
extern int pack_compression_level;
extern size_t packed_git_window_size;
extern size_t packed_git_limit;
extern size_t delta_base_cache_limit;
extern unsigned long big_file_threshold;
extern unsigned long pack_size_limit_cfg;

/*
 * Accessors for the core.sharedrepository config which lazy-load the value
 * from the config (if not already set). The "reset" function can be
 * used to unset "set" or cached value, meaning that the value will be loaded
 * fresh from the config file on the next call to get_shared_repository().
 */
void set_shared_repository(int value);
int get_shared_repository(void);
void reset_shared_repository(void);

/*
 * Do replace refs need to be checked this run?  This variable is
 * initialized to true unless --no-replace-object is used or
 * $GIT_NO_REPLACE_OBJECTS is set, but is set to false by some
 * commands that do not want replace references to be active.  As an
 * optimization it is also set to false if replace references have
 * been sought but there were none.
 */
extern int check_replace_refs;
extern char *git_replace_ref_base;

extern int fsync_object_files;
extern int core_preload_index;
extern int core_apply_sparse_checkout;
extern int precomposed_unicode;
extern int protect_hfs;
extern int protect_ntfs;

/*
 * Include broken refs in all ref iterations, which will
 * generally choke dangerous operations rather than letting
 * them silently proceed without taking the broken ref into
 * account.
 */
extern int ref_paranoia;

/*
 * The character that begins a commented line in user-editable file
 * that is subject to stripspace.
 */
extern char comment_line_char;
extern int auto_comment_line_char;

/* Windows only */
enum hide_dotfiles_type {
	HIDE_DOTFILES_FALSE = 0,
	HIDE_DOTFILES_TRUE,
	HIDE_DOTFILES_DOTGITONLY
};
extern enum hide_dotfiles_type hide_dotfiles;

enum log_refs_config {
	LOG_REFS_UNSET = -1,
	LOG_REFS_NONE = 0,
	LOG_REFS_NORMAL,
	LOG_REFS_ALWAYS
};
extern enum log_refs_config log_all_ref_updates;

enum branch_track {
	BRANCH_TRACK_UNSPECIFIED = -1,
	BRANCH_TRACK_NEVER = 0,
	BRANCH_TRACK_REMOTE,
	BRANCH_TRACK_ALWAYS,
	BRANCH_TRACK_EXPLICIT,
	BRANCH_TRACK_OVERRIDE
};

enum rebase_setup_type {
	AUTOREBASE_NEVER = 0,
	AUTOREBASE_LOCAL,
	AUTOREBASE_REMOTE,
	AUTOREBASE_ALWAYS
};

enum push_default_type {
	PUSH_DEFAULT_NOTHING = 0,
	PUSH_DEFAULT_MATCHING,
	PUSH_DEFAULT_SIMPLE,
	PUSH_DEFAULT_UPSTREAM,
	PUSH_DEFAULT_CURRENT,
	PUSH_DEFAULT_UNSPECIFIED
};

extern enum branch_track git_branch_track;
extern enum rebase_setup_type autorebase;
extern enum push_default_type push_default;

enum object_creation_mode {
	OBJECT_CREATION_USES_HARDLINKS = 0,
	OBJECT_CREATION_USES_RENAMES = 1
};

extern enum object_creation_mode object_creation_mode;

extern char *notes_ref_name;

extern int grafts_replace_parents;

/*
 * GIT_REPO_VERSION is the version we write by default. The
 * _READ variant is the highest number we know how to
 * handle.
 */
#define GIT_REPO_VERSION 0
#define GIT_REPO_VERSION_READ 1
extern int repository_format_precious_objects;

struct repository_format {
	int version;
	int precious_objects;
	int is_bare;
	char *work_tree;
	struct string_list unknown_extensions;
};

/*
 * Read the repository format characteristics from the config file "path" into
 * "format" struct. Returns the numeric version. On error, -1 is returned,
 * format->version is set to -1, and all other fields in the struct are
 * undefined.
 */
int read_repository_format(struct repository_format *format, const char *path);

/*
 * Verify that the repository described by repository_format is something we
 * can read. If it is, return 0. Otherwise, return -1, and "err" will describe
 * any errors encountered.
 */
int verify_repository_format(const struct repository_format *format,
			     struct strbuf *err);

/*
 * Check the repository format version in the path found in get_git_dir(),
 * and die if it is a version we don't understand. Generally one would
 * set_git_dir() before calling this, and use it only for "are we in a valid
 * repo?".
 */
extern void check_repository_format(void);

#define MTIME_CHANGED	0x0001
#define CTIME_CHANGED	0x0002
#define OWNER_CHANGED	0x0004
#define MODE_CHANGED    0x0008
#define INODE_CHANGED   0x0010
#define DATA_CHANGED    0x0020
#define TYPE_CHANGED    0x0040

/*
 * Return the name of the file in the local object database that would
 * be used to store a loose object with the specified sha1.  The
 * return value is a pointer to a statically allocated buffer that is
 * overwritten each time the function is called.
 */
extern const char *sha1_file_name(const unsigned char *sha1);

/*
 * Return the name of the (local) packfile with the specified sha1 in
 * its name.  The return value is a pointer to memory that is
 * overwritten each time this function is called.
 */
extern char *sha1_pack_name(const unsigned char *sha1);

/*
 * Return the name of the (local) pack index file with the specified
 * sha1 in its name.  The return value is a pointer to memory that is
 * overwritten each time this function is called.
 */
extern char *sha1_pack_index_name(const unsigned char *sha1);

/*
 * Return an abbreviated sha1 unique within this repository's object database.
 * The result will be at least `len` characters long, and will be NUL
 * terminated.
 *
 * The non-`_r` version returns a static buffer which remains valid until 4
 * more calls to find_unique_abbrev are made.
 *
 * The `_r` variant writes to a buffer supplied by the caller, which must be at
 * least `GIT_SHA1_HEXSZ + 1` bytes. The return value is the number of bytes
 * written (excluding the NUL terminator).
 *
 * Note that while this version avoids the static buffer, it is not fully
 * reentrant, as it calls into other non-reentrant git code.
 */
extern const char *find_unique_abbrev(const unsigned char *sha1, int len);
extern int find_unique_abbrev_r(char *hex, const unsigned char *sha1, int len);

extern const unsigned char null_sha1[GIT_MAX_RAWSZ];
extern const struct object_id null_oid;

static inline int hashcmp(const unsigned char *sha1, const unsigned char *sha2)
{
	int i;

	for (i = 0; i < GIT_SHA1_RAWSZ; i++, sha1++, sha2++) {
		if (*sha1 != *sha2)
			return *sha1 - *sha2;
	}

	return 0;
}

static inline int oidcmp(const struct object_id *oid1, const struct object_id *oid2)
{
	return hashcmp(oid1->hash, oid2->hash);
}

static inline int is_null_sha1(const unsigned char *sha1)
{
	return !hashcmp(sha1, null_sha1);
}

static inline int is_null_oid(const struct object_id *oid)
{
	return !hashcmp(oid->hash, null_sha1);
}

static inline void hashcpy(unsigned char *sha_dst, const unsigned char *sha_src)
{
	memcpy(sha_dst, sha_src, GIT_SHA1_RAWSZ);
}

static inline void oidcpy(struct object_id *dst, const struct object_id *src)
{
	hashcpy(dst->hash, src->hash);
}

static inline struct object_id *oiddup(const struct object_id *src)
{
	struct object_id *dst = xmalloc(sizeof(struct object_id));
	oidcpy(dst, src);
	return dst;
}

static inline void hashclr(unsigned char *hash)
{
	memset(hash, 0, GIT_SHA1_RAWSZ);
}

static inline void oidclr(struct object_id *oid)
{
	hashclr(oid->hash);
}


#define EMPTY_TREE_SHA1_HEX \
	"4b825dc642cb6eb9a060e54bf8d69288fbee4904"
#define EMPTY_TREE_SHA1_BIN_LITERAL \
	 "\x4b\x82\x5d\xc6\x42\xcb\x6e\xb9\xa0\x60" \
	 "\xe5\x4b\xf8\xd6\x92\x88\xfb\xee\x49\x04"
extern const struct object_id empty_tree_oid;
#define EMPTY_TREE_SHA1_BIN (empty_tree_oid.hash)

#define EMPTY_BLOB_SHA1_HEX \
	"e69de29bb2d1d6434b8b29ae775ad8c2e48c5391"
#define EMPTY_BLOB_SHA1_BIN_LITERAL \
	"\xe6\x9d\xe2\x9b\xb2\xd1\xd6\x43\x4b\x8b" \
	"\x29\xae\x77\x5a\xd8\xc2\xe4\x8c\x53\x91"
extern const struct object_id empty_blob_oid;
#define EMPTY_BLOB_SHA1_BIN (empty_blob_oid.hash)


static inline int is_empty_blob_sha1(const unsigned char *sha1)
{
	return !hashcmp(sha1, EMPTY_BLOB_SHA1_BIN);
}

static inline int is_empty_blob_oid(const struct object_id *oid)
{
	return !hashcmp(oid->hash, EMPTY_BLOB_SHA1_BIN);
}

static inline int is_empty_tree_sha1(const unsigned char *sha1)
{
	return !hashcmp(sha1, EMPTY_TREE_SHA1_BIN);
}

static inline int is_empty_tree_oid(const struct object_id *oid)
{
	return !hashcmp(oid->hash, EMPTY_TREE_SHA1_BIN);
}

/* set default permissions by passing mode arguments to open(2) */
int git_mkstemps_mode(char *pattern, int suffix_len, int mode);
int git_mkstemp_mode(char *pattern, int mode);

/*
 * NOTE NOTE NOTE!!
 *
 * PERM_UMASK, OLD_PERM_GROUP and OLD_PERM_EVERYBODY enumerations must
 * not be changed. Old repositories have core.sharedrepository written in
 * numeric format, and therefore these values are preserved for compatibility
 * reasons.
 */
enum sharedrepo {
	PERM_UMASK          = 0,
	OLD_PERM_GROUP      = 1,
	OLD_PERM_EVERYBODY  = 2,
	PERM_GROUP          = 0660,
	PERM_EVERYBODY      = 0664
};
int git_config_perm(const char *var, const char *value);
int adjust_shared_perm(const char *path);

/*
 * Create the directory containing the named path, using care to be
 * somewhat safe against races. Return one of the scld_error values to
 * indicate success/failure. On error, set errno to describe the
 * problem.
 *
 * SCLD_VANISHED indicates that one of the ancestor directories of the
 * path existed at one point during the function call and then
 * suddenly vanished, probably because another process pruned the
 * directory while we were working.  To be robust against this kind of
 * race, callers might want to try invoking the function again when it
 * returns SCLD_VANISHED.
 *
 * safe_create_leading_directories() temporarily changes path while it
 * is working but restores it before returning.
 * safe_create_leading_directories_const() doesn't modify path, even
 * temporarily.
 */
enum scld_error {
	SCLD_OK = 0,
	SCLD_FAILED = -1,
	SCLD_PERMS = -2,
	SCLD_EXISTS = -3,
	SCLD_VANISHED = -4
};
enum scld_error safe_create_leading_directories(char *path);
enum scld_error safe_create_leading_directories_const(const char *path);

/*
 * Callback function for raceproof_create_file(). This function is
 * expected to do something that makes dirname(path) permanent despite
 * the fact that other processes might be cleaning up empty
 * directories at the same time. Usually it will create a file named
 * path, but alternatively it could create another file in that
 * directory, or even chdir() into that directory. The function should
 * return 0 if the action was completed successfully. On error, it
 * should return a nonzero result and set errno.
 * raceproof_create_file() treats two errno values specially:
 *
 * - ENOENT -- dirname(path) does not exist. In this case,
 *             raceproof_create_file() tries creating dirname(path)
 *             (and any parent directories, if necessary) and calls
 *             the function again.
 *
 * - EISDIR -- the file already exists and is a directory. In this
 *             case, raceproof_create_file() removes the directory if
 *             it is empty (and recursively any empty directories that
 *             it contains) and calls the function again.
 *
 * Any other errno causes raceproof_create_file() to fail with the
 * callback's return value and errno.
 *
 * Obviously, this function should be OK with being called again if it
 * fails with ENOENT or EISDIR. In other scenarios it will not be
 * called again.
 */
typedef int create_file_fn(const char *path, void *cb);

/*
 * Create a file in dirname(path) by calling fn, creating leading
 * directories if necessary. Retry a few times in case we are racing
 * with another process that is trying to clean up the directory that
 * contains path. See the documentation for create_file_fn for more
 * details.
 *
 * Return the value and set the errno that resulted from the most
 * recent call of fn. fn is always called at least once, and will be
 * called more than once if it returns ENOENT or EISDIR.
 */
int raceproof_create_file(const char *path, create_file_fn fn, void *cb);

int mkdir_in_gitdir(const char *path);
extern char *expand_user_path(const char *path, int real_home);
const char *enter_repo(const char *path, int strict);
static inline int is_absolute_path(const char *path)
{
	return is_dir_sep(path[0]) || has_dos_drive_prefix(path);
}
int is_directory(const char *);
char *strbuf_realpath(struct strbuf *resolved, const char *path,
		      int die_on_error);
const char *real_path(const char *path);
const char *real_path_if_valid(const char *path);
char *real_pathdup(const char *path, int die_on_error);
const char *absolute_path(const char *path);
char *absolute_pathdup(const char *path);
const char *remove_leading_path(const char *in, const char *prefix);
const char *relative_path(const char *in, const char *prefix, struct strbuf *sb);
int normalize_path_copy_len(char *dst, const char *src, int *prefix_len);
int normalize_path_copy(char *dst, const char *src);
int longest_ancestor_length(const char *path, struct string_list *prefixes);
char *strip_path_suffix(const char *path, const char *suffix);
int daemon_avoid_alias(const char *path);
extern int is_ntfs_dotgit(const char *name);

/**
 * Return a newly allocated string with the evaluation of
 * "$XDG_CONFIG_HOME/git/$filename" if $XDG_CONFIG_HOME is non-empty, otherwise
 * "$HOME/.config/git/$filename". Return NULL upon error.
 */
extern char *xdg_config_home(const char *filename);

/**
 * Return a newly allocated string with the evaluation of
 * "$XDG_CACHE_HOME/git/$filename" if $XDG_CACHE_HOME is non-empty, otherwise
 * "$HOME/.cache/git/$filename". Return NULL upon error.
 */
extern char *xdg_cache_home(const char *filename);

/* object replacement */
#define LOOKUP_REPLACE_OBJECT 1
#define LOOKUP_UNKNOWN_OBJECT 2
extern void *read_sha1_file_extended(const unsigned char *sha1, enum object_type *type, unsigned long *size, unsigned flag);
static inline void *read_sha1_file(const unsigned char *sha1, enum object_type *type, unsigned long *size)
{
	return read_sha1_file_extended(sha1, type, size, LOOKUP_REPLACE_OBJECT);
}

/*
 * This internal function is only declared here for the benefit of
 * lookup_replace_object().  Please do not call it directly.
 */
extern const unsigned char *do_lookup_replace_object(const unsigned char *sha1);

/*
 * If object sha1 should be replaced, return the replacement object's
 * name (replaced recursively, if necessary).  The return value is
 * either sha1 or a pointer to a permanently-allocated value.  When
 * object replacement is suppressed, always return sha1.
 */
static inline const unsigned char *lookup_replace_object(const unsigned char *sha1)
{
	if (!check_replace_refs)
		return sha1;
	return do_lookup_replace_object(sha1);
}

static inline const unsigned char *lookup_replace_object_extended(const unsigned char *sha1, unsigned flag)
{
	if (!(flag & LOOKUP_REPLACE_OBJECT))
		return sha1;
	return lookup_replace_object(sha1);
}

/* Read and unpack a sha1 file into memory, write memory to a sha1 file */
extern int sha1_object_info(const unsigned char *, unsigned long *);
extern int hash_sha1_file(const void *buf, unsigned long len, const char *type, unsigned char *sha1);
extern int write_sha1_file(const void *buf, unsigned long len, const char *type, unsigned char *return_sha1);
extern int hash_sha1_file_literally(const void *buf, unsigned long len, const char *type, unsigned char *sha1, unsigned flags);
extern int pretend_sha1_file(void *, unsigned long, enum object_type, unsigned char *);
extern int force_object_loose(const unsigned char *sha1, time_t mtime);
extern int git_open_cloexec(const char *name, int flags);
#define git_open(name) git_open_cloexec(name, O_RDONLY)
extern void *map_sha1_file(const unsigned char *sha1, unsigned long *size);
extern int unpack_sha1_header(git_zstream *stream, unsigned char *map, unsigned long mapsize, void *buffer, unsigned long bufsiz);
extern int parse_sha1_header(const char *hdr, unsigned long *sizep);

/* global flag to enable extra checks when accessing packed objects */
extern int do_check_packed_object_crc;

extern int check_sha1_signature(const unsigned char *sha1, void *buf, unsigned long size, const char *type);

extern int finalize_object_file(const char *tmpfile, const char *filename);

extern int has_sha1_pack(const unsigned char *sha1);

/*
 * Open the loose object at path, check its sha1, and return the contents,
 * type, and size. If the object is a blob, then "contents" may return NULL,
 * to allow streaming of large blobs.
 *
 * Returns 0 on success, negative on error (details may be written to stderr).
 */
int read_loose_object(const char *path,
		      const unsigned char *expected_sha1,
		      enum object_type *type,
		      unsigned long *size,
		      void **contents);

/*
 * Return true iff we have an object named sha1, whether local or in
 * an alternate object database, and whether packed or loose.  This
 * function does not respect replace references.
 *
 * If the QUICK flag is set, do not re-check the pack directory
 * when we cannot find the object (this means we may give a false
 * negative answer if another process is simultaneously repacking).
 */
#define HAS_SHA1_QUICK 0x1
extern int has_sha1_file_with_flags(const unsigned char *sha1, int flags);
static inline int has_sha1_file(const unsigned char *sha1)
{
	return has_sha1_file_with_flags(sha1, 0);
}

/* Same as the above, except for struct object_id. */
extern int has_object_file(const struct object_id *oid);
extern int has_object_file_with_flags(const struct object_id *oid, int flags);

/*
 * Return true iff an alternate object database has a loose object
 * with the specified name.  This function does not respect replace
 * references.
 */
extern int has_loose_object_nonlocal(const unsigned char *sha1);

extern int has_pack_index(const unsigned char *sha1);

extern void assert_sha1_type(const unsigned char *sha1, enum object_type expect);

/* Helper to check and "touch" a file */
extern int check_and_freshen_file(const char *fn, int freshen);

extern const signed char hexval_table[256];
static inline unsigned int hexval(unsigned char c)
{
	return hexval_table[c];
}

/*
 * Convert two consecutive hexadecimal digits into a char.  Return a
 * negative value on error.  Don't run over the end of short strings.
 */
static inline int hex2chr(const char *s)
{
	int val = hexval(s[0]);
	return (val < 0) ? val : (val << 4) | hexval(s[1]);
}

/* Convert to/from hex/sha1 representation */
#define MINIMUM_ABBREV minimum_abbrev
#define DEFAULT_ABBREV default_abbrev

/* used when the code does not know or care what the default abbrev is */
#define FALLBACK_DEFAULT_ABBREV 7

struct object_context {
	unsigned char tree[20];
	unsigned mode;
	/*
	 * symlink_path is only used by get_tree_entry_follow_symlinks,
	 * and only for symlinks that point outside the repository.
	 */
	struct strbuf symlink_path;
	/*
	 * If GET_SHA1_RECORD_PATH is set, this will record path (if any)
	 * found when resolving the name. The caller is responsible for
	 * releasing the memory.
	 */
	char *path;
};

#define GET_SHA1_QUIETLY           01
#define GET_SHA1_COMMIT            02
#define GET_SHA1_COMMITTISH        04
#define GET_SHA1_TREE             010
#define GET_SHA1_TREEISH          020
#define GET_SHA1_BLOB             040
#define GET_SHA1_FOLLOW_SYMLINKS 0100
#define GET_SHA1_RECORD_PATH     0200
#define GET_SHA1_ONLY_TO_DIE    04000

#define GET_SHA1_DISAMBIGUATORS \
	(GET_SHA1_COMMIT | GET_SHA1_COMMITTISH | \
	GET_SHA1_TREE | GET_SHA1_TREEISH | \
	GET_SHA1_BLOB)

extern int get_sha1(const char *str, unsigned char *sha1);
extern int get_sha1_commit(const char *str, unsigned char *sha1);
extern int get_sha1_committish(const char *str, unsigned char *sha1);
extern int get_sha1_tree(const char *str, unsigned char *sha1);
extern int get_sha1_treeish(const char *str, unsigned char *sha1);
extern int get_sha1_blob(const char *str, unsigned char *sha1);
extern void maybe_die_on_misspelt_object_name(const char *name, const char *prefix);
extern int get_sha1_with_context(const char *str, unsigned flags, unsigned char *sha1, struct object_context *oc);

extern int get_oid(const char *str, struct object_id *oid);

typedef int each_abbrev_fn(const struct object_id *oid, void *);
extern int for_each_abbrev(const char *prefix, each_abbrev_fn, void *);

extern int set_disambiguate_hint_config(const char *var, const char *value);

/*
 * Try to read a SHA1 in hexadecimal format from the 40 characters
 * starting at hex.  Write the 20-byte result to sha1 in binary form.
 * Return 0 on success.  Reading stops if a NUL is encountered in the
 * input, so it is safe to pass this function an arbitrary
 * null-terminated string.
 */
extern int get_sha1_hex(const char *hex, unsigned char *sha1);
extern int get_oid_hex(const char *hex, struct object_id *sha1);

/*
 * Convert a binary sha1 to its hex equivalent. The `_r` variant is reentrant,
 * and writes the NUL-terminated output to the buffer `out`, which must be at
 * least `GIT_SHA1_HEXSZ + 1` bytes, and returns a pointer to out for
 * convenience.
 *
 * The non-`_r` variant returns a static buffer, but uses a ring of 4
 * buffers, making it safe to make multiple calls for a single statement, like:
 *
 *   printf("%s -> %s", sha1_to_hex(one), sha1_to_hex(two));
 */
extern char *sha1_to_hex_r(char *out, const unsigned char *sha1);
extern char *oid_to_hex_r(char *out, const struct object_id *oid);
extern char *sha1_to_hex(const unsigned char *sha1);	/* static buffer result! */
extern char *oid_to_hex(const struct object_id *oid);	/* same static buffer as sha1_to_hex */

/*
 * Parse a 40-character hexadecimal object ID starting from hex, updating the
 * pointer specified by end when parsing stops.  The resulting object ID is
 * stored in oid.  Returns 0 on success.  Parsing will stop on the first NUL or
 * other invalid character.  end is only updated on success; otherwise, it is
 * unmodified.
 */
extern int parse_oid_hex(const char *hex, struct object_id *oid, const char **end);

/*
 * This reads short-hand syntax that not only evaluates to a commit
 * object name, but also can act as if the end user spelled the name
 * of the branch from the command line.
 *
 * - "@{-N}" finds the name of the Nth previous branch we were on, and
 *   places the name of the branch in the given buf and returns the
 *   number of characters parsed if successful.
 *
 * - "<branch>@{upstream}" finds the name of the other ref that
 *   <branch> is configured to merge with (missing <branch> defaults
 *   to the current branch), and places the name of the branch in the
 *   given buf and returns the number of characters parsed if
 *   successful.
 *
 * If the input is not of the accepted format, it returns a negative
 * number to signal an error.
 *
 * If the input was ok but there are not N branch switches in the
 * reflog, it returns 0.
 *
 * If "allowed" is non-zero, it is a treated as a bitfield of allowable
 * expansions: local branches ("refs/heads/"), remote branches
 * ("refs/remotes/"), or "HEAD". If no "allowed" bits are set, any expansion is
 * allowed, even ones to refs outside of those namespaces.
 */
#define INTERPRET_BRANCH_LOCAL (1<<0)
#define INTERPRET_BRANCH_REMOTE (1<<1)
#define INTERPRET_BRANCH_HEAD (1<<2)
extern int interpret_branch_name(const char *str, int len, struct strbuf *,
				 unsigned allowed);
extern int get_oid_mb(const char *str, struct object_id *oid);

extern int validate_headref(const char *ref);

extern int base_name_compare(const char *name1, int len1, int mode1, const char *name2, int len2, int mode2);
extern int df_name_compare(const char *name1, int len1, int mode1, const char *name2, int len2, int mode2);
extern int name_compare(const char *name1, size_t len1, const char *name2, size_t len2);
extern int cache_name_stage_compare(const char *name1, int len1, int stage1, const char *name2, int len2, int stage2);

extern void *read_object_with_reference(const unsigned char *sha1,
					const char *required_type,
					unsigned long *size,
					unsigned char *sha1_ret);

extern struct object *peel_to_type(const char *name, int namelen,
				   struct object *o, enum object_type);

struct date_mode {
	enum date_mode_type {
		DATE_NORMAL = 0,
		DATE_RELATIVE,
		DATE_SHORT,
		DATE_ISO8601,
		DATE_ISO8601_STRICT,
		DATE_RFC2822,
		DATE_STRFTIME,
		DATE_RAW,
		DATE_UNIX
	} type;
	const char *strftime_fmt;
	int local;
};

/*
 * Convenience helper for passing a constant type, like:
 *
 *   show_date(t, tz, DATE_MODE(NORMAL));
 */
#define DATE_MODE(t) date_mode_from_type(DATE_##t)
struct date_mode *date_mode_from_type(enum date_mode_type type);

const char *show_date(timestamp_t time, int timezone, const struct date_mode *mode);
void show_date_relative(timestamp_t time, int tz, const struct timeval *now,
			struct strbuf *timebuf);
int parse_date(const char *date, struct strbuf *out);
int parse_date_basic(const char *date, timestamp_t *timestamp, int *offset);
int parse_expiry_date(const char *date, timestamp_t *timestamp);
void datestamp(struct strbuf *out);
#define approxidate(s) approxidate_careful((s), NULL)
timestamp_t approxidate_careful(const char *, int *);
timestamp_t approxidate_relative(const char *date, const struct timeval *now);
void parse_date_format(const char *format, struct date_mode *mode);
int date_overflows(timestamp_t date);

#define IDENT_STRICT	       1
#define IDENT_NO_DATE	       2
#define IDENT_NO_NAME	       4
extern const char *git_author_info(int);
extern const char *git_committer_info(int);
extern const char *fmt_ident(const char *name, const char *email, const char *date_str, int);
extern const char *fmt_name(const char *name, const char *email);
extern const char *ident_default_name(void);
extern const char *ident_default_email(void);
extern const char *git_editor(void);
extern const char *git_pager(int stdout_is_tty);
extern int git_ident_config(const char *, const char *, void *);
extern void reset_ident_date(void);

struct ident_split {
	const char *name_begin;
	const char *name_end;
	const char *mail_begin;
	const char *mail_end;
	const char *date_begin;
	const char *date_end;
	const char *tz_begin;
	const char *tz_end;
};
/*
 * Signals an success with 0, but time part of the result may be NULL
 * if the input lacks timestamp and zone
 */
extern int split_ident_line(struct ident_split *, const char *, int);

/*
 * Like show_date, but pull the timestamp and tz parameters from
 * the ident_split. It will also sanity-check the values and produce
 * a well-known sentinel date if they appear bogus.
 */
const char *show_ident_date(const struct ident_split *id,
			    const struct date_mode *mode);

/*
 * Compare split idents for equality or strict ordering. Note that we
 * compare only the ident part of the line, ignoring any timestamp.
 *
 * Because there are two fields, we must choose one as the primary key; we
 * currently arbitrarily pick the email.
 */
extern int ident_cmp(const struct ident_split *, const struct ident_split *);

struct checkout {
	struct index_state *istate;
	const char *base_dir;
	int base_dir_len;
	unsigned force:1,
		 quiet:1,
		 not_new:1,
		 refresh_cache:1;
};
#define CHECKOUT_INIT { NULL, "" }

#define TEMPORARY_FILENAME_LENGTH 25
extern int checkout_entry(struct cache_entry *ce, const struct checkout *state, char *topath);

struct cache_def {
	struct strbuf path;
	int flags;
	int track_flags;
	int prefix_len_stat_func;
};
#define CACHE_DEF_INIT { STRBUF_INIT, 0, 0, 0 }
static inline void cache_def_clear(struct cache_def *cache)
{
	strbuf_release(&cache->path);
}

extern int has_symlink_leading_path(const char *name, int len);
extern int threaded_has_symlink_leading_path(struct cache_def *, const char *, int);
extern int check_leading_path(const char *name, int len);
extern int has_dirs_only_path(const char *name, int len, int prefix_len);
extern void schedule_dir_for_removal(const char *name, int len);
extern void remove_scheduled_dirs(void);

extern struct alternate_object_database {
	struct alternate_object_database *next;

	/* see alt_scratch_buf() */
	struct strbuf scratch;
	size_t base_len;

	/*
	 * Used to store the results of readdir(3) calls when searching
	 * for unique abbreviated hashes.  This cache is never
	 * invalidated, thus it's racy and not necessarily accurate.
	 * That's fine for its purpose; don't use it for tasks requiring
	 * greater accuracy!
	 */
	char loose_objects_subdir_seen[256];
	struct oid_array loose_objects_cache;

	char path[FLEX_ARRAY];
} *alt_odb_list;
extern void prepare_alt_odb(void);
extern void read_info_alternates(const char * relative_base, int depth);
extern char *compute_alternate_path(const char *path, struct strbuf *err);
typedef int alt_odb_fn(struct alternate_object_database *, void *);
extern int foreach_alt_odb(alt_odb_fn, void*);

/*
 * Allocate a "struct alternate_object_database" but do _not_ actually
 * add it to the list of alternates.
 */
struct alternate_object_database *alloc_alt_odb(const char *dir);

/*
 * Add the directory to the on-disk alternates file; the new entry will also
 * take effect in the current process.
 */
extern void add_to_alternates_file(const char *dir);

/*
 * Add the directory to the in-memory list of alternates (along with any
 * recursive alternates it points to), but do not modify the on-disk alternates
 * file.
 */
extern void add_to_alternates_memory(const char *dir);

/*
 * Returns a scratch strbuf pre-filled with the alternate object directory,
 * including a trailing slash, which can be used to access paths in the
 * alternate. Always use this over direct access to alt->scratch, as it
 * cleans up any previous use of the scratch buffer.
 */
extern struct strbuf *alt_scratch_buf(struct alternate_object_database *alt);

struct pack_window {
	struct pack_window *next;
	unsigned char *base;
	off_t offset;
	size_t len;
	unsigned int last_used;
	unsigned int inuse_cnt;
};

extern struct packed_git {
	struct packed_git *next;
	struct pack_window *windows;
	off_t pack_size;
	const void *index_data;
	size_t index_size;
	uint32_t num_objects;
	uint32_t num_bad_objects;
	unsigned char *bad_object_sha1;
	int index_version;
	time_t mtime;
	int pack_fd;
	unsigned pack_local:1,
		 pack_keep:1,
		 freshened:1,
		 do_not_close:1;
	unsigned char sha1[20];
	struct revindex_entry *revindex;
	/* something like ".git/objects/pack/xxxxx.pack" */
	char pack_name[FLEX_ARRAY]; /* more */
} *packed_git;

/*
 * A most-recently-used ordered version of the packed_git list, which can
 * be iterated instead of packed_git (and marked via mru_mark).
 */
struct mru;
extern struct mru *packed_git_mru;

struct pack_entry {
	off_t offset;
	unsigned char sha1[20];
	struct packed_git *p;
};

extern struct packed_git *parse_pack_index(unsigned char *sha1, const char *idx_path);

/* A hook to report invalid files in pack directory */
#define PACKDIR_FILE_PACK 1
#define PACKDIR_FILE_IDX 2
#define PACKDIR_FILE_GARBAGE 4
extern void (*report_garbage)(unsigned seen_bits, const char *path);

extern void prepare_packed_git(void);
extern void reprepare_packed_git(void);
extern void install_packed_git(struct packed_git *pack);

/*
 * Give a rough count of objects in the repository. This sacrifices accuracy
 * for speed.
 */
unsigned long approximate_object_count(void);

extern struct packed_git *find_sha1_pack(const unsigned char *sha1,
					 struct packed_git *packs);

extern void pack_report(void);

/*
 * Create a temporary file rooted in the object database directory, or
 * die on failure. The filename is taken from "pattern", which should have the
 * usual "XXXXXX" trailer, and the resulting filename is written into the
 * "template" buffer. Returns the open descriptor.
 */
extern int odb_mkstemp(struct strbuf *template, const char *pattern);

/*
 * Generate the filename to be used for a pack file with checksum "sha1" and
 * extension "ext". The result is written into the strbuf "buf", overwriting
 * any existing contents. A pointer to buf->buf is returned as a convenience.
 *
 * Example: odb_pack_name(out, sha1, "idx") => ".git/objects/pack/pack-1234..idx"
 */
extern char *odb_pack_name(struct strbuf *buf, const unsigned char *sha1, const char *ext);

/*
 * Create a pack .keep file named "name" (which should generally be the output
 * of odb_pack_name). Returns a file descriptor opened for writing, or -1 on
 * error.
 */
extern int odb_pack_keep(const char *name);

/*
 * mmap the index file for the specified packfile (if it is not
 * already mmapped).  Return 0 on success.
 */
extern int open_pack_index(struct packed_git *);

/*
 * munmap the index file for the specified packfile (if it is
 * currently mmapped).
 */
extern void close_pack_index(struct packed_git *);

extern unsigned char *use_pack(struct packed_git *, struct pack_window **, off_t, unsigned long *);
extern void close_pack_windows(struct packed_git *);
extern void close_all_packs(void);
extern void unuse_pack(struct pack_window **);
extern void clear_delta_base_cache(void);
extern struct packed_git *add_packed_git(const char *path, size_t path_len, int local);

/*
 * Make sure that a pointer access into an mmap'd index file is within bounds,
 * and can provide at least 8 bytes of data.
 *
 * Note that this is only necessary for variable-length segments of the file
 * (like the 64-bit extended offset table), as we compare the size to the
 * fixed-length parts when we open the file.
 */
extern void check_pack_index_ptr(const struct packed_git *p, const void *ptr);

/*
 * Return the SHA-1 of the nth object within the specified packfile.
 * Open the index if it is not already open.  The return value points
 * at the SHA-1 within the mmapped index.  Return NULL if there is an
 * error.
 */
extern const unsigned char *nth_packed_object_sha1(struct packed_git *, uint32_t n);
/*
 * Like nth_packed_object_sha1, but write the data into the object specified by
 * the the first argument.  Returns the first argument on success, and NULL on
 * error.
 */
extern const struct object_id *nth_packed_object_oid(struct object_id *, struct packed_git *, uint32_t n);

/*
 * Return the offset of the nth object within the specified packfile.
 * The index must already be opened.
 */
extern off_t nth_packed_object_offset(const struct packed_git *, uint32_t n);

/*
 * If the object named sha1 is present in the specified packfile,
 * return its offset within the packfile; otherwise, return 0.
 */
extern off_t find_pack_entry_one(const unsigned char *sha1, struct packed_git *);

extern int is_pack_valid(struct packed_git *);
extern void *unpack_entry(struct packed_git *, off_t, enum object_type *, unsigned long *);
extern unsigned long unpack_object_header_buffer(const unsigned char *buf, unsigned long len, enum object_type *type, unsigned long *sizep);
extern unsigned long get_size_from_delta(struct packed_git *, struct pack_window **, off_t);
extern int unpack_object_header(struct packed_git *, struct pack_window **, off_t *, unsigned long *);

/*
 * Iterate over the files in the loose-object parts of the object
 * directory "path", triggering the following callbacks:
 *
 *  - loose_object is called for each loose object we find.
 *
 *  - loose_cruft is called for any files that do not appear to be
 *    loose objects. Note that we only look in the loose object
 *    directories "objects/[0-9a-f]{2}/", so we will not report
 *    "objects/foobar" as cruft.
 *
 *  - loose_subdir is called for each top-level hashed subdirectory
 *    of the object directory (e.g., "$OBJDIR/f0"). It is called
 *    after the objects in the directory are processed.
 *
 * Any callback that is NULL will be ignored. Callbacks returning non-zero
 * will end the iteration.
 *
 * In the "buf" variant, "path" is a strbuf which will also be used as a
 * scratch buffer, but restored to its original contents before
 * the function returns.
 */
typedef int each_loose_object_fn(const struct object_id *oid,
				 const char *path,
				 void *data);
typedef int each_loose_cruft_fn(const char *basename,
				const char *path,
				void *data);
typedef int each_loose_subdir_fn(unsigned int nr,
				 const char *path,
				 void *data);
int for_each_file_in_obj_subdir(unsigned int subdir_nr,
				struct strbuf *path,
				each_loose_object_fn obj_cb,
				each_loose_cruft_fn cruft_cb,
				each_loose_subdir_fn subdir_cb,
				void *data);
int for_each_loose_file_in_objdir(const char *path,
				  each_loose_object_fn obj_cb,
				  each_loose_cruft_fn cruft_cb,
				  each_loose_subdir_fn subdir_cb,
				  void *data);
int for_each_loose_file_in_objdir_buf(struct strbuf *path,
				      each_loose_object_fn obj_cb,
				      each_loose_cruft_fn cruft_cb,
				      each_loose_subdir_fn subdir_cb,
				      void *data);

/*
 * Iterate over loose and packed objects in both the local
 * repository and any alternates repositories (unless the
 * LOCAL_ONLY flag is set).
 */
#define FOR_EACH_OBJECT_LOCAL_ONLY 0x1
typedef int each_packed_object_fn(const struct object_id *oid,
				  struct packed_git *pack,
				  uint32_t pos,
				  void *data);
extern int for_each_loose_object(each_loose_object_fn, void *, unsigned flags);
extern int for_each_packed_object(each_packed_object_fn, void *, unsigned flags);

struct object_info {
	/* Request */
	enum object_type *typep;
	unsigned long *sizep;
	off_t *disk_sizep;
	unsigned char *delta_base_sha1;
	struct strbuf *typename;

	/* Response */
	enum {
		OI_CACHED,
		OI_LOOSE,
		OI_PACKED,
		OI_DBCACHED
	} whence;
	union {
		/*
		 * struct {
		 * 	... Nothing to expose in this case
		 * } cached;
		 * struct {
		 * 	... Nothing to expose in this case
		 * } loose;
		 */
		struct {
			struct packed_git *pack;
			off_t offset;
			unsigned int is_delta;
		} packed;
	} u;
};

/*
 * Initializer for a "struct object_info" that wants no items. You may
 * also memset() the memory to all-zeroes.
 */
#define OBJECT_INFO_INIT {NULL}

extern int sha1_object_info_extended(const unsigned char *, struct object_info *, unsigned flags);
extern int packed_object_info(struct packed_git *pack, off_t offset, struct object_info *);

/* Dumb servers support */
extern int update_server_info(int);

extern const char *get_log_output_encoding(void);
extern const char *get_commit_output_encoding(void);

/*
 * This is a hack for test programs like test-dump-untracked-cache to
 * ensure that they do not modify the untracked cache when reading it.
 * Do not use it otherwise!
 */
extern int ignore_untracked_cache_config;

extern int committer_ident_sufficiently_given(void);
extern int author_ident_sufficiently_given(void);

extern const char *git_commit_encoding;
extern const char *git_log_output_encoding;
extern const char *git_mailmap_file;
extern const char *git_mailmap_blob;

/* IO helper functions */
extern void maybe_flush_or_die(FILE *, const char *);
__attribute__((format (printf, 2, 3)))
extern void fprintf_or_die(FILE *, const char *fmt, ...);

#define COPY_READ_ERROR (-2)
#define COPY_WRITE_ERROR (-3)
extern int copy_fd(int ifd, int ofd);
extern int copy_file(const char *dst, const char *src, int mode);
extern int copy_file_with_time(const char *dst, const char *src, int mode);

extern void write_or_die(int fd, const void *buf, size_t count);
extern void fsync_or_die(int fd, const char *);

extern ssize_t read_in_full(int fd, void *buf, size_t count);
extern ssize_t write_in_full(int fd, const void *buf, size_t count);
extern ssize_t pread_in_full(int fd, void *buf, size_t count, off_t offset);

static inline ssize_t write_str_in_full(int fd, const char *str)
{
	return write_in_full(fd, str, strlen(str));
}

/**
 * Open (and truncate) the file at path, write the contents of buf to it,
 * and close it. Dies if any errors are encountered.
 */
extern void write_file_buf(const char *path, const char *buf, size_t len);

/**
 * Like write_file_buf(), but format the contents into a buffer first.
 * Additionally, write_file() will append a newline if one is not already
 * present, making it convenient to write text files:
 *
 *   write_file(path, "counter: %d", ctr);
 */
__attribute__((format (printf, 2, 3)))
extern void write_file(const char *path, const char *fmt, ...);

/* pager.c */
extern void setup_pager(void);
extern int pager_in_use(void);
extern int pager_use_color;
extern int term_columns(void);
extern int decimal_width(uintmax_t);
extern int check_pager_config(const char *cmd);
extern void prepare_pager_args(struct child_process *, const char *pager);

extern const char *editor_program;
extern const char *askpass_program;
extern const char *excludes_file;

/* base85 */
int decode_85(char *dst, const char *line, int linelen);
void encode_85(char *buf, const unsigned char *data, int bytes);

/* alloc.c */
extern void *alloc_blob_node(void);
extern void *alloc_tree_node(void);
extern void *alloc_commit_node(void);
extern void *alloc_tag_node(void);
extern void *alloc_object_node(void);
extern void alloc_report(void);
extern unsigned int alloc_commit_index(void);

/* pkt-line.c */
void packet_trace_identity(const char *prog);

/* add */
/*
 * return 0 if success, 1 - if addition of a file failed and
 * ADD_FILES_IGNORE_ERRORS was specified in flags
 */
int add_files_to_cache(const char *prefix, const struct pathspec *pathspec, int flags);

/* diff.c */
extern int diff_auto_refresh_index;

/* match-trees.c */
void shift_tree(const struct object_id *, const struct object_id *, struct object_id *, int);
void shift_tree_by(const struct object_id *, const struct object_id *, struct object_id *, const char *);

/*
 * whitespace rules.
 * used by both diff and apply
 * last two digits are tab width
 */
#define WS_BLANK_AT_EOL         0100
#define WS_SPACE_BEFORE_TAB     0200
#define WS_INDENT_WITH_NON_TAB  0400
#define WS_CR_AT_EOL           01000
#define WS_BLANK_AT_EOF        02000
#define WS_TAB_IN_INDENT       04000
#define WS_TRAILING_SPACE      (WS_BLANK_AT_EOL|WS_BLANK_AT_EOF)
#define WS_DEFAULT_RULE (WS_TRAILING_SPACE|WS_SPACE_BEFORE_TAB|8)
#define WS_TAB_WIDTH_MASK        077
extern unsigned whitespace_rule_cfg;
extern unsigned whitespace_rule(const char *);
extern unsigned parse_whitespace_rule(const char *);
extern unsigned ws_check(const char *line, int len, unsigned ws_rule);
extern void ws_check_emit(const char *line, int len, unsigned ws_rule, FILE *stream, const char *set, const char *reset, const char *ws);
extern char *whitespace_error_string(unsigned ws);
extern void ws_fix_copy(struct strbuf *, const char *, int, unsigned, int *);
extern int ws_blank_line(const char *line, int len, unsigned ws_rule);
#define ws_tab_width(rule)     ((rule) & WS_TAB_WIDTH_MASK)

/* ls-files */
void overlay_tree_on_index(struct index_state *istate,
			   const char *tree_name, const char *prefix);

char *alias_lookup(const char *alias);
int split_cmdline(char *cmdline, const char ***argv);
/* Takes a negative value returned by split_cmdline */
const char *split_cmdline_strerror(int cmdline_errno);

/* setup.c */
struct startup_info {
	int have_repository;
	const char *prefix;
};
extern struct startup_info *startup_info;

/* merge.c */
struct commit_list;
int try_merge_command(const char *strategy, size_t xopts_nr,
		const char **xopts, struct commit_list *common,
		const char *head_arg, struct commit_list *remotes);
int checkout_fast_forward(const struct object_id *from,
			  const struct object_id *to,
			  int overwrite_ignore);


int sane_execvp(const char *file, char *const argv[]);

/*
 * A struct to encapsulate the concept of whether a file has changed
 * since we last checked it. This uses criteria similar to those used
 * for the index.
 */
struct stat_validity {
	struct stat_data *sd;
};

void stat_validity_clear(struct stat_validity *sv);

/*
 * Returns 1 if the path is a regular file (or a symlink to a regular
 * file) and matches the saved stat_validity, 0 otherwise.  A missing
 * or inaccessible file is considered a match if the struct was just
 * initialized, or if the previous update found an inaccessible file.
 */
int stat_validity_check(struct stat_validity *sv, const char *path);

/*
 * Update the stat_validity from a file opened at descriptor fd. If
 * the file is missing, inaccessible, or not a regular file, then
 * future calls to stat_validity_check will match iff one of those
 * conditions continues to be true.
 */
void stat_validity_update(struct stat_validity *sv, int fd);

int versioncmp(const char *s1, const char *s2);
void sleep_millisec(int millisec);

/*
 * Create a directory and (if share is nonzero) adjust its permissions
 * according to the shared_repository setting. Only use this for
 * directories under $GIT_DIR.  Don't use it for working tree
 * directories.
 */
void safe_create_dir(const char *dir, int share);

#endif /* CACHE_H */<|MERGE_RESOLUTION|>--- conflicted
+++ resolved
@@ -11,11 +11,8 @@
 #include "string-list.h"
 #include "pack-revindex.h"
 #include "hash.h"
-<<<<<<< HEAD
 #include "path.h"
-=======
 #include "sha1-array.h"
->>>>>>> 70c49050
 
 #ifndef platform_SHA_CTX
 /*

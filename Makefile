--- conflicted
+++ resolved
@@ -859,11 +859,7 @@
 	pathsep = ;
 	NO_PREAD = YesPlease
 	NO_OPENSSL = YesPlease
-<<<<<<< HEAD
-	NO_CURL = YesPlease
 	NO_LIBGEN_H = YesPlease
-=======
->>>>>>> 021fcd99
 	NO_SYMLINK_HEAD = YesPlease
 	NO_IPV6 = YesPlease
 	NO_SETENV = YesPlease

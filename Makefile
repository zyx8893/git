# The default target of this Makefile is...
all::

# Define V=1 to have a more verbose compile.
#
# Define SHELL_PATH to a POSIX shell if your /bin/sh is broken.
#
# Define SANE_TOOL_PATH to a colon-separated list of paths to prepend
# to PATH if your tools in /usr/bin are broken.
#
# Define SOCKLEN_T to a suitable type (such as 'size_t') if your
# system headers do not define a socklen_t type.
#
# Define INLINE to a suitable substitute (such as '__inline' or '') if git
# fails to compile with errors about undefined inline functions or similar.
#
# Define SNPRINTF_RETURNS_BOGUS if you are on a system which snprintf()
# or vsnprintf() return -1 instead of number of characters which would
# have been written to the final string if enough space had been available.
#
# Define FREAD_READS_DIRECTORIES if you are on a system which succeeds
# when attempting to read from an fopen'ed directory (or even to fopen
# it at all).
#
# Define NO_OPENSSL environment variable if you do not have OpenSSL.
#
# Define USE_LIBPCRE if you have and want to use libpcre. Various
# commands such as log and grep offer runtime options to use
# Perl-compatible regular expressions instead of standard or extended
# POSIX regular expressions.
#
# USE_LIBPCRE is a synonym for USE_LIBPCRE2, define USE_LIBPCRE1
# instead if you'd like to use the legacy version 1 of the PCRE
# library. Support for version 1 will likely be removed in some future
# release of Git, as upstream has all but abandoned it.
#
# When using USE_LIBPCRE1, define NO_LIBPCRE1_JIT if the PCRE v1
# library is compiled without --enable-jit. We will auto-detect
# whether the version of the PCRE v1 library in use has JIT support at
# all, but we unfortunately can't auto-detect whether JIT support
# hasn't been compiled in in an otherwise JIT-supporting version. If
# you have link-time errors about a missing `pcre_jit_exec` define
# this, or recompile PCRE v1 with --enable-jit.
#
# Define LIBPCREDIR=/foo/bar if your PCRE header and library files are
# in /foo/bar/include and /foo/bar/lib directories. Which version of
# PCRE this points to determined by the USE_LIBPCRE1 and USE_LIBPCRE2
# variables.
#
# Define HAVE_ALLOCA_H if you have working alloca(3) defined in that header.
#
# Define NO_CURL if you do not have libcurl installed.  git-http-fetch and
# git-http-push are not built, and you cannot use http:// and https://
# transports (neither smart nor dumb).
#
# Define CURLDIR=/foo/bar if your curl header and library files are in
# /foo/bar/include and /foo/bar/lib directories.
#
# Define CURL_CONFIG to curl's configuration program that prints information
# about the library (e.g., its version number).  The default is 'curl-config'.
#
# Define NO_EXPAT if you do not have expat installed.  git-http-push is
# not built, and you cannot push using http:// and https:// transports (dumb).
#
# Define EXPATDIR=/foo/bar if your expat header and library files are in
# /foo/bar/include and /foo/bar/lib directories.
#
# Define EXPAT_NEEDS_XMLPARSE_H if you have an old version of expat (e.g.,
# 1.1 or 1.2) that provides xmlparse.h instead of expat.h.
#
# Define NO_GETTEXT if you don't want Git output to be translated.
# A translated Git requires GNU libintl or another gettext implementation,
# plus libintl-perl at runtime.
#
# Define USE_GETTEXT_SCHEME and set it to 'fallthrough', if you don't trust
# the installed gettext translation of the shell scripts output.
#
# Define HAVE_LIBCHARSET_H if you haven't set NO_GETTEXT and you can't
# trust the langinfo.h's nl_langinfo(CODESET) function to return the
# current character set. GNU and Solaris have a nl_langinfo(CODESET),
# FreeBSD can use either, but MinGW and some others need to use
# libcharset.h's locale_charset() instead.
#
# Define CHARSET_LIB to the library you need to link with in order to
# use locale_charset() function.  On some platforms this needs to set to
# -lcharset, on others to -liconv .
#
# Define LIBC_CONTAINS_LIBINTL if your gettext implementation doesn't
# need -lintl when linking.
#
# Define NO_MSGFMT_EXTENDED_OPTIONS if your implementation of msgfmt
# doesn't support GNU extensions like --check and --statistics
#
# Define HAVE_PATHS_H if you have paths.h and want to use the default PATH
# it specifies.
#
# Define NO_D_TYPE_IN_DIRENT if your platform defines DT_UNKNOWN but lacks
# d_type in struct dirent (Cygwin 1.5, fixed in Cygwin 1.7).
#
# Define HAVE_STRINGS_H if you have strings.h and need it for strcasecmp.
#
# Define NO_STRCASESTR if you don't have strcasestr.
#
# Define NO_MEMMEM if you don't have memmem.
#
# Define NO_GETPAGESIZE if you don't have getpagesize.
#
# Define NO_STRLCPY if you don't have strlcpy.
#
# Define NO_STRTOUMAX if you don't have both strtoimax and strtoumax in the
# C library. If your compiler also does not support long long or does not have
# strtoull, define NO_STRTOULL.
#
# Define NO_SETENV if you don't have setenv in the C library.
#
# Define NO_UNSETENV if you don't have unsetenv in the C library.
#
# Define NO_MKDTEMP if you don't have mkdtemp in the C library.
#
# Define MKDIR_WO_TRAILING_SLASH if your mkdir() can't deal with trailing slash.
#
# Define NO_GECOS_IN_PWENT if you don't have pw_gecos in struct passwd
# in the C library.
#
# Define NO_LIBGEN_H if you don't have libgen.h.
#
# Define NEEDS_LIBGEN if your libgen needs -lgen when linking
#
# Define NO_SYS_SELECT_H if you don't have sys/select.h.
#
# Define NO_SYMLINK_HEAD if you never want .git/HEAD to be a symbolic link.
# Enable it on Windows.  By default, symrefs are still used.
#
# Define NO_SVN_TESTS if you want to skip time-consuming SVN interoperability
# tests.  These tests take up a significant amount of the total test time
# but are not needed unless you plan to talk to SVN repos.
#
# Define NO_FINK if you are building on Darwin/Mac OS X, have Fink
# installed in /sw, but don't want GIT to link against any libraries
# installed there.  If defined you may specify your own (or Fink's)
# include directories and library directories by defining CFLAGS
# and LDFLAGS appropriately.
#
# Define NO_DARWIN_PORTS if you are building on Darwin/Mac OS X,
# have DarwinPorts installed in /opt/local, but don't want GIT to
# link against any libraries installed there.  If defined you may
# specify your own (or DarwinPort's) include directories and
# library directories by defining CFLAGS and LDFLAGS appropriately.
#
# Define NO_APPLE_COMMON_CRYPTO if you are building on Darwin/Mac OS X
# and do not want to use Apple's CommonCrypto library.  This allows you
# to provide your own OpenSSL library, for example from MacPorts.
#
# Define BLK_SHA1 environment variable to make use of the bundled
# optimized C SHA1 routine.
#
# Define PPC_SHA1 environment variable when running make to make use of
# a bundled SHA1 routine optimized for PowerPC.
#
# Define DC_SHA1 to unconditionally enable the collision-detecting sha1
# algorithm. This is slower, but may detect attempted collision attacks.
# Takes priority over other *_SHA1 knobs.
#
# Define DC_SHA1_EXTERNAL in addition to DC_SHA1 if you want to build / link
# git with the external SHA1 collision-detect library.
# Without this option, i.e. the default behavior is to build git with its
# own built-in code (or submodule).
#
# Define DC_SHA1_SUBMODULE in addition to DC_SHA1 to use the
# sha1collisiondetection shipped as a submodule instead of the
# non-submodule copy in sha1dc/. This is an experimental option used
# by the git project to migrate to using sha1collisiondetection as a
# submodule.
#
# Define OPENSSL_SHA1 environment variable when running make to link
# with the SHA1 routine from openssl library.
#
# Define SHA1_MAX_BLOCK_SIZE to limit the amount of data that will be hashed
# in one call to the platform's SHA1_Update(). e.g. APPLE_COMMON_CRYPTO
# wants 'SHA1_MAX_BLOCK_SIZE=1024L*1024L*1024L' defined.
#
# Define NEEDS_CRYPTO_WITH_SSL if you need -lcrypto when using -lssl (Darwin).
#
# Define NEEDS_SSL_WITH_CRYPTO if you need -lssl when using -lcrypto (Darwin).
#
# Define NEEDS_SSL_WITH_CURL if you need -lssl with -lcurl (Minix).
#
# Define NEEDS_IDN_WITH_CURL if you need -lidn when using -lcurl (Minix).
#
# Define NEEDS_LIBICONV if linking with libc is not enough (Darwin).
#
# Define NEEDS_LIBINTL_BEFORE_LIBICONV if you need libintl before libiconv.
#
# Define NO_INTPTR_T if you don't have intptr_t or uintptr_t.
#
# Define NO_UINTMAX_T if you don't have uintmax_t.
#
# Define NEEDS_SOCKET if linking with libc is not enough (SunOS,
# Patrick Mauritz).
#
# Define NEEDS_RESOLV if linking with -lnsl and/or -lsocket is not enough.
# Notably on Solaris hstrerror resides in libresolv and on Solaris 7
# inet_ntop and inet_pton additionally reside there.
#
# Define NO_MMAP if you want to avoid mmap.
#
# Define MMAP_PREVENTS_DELETE if a file that is currently mmapped cannot be
# deleted or cannot be replaced using rename().
#
# Define NO_SYS_POLL_H if you don't have sys/poll.h.
#
# Define NO_POLL if you do not have or don't want to use poll().
# This also implies NO_SYS_POLL_H.
#
# Define NEEDS_SYS_PARAM_H if you need to include sys/param.h to compile,
# *PLEASE* REPORT to git@vger.kernel.org if your platform needs this;
# we want to know more about the issue.
#
# Define NO_PTHREADS if you do not have or do not want to use Pthreads.
#
# Define NO_PREAD if you have a problem with pread() system call (e.g.
# cygwin1.dll before v1.5.22).
#
# Define NO_SETITIMER if you don't have setitimer()
#
# Define NO_STRUCT_ITIMERVAL if you don't have struct itimerval
# This also implies NO_SETITIMER
#
# Define NO_FAST_WORKING_DIRECTORY if accessing objects in pack files is
# generally faster on your platform than accessing the working directory.
#
# Define NO_TRUSTABLE_FILEMODE if your filesystem may claim to support
# the executable mode bit, but doesn't really do so.
#
# Define NEEDS_MODE_TRANSLATION if your OS strays from the typical file type
# bits in mode values (e.g. z/OS defines I_SFMT to 0xFF000000 as opposed to the
# usual 0xF000).
#
# Define NO_IPV6 if you lack IPv6 support and getaddrinfo().
#
# Define NO_UNIX_SOCKETS if your system does not offer unix sockets.
#
# Define NO_SOCKADDR_STORAGE if your platform does not have struct
# sockaddr_storage.
#
# Define NO_ICONV if your libc does not properly support iconv.
#
# Define OLD_ICONV if your library has an old iconv(), where the second
# (input buffer pointer) parameter is declared with type (const char **).
#
# Define NO_DEFLATE_BOUND if your zlib does not have deflateBound.
#
# Define NO_R_TO_GCC_LINKER if your gcc does not like "-R/path/lib"
# that tells runtime paths to dynamic libraries;
# "-Wl,-rpath=/path/lib" is used instead.
#
# Define NO_NORETURN if using buggy versions of gcc 4.6+ and profile feedback,
# as the compiler can crash (http://gcc.gnu.org/bugzilla/show_bug.cgi?id=49299)
#
# Define USE_NSEC below if you want git to care about sub-second file mtimes
# and ctimes. Note that you need recent glibc (at least 2.2.4) for this. On
# Linux, kernel 2.6.11 or newer is required for reliable sub-second file times
# on file systems with exactly 1 ns or 1 s resolution. If you intend to use Git
# on other file systems (e.g. CEPH, CIFS, NTFS, UDF), don't enable USE_NSEC. See
# Documentation/technical/racy-git.txt for details.
#
# Define USE_ST_TIMESPEC if your "struct stat" uses "st_ctimespec" instead of
# "st_ctim"
#
# Define NO_NSEC if your "struct stat" does not have "st_ctim.tv_nsec"
# available.  This automatically turns USE_NSEC off.
#
# Define USE_STDEV below if you want git to care about the underlying device
# change being considered an inode change from the update-index perspective.
#
# Define NO_ST_BLOCKS_IN_STRUCT_STAT if your platform does not have st_blocks
# field that counts the on-disk footprint in 512-byte blocks.
#
# Define DOCBOOK_XSL_172 if you want to format man pages with DocBook XSL v1.72
# (not v1.73 or v1.71).
#
# Define ASCIIDOC_ROFF if your DocBook XSL does not escape raw roff directives
# (versions 1.68.1 through v1.72).
#
# Define GNU_ROFF if your target system uses GNU groff.  This forces
# apostrophes to be ASCII so that cut&pasting examples to the shell
# will work.
#
# Define USE_ASCIIDOCTOR to use Asciidoctor instead of AsciiDoc to build the
# documentation.
#
# Define ASCIIDOCTOR_EXTENSIONS_LAB to point to the location of the Asciidoctor
# Extensions Lab if you have it available.
#
# Define PERL_PATH to the path of your Perl binary (usually /usr/bin/perl).
#
# Define NO_PERL if you do not want Perl scripts or libraries at all.
#
# Define NO_PERL_CPAN_FALLBACKS if you do not want to install bundled
# copies of CPAN modules that serve as a fallback in case the modules
# are not available on the system. This option is intended for
# distributions that want to use their packaged versions of Perl
# modules, instead of the fallbacks shipped with Git.
#
# Define PYTHON_PATH to the path of your Python binary (often /usr/bin/python
# but /usr/bin/python2.7 on some platforms).
#
# Define NO_PYTHON if you do not want Python scripts or libraries at all.
#
# Define NO_TCLTK if you do not want Tcl/Tk GUI.
#
# Define SANE_TEXT_GREP to "-a" if you use recent versions of GNU grep
# and egrep that are pickier when their input contains non-ASCII data.
#
# The TCL_PATH variable governs the location of the Tcl interpreter
# used to optimize git-gui for your system.  Only used if NO_TCLTK
# is not set.  Defaults to the bare 'tclsh'.
#
# The TCLTK_PATH variable governs the location of the Tcl/Tk interpreter.
# If not set it defaults to the bare 'wish'. If it is set to the empty
# string then NO_TCLTK will be forced (this is used by configure script).
#
# Define INTERNAL_QSORT to use Git's implementation of qsort(), which
# is a simplified version of the merge sort used in glibc. This is
# recommended if Git triggers O(n^2) behavior in your platform's qsort().
#
# Define HAVE_ISO_QSORT_S if your platform provides a qsort_s() that's
# compatible with the one described in C11 Annex K.
#
# Define UNRELIABLE_FSTAT if your system's fstat does not return the same
# information on a not yet closed file that lstat would return for the same
# file after it was closed.
#
# Define OBJECT_CREATION_USES_RENAMES if your operating systems has problems
# when hardlinking a file to another name and unlinking the original file right
# away (some NTFS drivers seem to zero the contents in that scenario).
#
# Define INSTALL_SYMLINKS if you prefer to have everything that can be
# symlinked between bin/ and libexec/ to use relative symlinks between
# the two. This option overrides NO_CROSS_DIRECTORY_HARDLINKS and
# NO_INSTALL_HARDLINKS which will also use symlinking by indirection
# within the same directory in some cases, INSTALL_SYMLINKS will
# always symlink to the final target directly.
#
# Define NO_CROSS_DIRECTORY_HARDLINKS if you plan to distribute the installed
# programs as a tar, where bin/ and libexec/ might be on different file systems.
#
# Define NO_INSTALL_HARDLINKS if you prefer to use either symbolic links or
# copies to install built-in git commands e.g. git-cat-file.
#
# Define USE_NED_ALLOCATOR if you want to replace the platforms default
# memory allocators with the nedmalloc allocator written by Niall Douglas.
#
# Define OVERRIDE_STRDUP to override the libc version of strdup(3).
# This is necessary when using a custom allocator in order to avoid
# crashes due to allocation and free working on different 'heaps'.
# It's defined automatically if USE_NED_ALLOCATOR is set.
#
# Define NO_REGEX if your C library lacks regex support with REG_STARTEND
# feature.
#
# Define HAVE_DEV_TTY if your system can open /dev/tty to interact with the
# user.
#
# Define GETTEXT_POISON if you are debugging the choice of strings marked
# for translation.  In a GETTEXT_POISON build, you can turn all strings marked
# for translation into gibberish by setting the GIT_GETTEXT_POISON variable
# (to any value) in your environment.
#
# Define JSMIN to point to JavaScript minifier that functions as
# a filter to have gitweb.js minified.
#
# Define CSSMIN to point to a CSS minifier in order to generate a minified
# version of gitweb.css
#
# Define DEFAULT_PAGER to a sensible pager command (defaults to "less") if
# you want to use something different.  The value will be interpreted by the
# shell at runtime when it is used.
#
# Define DEFAULT_EDITOR to a sensible editor command (defaults to "vi") if you
# want to use something different.  The value will be interpreted by the shell
# if necessary when it is used.  Examples:
#
#   DEFAULT_EDITOR='~/bin/vi',
#   DEFAULT_EDITOR='$GIT_FALLBACK_EDITOR',
#   DEFAULT_EDITOR='"C:\Program Files\Vim\gvim.exe" --nofork'
#
# Define COMPUTE_HEADER_DEPENDENCIES to "yes" if you want dependencies on
# header files to be automatically computed, to avoid rebuilding objects when
# an unrelated header file changes.  Define it to "no" to use the hard-coded
# dependency rules.  The default is "auto", which means to use computed header
# dependencies if your compiler is detected to support it.
#
# Define NATIVE_CRLF if your platform uses CRLF for line endings.
#
# Define GIT_USER_AGENT if you want to change how git identifies itself during
# network interactions.  The default is "git/$(GIT_VERSION)".
#
# Define DEFAULT_HELP_FORMAT to "man", "info" or "html"
# (defaults to "man") if you want to have a different default when
# "git help" is called without a parameter specifying the format.
#
# Define TEST_GIT_INDEX_VERSION to 2, 3 or 4 to run the test suite
# with a different indexfile format version.  If it isn't set the index
# file format used is index-v[23].
#
# Define GMTIME_UNRELIABLE_ERRORS if your gmtime() function does not
# return NULL when it receives a bogus time_t.
#
# Define HAVE_CLOCK_GETTIME if your platform has clock_gettime.
#
# Define HAVE_CLOCK_MONOTONIC if your platform has CLOCK_MONOTONIC.
#
# Define NEEDS_LIBRT if your platform requires linking with librt (glibc version
# before 2.17) for clock_gettime and CLOCK_MONOTONIC.
#
# Define USE_PARENS_AROUND_GETTEXT_N to "yes" if your compiler happily
# compiles the following initialization:
#
#   static const char s[] = ("FOO");
#
# and define it to "no" if you need to remove the parentheses () around the
# constant.  The default is "auto", which means to use parentheses if your
# compiler is detected to support it.
#
# Define HAVE_BSD_SYSCTL if your platform has a BSD-compatible sysctl function.
#
# Define HAVE_GETDELIM if your system has the getdelim() function.
#
# Define PAGER_ENV to a SP separated VAR=VAL pairs to define
# default environment variables to be passed when a pager is spawned, e.g.
#
#    PAGER_ENV = LESS=FRX LV=-c
#
# to say "export LESS=FRX (and LV=-c) if the environment variable
# LESS (and LV) is not set, respectively".
#
# Define TEST_SHELL_PATH if you want to use a shell besides SHELL_PATH for
# running the test scripts (e.g., bash has better support for "set -x"
# tracing).
#
# When cross-compiling, define HOST_CPU as the canonical name of the CPU on
# which the built Git will run (for instance "x86_64").
#
# Define RUNTIME_PREFIX to configure Git to resolve its ancillary tooling and
# support files relative to the location of the runtime binary, rather than
# hard-coding them into the binary. Git installations built with RUNTIME_PREFIX
# can be moved to arbitrary filesystem locations. RUNTIME_PREFIX also causes
# Perl scripts to use a modified entry point header allowing them to resolve
# support files at runtime.
#
# When using RUNTIME_PREFIX, define HAVE_BSD_KERN_PROC_SYSCTL if your platform
# supports the KERN_PROC BSD sysctl function.
#
# When using RUNTIME_PREFIX, define PROCFS_EXECUTABLE_PATH if your platform
# mounts a "procfs" filesystem capable of resolving the path of the current
# executable. If defined, this must be the canonical path for the "procfs"
# current executable path.
#
# When using RUNTIME_PREFIX, define HAVE_NS_GET_EXECUTABLE_PATH if your platform
# supports calling _NSGetExecutablePath to retrieve the path of the running
# executable.
#
# When using RUNTIME_PREFIX, define HAVE_WPGMPTR if your platform offers
# the global variable _wpgmptr containing the absolute path of the current
# executable (this is the case on Windows).
#
# Define DEVELOPER to enable more compiler warnings. Compiler version
# and family are auto detected, but could be overridden by defining
# COMPILER_FEATURES (see config.mak.dev)
#
# When DEVELOPER is set, DEVOPTS can be used to control compiler
# options.  This variable contains keywords separated by
# whitespace. The following keywords are are recognized:
#
#    no-error:
#
#        suppresses the -Werror that implicitly comes with
#        DEVELOPER=1. Useful for getting the full set of errors
#        without immediately dying, or for logging them.
#
#    extra-all:
#
#        The DEVELOPER mode enables -Wextra with a few exceptions. By
#        setting this flag the exceptions are removed, and all of
#        -Wextra is used.
#
#    pedantic:
#
#        Enable -pedantic compilation. This also disables
#        USE_PARENS_AROUND_GETTEXT_N to produce only relevant warnings.

GIT-VERSION-FILE: FORCE
	@$(SHELL_PATH) ./GIT-VERSION-GEN
-include GIT-VERSION-FILE

# CFLAGS and LDFLAGS are for the users to override from the command line.

CFLAGS = -g -O2 -Wall
LDFLAGS =
ALL_CFLAGS = $(CPPFLAGS) $(CFLAGS)
ALL_LDFLAGS = $(LDFLAGS)
STRIP ?= strip

# Create as necessary, replace existing, make ranlib unneeded.
ARFLAGS = rcs

# Among the variables below, these:
#   gitexecdir
#   template_dir
#   sysconfdir
# can be specified as a relative path some/where/else;
# this is interpreted as relative to $(prefix) and "git" at
# runtime figures out where they are based on the path to the executable.
# Additionally, the following will be treated as relative by "git" if they
# begin with "$(prefix)/":
#   mandir
#   infodir
#   htmldir
#   localedir
#   perllibdir
# This can help installing the suite in a relocatable way.

prefix = $(HOME)
bindir = $(prefix)/bin
mandir = $(prefix)/share/man
infodir = $(prefix)/share/info
gitexecdir = libexec/git-core
mergetoolsdir = $(gitexecdir)/mergetools
sharedir = $(prefix)/share
gitwebdir = $(sharedir)/gitweb
perllibdir = $(sharedir)/perl5
localedir = $(sharedir)/locale
template_dir = share/git-core/templates
htmldir = $(prefix)/share/doc/git-doc
ETC_GITCONFIG = $(sysconfdir)/gitconfig
ETC_GITATTRIBUTES = $(sysconfdir)/gitattributes
lib = lib
# DESTDIR =
pathsep = :

bindir_relative = $(patsubst $(prefix)/%,%,$(bindir))
mandir_relative = $(patsubst $(prefix)/%,%,$(mandir))
infodir_relative = $(patsubst $(prefix)/%,%,$(infodir))
gitexecdir_relative = $(patsubst $(prefix)/%,%,$(gitexecdir))
localedir_relative = $(patsubst $(prefix)/%,%,$(localedir))
htmldir_relative = $(patsubst $(prefix)/%,%,$(htmldir))
perllibdir_relative = $(patsubst $(prefix)/%,%,$(perllibdir))

export prefix bindir sharedir sysconfdir gitwebdir perllibdir localedir

CC = cc
AR = ar
RM = rm -f
DIFF = diff
TAR = tar
FIND = find
INSTALL = install
TCL_PATH = tclsh
TCLTK_PATH = wish
XGETTEXT = xgettext
MSGFMT = msgfmt
CURL_CONFIG = curl-config
PTHREAD_LIBS = -lpthread
PTHREAD_CFLAGS =
GCOV = gcov
SPATCH = spatch

export TCL_PATH TCLTK_PATH

SPARSE_FLAGS =
SPATCH_FLAGS = --all-includes --patch .



### --- END CONFIGURATION SECTION ---

# Those must not be GNU-specific; they are shared with perl/ which may
# be built by a different compiler. (Note that this is an artifact now
# but it still might be nice to keep that distinction.)
BASIC_CFLAGS = -I.
BASIC_LDFLAGS =

# Guard against environment variables
BUILTIN_OBJS =
BUILT_INS =
COMPAT_CFLAGS =
COMPAT_OBJS =
XDIFF_OBJS =
VCSSVN_OBJS =
GENERATED_H =
EXTRA_CPPFLAGS =
LIB_OBJS =
PROGRAM_OBJS =
PROGRAMS =
SCRIPT_PERL =
SCRIPT_PYTHON =
SCRIPT_SH =
SCRIPT_LIB =
TEST_BUILTINS_OBJS =
TEST_PROGRAMS_NEED_X =

# Having this variable in your environment would break pipelines because
# you cause "cd" to echo its destination to stdout.  It can also take
# scripts to unexpected places.  If you like CDPATH, define it for your
# interactive shell sessions without exporting it.
unexport CDPATH

SCRIPT_SH += git-bisect.sh
SCRIPT_SH += git-difftool--helper.sh
SCRIPT_SH += git-filter-branch.sh
SCRIPT_SH += git-merge-octopus.sh
SCRIPT_SH += git-merge-one-file.sh
SCRIPT_SH += git-merge-resolve.sh
SCRIPT_SH += git-mergetool.sh
SCRIPT_SH += git-quiltimport.sh
SCRIPT_SH += git-rebase.sh
SCRIPT_SH += git-remote-testgit.sh
SCRIPT_SH += git-request-pull.sh
SCRIPT_SH += git-stash.sh
SCRIPT_SH += git-submodule.sh
SCRIPT_SH += git-web--browse.sh

SCRIPT_LIB += git-mergetool--lib
SCRIPT_LIB += git-parse-remote
SCRIPT_LIB += git-rebase--am
SCRIPT_LIB += git-rebase--interactive
SCRIPT_LIB += git-rebase--preserve-merges
SCRIPT_LIB += git-rebase--merge
SCRIPT_LIB += git-sh-setup
SCRIPT_LIB += git-sh-i18n

SCRIPT_PERL += git-add--interactive.perl
SCRIPT_PERL += git-archimport.perl
SCRIPT_PERL += git-cvsexportcommit.perl
SCRIPT_PERL += git-cvsimport.perl
SCRIPT_PERL += git-cvsserver.perl
SCRIPT_PERL += git-send-email.perl
SCRIPT_PERL += git-svn.perl

SCRIPT_PYTHON += git-p4.py

NO_INSTALL += git-remote-testgit

# Generated files for scripts
SCRIPT_SH_GEN = $(patsubst %.sh,%,$(SCRIPT_SH))
SCRIPT_PERL_GEN = $(patsubst %.perl,%,$(SCRIPT_PERL))
SCRIPT_PYTHON_GEN = $(patsubst %.py,%,$(SCRIPT_PYTHON))

SCRIPT_SH_INS = $(filter-out $(NO_INSTALL),$(SCRIPT_SH_GEN))
SCRIPT_PERL_INS = $(filter-out $(NO_INSTALL),$(SCRIPT_PERL_GEN))
SCRIPT_PYTHON_INS = $(filter-out $(NO_INSTALL),$(SCRIPT_PYTHON_GEN))

# Individual rules to allow e.g.
# "make -C ../.. SCRIPT_PERL=contrib/foo/bar.perl build-perl-script"
# from subdirectories like contrib/*/
.PHONY: build-perl-script build-sh-script build-python-script
build-perl-script: $(SCRIPT_PERL_GEN)
build-sh-script: $(SCRIPT_SH_GEN)
build-python-script: $(SCRIPT_PYTHON_GEN)

.PHONY: install-perl-script install-sh-script install-python-script
install-sh-script: $(SCRIPT_SH_INS)
	$(INSTALL) $^ '$(DESTDIR_SQ)$(gitexec_instdir_SQ)'
install-perl-script: $(SCRIPT_PERL_INS)
	$(INSTALL) $^ '$(DESTDIR_SQ)$(gitexec_instdir_SQ)'
install-python-script: $(SCRIPT_PYTHON_INS)
	$(INSTALL) $^ '$(DESTDIR_SQ)$(gitexec_instdir_SQ)'

.PHONY: clean-perl-script clean-sh-script clean-python-script
clean-sh-script:
	$(RM) $(SCRIPT_SH_GEN)
clean-perl-script:
	$(RM) $(SCRIPT_PERL_GEN)
clean-python-script:
	$(RM) $(SCRIPT_PYTHON_GEN)

SCRIPTS = $(SCRIPT_SH_INS) \
	  $(SCRIPT_PERL_INS) \
	  $(SCRIPT_PYTHON_INS) \
	  git-instaweb

ETAGS_TARGET = TAGS

# Empty...
EXTRA_PROGRAMS =

# ... and all the rest that could be moved out of bindir to gitexecdir
PROGRAMS += $(EXTRA_PROGRAMS)

PROGRAM_OBJS += credential-store.o
PROGRAM_OBJS += daemon.o
PROGRAM_OBJS += fast-import.o
PROGRAM_OBJS += http-backend.o
PROGRAM_OBJS += imap-send.o
PROGRAM_OBJS += sh-i18n--envsubst.o
PROGRAM_OBJS += shell.o
PROGRAM_OBJS += remote-testsvn.o

# Binary suffix, set to .exe for Windows builds
X =

PROGRAMS += $(patsubst %.o,git-%$X,$(PROGRAM_OBJS))

TEST_BUILTINS_OBJS += test-chmtime.o
TEST_BUILTINS_OBJS += test-config.o
TEST_BUILTINS_OBJS += test-ctype.o
TEST_BUILTINS_OBJS += test-date.o
TEST_BUILTINS_OBJS += test-delta.o
TEST_BUILTINS_OBJS += test-drop-caches.o
TEST_BUILTINS_OBJS += test-dump-cache-tree.o
TEST_BUILTINS_OBJS += test-dump-split-index.o
TEST_BUILTINS_OBJS += test-example-decorate.o
TEST_BUILTINS_OBJS += test-genrandom.o
TEST_BUILTINS_OBJS += test-hashmap.o
TEST_BUILTINS_OBJS += test-index-version.o
TEST_BUILTINS_OBJS += test-json-writer.o
TEST_BUILTINS_OBJS += test-lazy-init-name-hash.o
TEST_BUILTINS_OBJS += test-match-trees.o
TEST_BUILTINS_OBJS += test-mergesort.o
TEST_BUILTINS_OBJS += test-mktemp.o
TEST_BUILTINS_OBJS += test-online-cpus.o
TEST_BUILTINS_OBJS += test-path-utils.o
TEST_BUILTINS_OBJS += test-prio-queue.o
TEST_BUILTINS_OBJS += test-reach.o
TEST_BUILTINS_OBJS += test-read-cache.o
TEST_BUILTINS_OBJS += test-read-midx.o
TEST_BUILTINS_OBJS += test-ref-store.o
TEST_BUILTINS_OBJS += test-regex.o
TEST_BUILTINS_OBJS += test-repository.o
TEST_BUILTINS_OBJS += test-revision-walking.o
TEST_BUILTINS_OBJS += test-run-command.o
TEST_BUILTINS_OBJS += test-scrap-cache-tree.o
TEST_BUILTINS_OBJS += test-sha1-array.o
TEST_BUILTINS_OBJS += test-sha1.o
TEST_BUILTINS_OBJS += test-sigchain.o
TEST_BUILTINS_OBJS += test-strcmp-offset.o
TEST_BUILTINS_OBJS += test-string-list.o
TEST_BUILTINS_OBJS += test-submodule-config.o
TEST_BUILTINS_OBJS += test-subprocess.o
TEST_BUILTINS_OBJS += test-urlmatch-normalization.o
TEST_BUILTINS_OBJS += test-wildmatch.o
TEST_BUILTINS_OBJS += test-write-cache.o

TEST_PROGRAMS_NEED_X += test-dump-fsmonitor
TEST_PROGRAMS_NEED_X += test-dump-untracked-cache
TEST_PROGRAMS_NEED_X += test-fake-ssh
TEST_PROGRAMS_NEED_X += test-line-buffer
TEST_PROGRAMS_NEED_X += test-parse-options
TEST_PROGRAMS_NEED_X += test-pkt-line
TEST_PROGRAMS_NEED_X += test-svn-fe
TEST_PROGRAMS_NEED_X += test-tool

TEST_PROGRAMS = $(patsubst %,t/helper/%$X,$(TEST_PROGRAMS_NEED_X))

# List built-in command $C whose implementation cmd_$C() is not in
# builtin/$C.o but is linked in as part of some other command.
BUILT_INS += $(patsubst builtin/%.o,git-%$X,$(BUILTIN_OBJS))

BUILT_INS += git-cherry$X
BUILT_INS += git-cherry-pick$X
BUILT_INS += git-format-patch$X
BUILT_INS += git-fsck-objects$X
BUILT_INS += git-init$X
BUILT_INS += git-merge-subtree$X
BUILT_INS += git-show$X
BUILT_INS += git-stage$X
BUILT_INS += git-status$X
BUILT_INS += git-whatchanged$X

# what 'all' will build and 'install' will install in gitexecdir,
# excluding programs for built-in commands
ALL_PROGRAMS = $(PROGRAMS) $(SCRIPTS)

# what 'all' will build but not install in gitexecdir
OTHER_PROGRAMS = git$X

# what test wrappers are needed and 'install' will install, in bindir
BINDIR_PROGRAMS_NEED_X += git
BINDIR_PROGRAMS_NEED_X += git-upload-pack
BINDIR_PROGRAMS_NEED_X += git-receive-pack
BINDIR_PROGRAMS_NEED_X += git-upload-archive
BINDIR_PROGRAMS_NEED_X += git-shell

BINDIR_PROGRAMS_NO_X += git-cvsserver

# Set paths to tools early so that they can be used for version tests.
ifndef SHELL_PATH
	SHELL_PATH = /bin/sh
endif
ifndef PERL_PATH
	PERL_PATH = /usr/bin/perl
endif
ifndef PYTHON_PATH
	PYTHON_PATH = /usr/bin/python
endif

export PERL_PATH
export PYTHON_PATH

TEST_SHELL_PATH = $(SHELL_PATH)

LIB_FILE = libgit.a
XDIFF_LIB = xdiff/lib.a
VCSSVN_LIB = vcs-svn/lib.a

GENERATED_H += command-list.h

LIB_H = $(shell $(FIND) . \
	-name .git -prune -o \
	-name t -prune -o \
	-name Documentation -prune -o \
	-name '*.h' -print)

LIB_OBJS += abspath.o
LIB_OBJS += advice.o
LIB_OBJS += alias.o
LIB_OBJS += alloc.o
LIB_OBJS += apply.o
LIB_OBJS += archive.o
LIB_OBJS += archive-tar.o
LIB_OBJS += archive-zip.o
LIB_OBJS += argv-array.o
LIB_OBJS += attr.o
LIB_OBJS += base85.o
LIB_OBJS += bisect.o
LIB_OBJS += blame.o
LIB_OBJS += blob.o
LIB_OBJS += branch.o
LIB_OBJS += bulk-checkin.o
LIB_OBJS += bundle.o
LIB_OBJS += cache-tree.o
LIB_OBJS += chdir-notify.o
LIB_OBJS += checkout.o
LIB_OBJS += color.o
LIB_OBJS += column.o
LIB_OBJS += combine-diff.o
LIB_OBJS += commit.o
LIB_OBJS += commit-graph.o
LIB_OBJS += commit-reach.o
LIB_OBJS += compat/obstack.o
LIB_OBJS += compat/terminal.o
LIB_OBJS += config.o
LIB_OBJS += connect.o
LIB_OBJS += connected.o
LIB_OBJS += convert.o
LIB_OBJS += copy.o
LIB_OBJS += credential.o
LIB_OBJS += csum-file.o
LIB_OBJS += ctype.o
LIB_OBJS += date.o
LIB_OBJS += decorate.o
LIB_OBJS += delta-islands.o
LIB_OBJS += diffcore-break.o
LIB_OBJS += diffcore-delta.o
LIB_OBJS += diffcore-order.o
LIB_OBJS += diffcore-pickaxe.o
LIB_OBJS += diffcore-rename.o
LIB_OBJS += diff-delta.o
LIB_OBJS += diff-lib.o
LIB_OBJS += diff-no-index.o
LIB_OBJS += diff.o
LIB_OBJS += dir.o
LIB_OBJS += dir-iterator.o
LIB_OBJS += editor.o
LIB_OBJS += entry.o
LIB_OBJS += environment.o
LIB_OBJS += ewah/bitmap.o
LIB_OBJS += ewah/ewah_bitmap.o
LIB_OBJS += ewah/ewah_io.o
LIB_OBJS += ewah/ewah_rlw.o
LIB_OBJS += exec-cmd.o
LIB_OBJS += fetch-negotiator.o
LIB_OBJS += fetch-object.o
LIB_OBJS += fetch-pack.o
LIB_OBJS += fsck.o
LIB_OBJS += fsmonitor.o
LIB_OBJS += gettext.o
LIB_OBJS += gpg-interface.o
LIB_OBJS += graph.o
LIB_OBJS += grep.o
LIB_OBJS += hashmap.o
LIB_OBJS += linear-assignment.o
LIB_OBJS += help.o
LIB_OBJS += hex.o
LIB_OBJS += ident.o
<<<<<<< HEAD
LIB_OBJS += json-writer.o
=======
LIB_OBJS += interdiff.o
>>>>>>> ee6cbf71
LIB_OBJS += kwset.o
LIB_OBJS += levenshtein.o
LIB_OBJS += line-log.o
LIB_OBJS += line-range.o
LIB_OBJS += list-objects.o
LIB_OBJS += list-objects-filter.o
LIB_OBJS += list-objects-filter-options.o
LIB_OBJS += ll-merge.o
LIB_OBJS += lockfile.o
LIB_OBJS += log-tree.o
LIB_OBJS += ls-refs.o
LIB_OBJS += mailinfo.o
LIB_OBJS += mailmap.o
LIB_OBJS += match-trees.o
LIB_OBJS += mem-pool.o
LIB_OBJS += merge.o
LIB_OBJS += merge-blobs.o
LIB_OBJS += merge-recursive.o
LIB_OBJS += mergesort.o
LIB_OBJS += midx.o
LIB_OBJS += name-hash.o
LIB_OBJS += negotiator/default.o
LIB_OBJS += negotiator/skipping.o
LIB_OBJS += notes.o
LIB_OBJS += notes-cache.o
LIB_OBJS += notes-merge.o
LIB_OBJS += notes-utils.o
LIB_OBJS += object.o
LIB_OBJS += oidmap.o
LIB_OBJS += oidset.o
LIB_OBJS += packfile.o
LIB_OBJS += pack-bitmap.o
LIB_OBJS += pack-bitmap-write.o
LIB_OBJS += pack-check.o
LIB_OBJS += pack-objects.o
LIB_OBJS += pack-revindex.o
LIB_OBJS += pack-write.o
LIB_OBJS += pager.o
LIB_OBJS += parse-options.o
LIB_OBJS += parse-options-cb.o
LIB_OBJS += patch-delta.o
LIB_OBJS += patch-ids.o
LIB_OBJS += path.o
LIB_OBJS += pathspec.o
LIB_OBJS += pkt-line.o
LIB_OBJS += preload-index.o
LIB_OBJS += pretty.o
LIB_OBJS += prio-queue.o
LIB_OBJS += progress.o
LIB_OBJS += prompt.o
LIB_OBJS += protocol.o
LIB_OBJS += quote.o
LIB_OBJS += range-diff.o
LIB_OBJS += reachable.o
LIB_OBJS += read-cache.o
LIB_OBJS += reflog-walk.o
LIB_OBJS += refs.o
LIB_OBJS += refs/files-backend.o
LIB_OBJS += refs/iterator.o
LIB_OBJS += refs/packed-backend.o
LIB_OBJS += refs/ref-cache.o
LIB_OBJS += refspec.o
LIB_OBJS += ref-filter.o
LIB_OBJS += remote.o
LIB_OBJS += replace-object.o
LIB_OBJS += repository.o
LIB_OBJS += rerere.o
LIB_OBJS += resolve-undo.o
LIB_OBJS += revision.o
LIB_OBJS += run-command.o
LIB_OBJS += send-pack.o
LIB_OBJS += sequencer.o
LIB_OBJS += serve.o
LIB_OBJS += server-info.o
LIB_OBJS += setup.o
LIB_OBJS += sha1-array.o
LIB_OBJS += sha1-lookup.o
LIB_OBJS += sha1-file.o
LIB_OBJS += sha1-name.o
LIB_OBJS += shallow.o
LIB_OBJS += sideband.o
LIB_OBJS += sigchain.o
LIB_OBJS += split-index.o
LIB_OBJS += strbuf.o
LIB_OBJS += streaming.o
LIB_OBJS += string-list.o
LIB_OBJS += submodule.o
LIB_OBJS += submodule-config.o
LIB_OBJS += sub-process.o
LIB_OBJS += symlinks.o
LIB_OBJS += tag.o
LIB_OBJS += tempfile.o
LIB_OBJS += tmp-objdir.o
LIB_OBJS += trace.o
LIB_OBJS += trailer.o
LIB_OBJS += transport.o
LIB_OBJS += transport-helper.o
LIB_OBJS += tree-diff.o
LIB_OBJS += tree.o
LIB_OBJS += tree-walk.o
LIB_OBJS += unpack-trees.o
LIB_OBJS += upload-pack.o
LIB_OBJS += url.o
LIB_OBJS += urlmatch.o
LIB_OBJS += usage.o
LIB_OBJS += userdiff.o
LIB_OBJS += utf8.o
LIB_OBJS += varint.o
LIB_OBJS += version.o
LIB_OBJS += versioncmp.o
LIB_OBJS += walker.o
LIB_OBJS += wildmatch.o
LIB_OBJS += worktree.o
LIB_OBJS += wrapper.o
LIB_OBJS += write-or-die.o
LIB_OBJS += ws.o
LIB_OBJS += wt-status.o
LIB_OBJS += xdiff-interface.o
LIB_OBJS += zlib.o

BUILTIN_OBJS += builtin/add.o
BUILTIN_OBJS += builtin/am.o
BUILTIN_OBJS += builtin/annotate.o
BUILTIN_OBJS += builtin/apply.o
BUILTIN_OBJS += builtin/archive.o
BUILTIN_OBJS += builtin/bisect--helper.o
BUILTIN_OBJS += builtin/blame.o
BUILTIN_OBJS += builtin/branch.o
BUILTIN_OBJS += builtin/bundle.o
BUILTIN_OBJS += builtin/cat-file.o
BUILTIN_OBJS += builtin/check-attr.o
BUILTIN_OBJS += builtin/check-ignore.o
BUILTIN_OBJS += builtin/check-mailmap.o
BUILTIN_OBJS += builtin/check-ref-format.o
BUILTIN_OBJS += builtin/checkout-index.o
BUILTIN_OBJS += builtin/checkout.o
BUILTIN_OBJS += builtin/clean.o
BUILTIN_OBJS += builtin/clone.o
BUILTIN_OBJS += builtin/column.o
BUILTIN_OBJS += builtin/commit-tree.o
BUILTIN_OBJS += builtin/commit.o
BUILTIN_OBJS += builtin/commit-graph.o
BUILTIN_OBJS += builtin/config.o
BUILTIN_OBJS += builtin/count-objects.o
BUILTIN_OBJS += builtin/credential.o
BUILTIN_OBJS += builtin/describe.o
BUILTIN_OBJS += builtin/diff-files.o
BUILTIN_OBJS += builtin/diff-index.o
BUILTIN_OBJS += builtin/diff-tree.o
BUILTIN_OBJS += builtin/diff.o
BUILTIN_OBJS += builtin/difftool.o
BUILTIN_OBJS += builtin/fast-export.o
BUILTIN_OBJS += builtin/fetch-pack.o
BUILTIN_OBJS += builtin/fetch.o
BUILTIN_OBJS += builtin/fmt-merge-msg.o
BUILTIN_OBJS += builtin/for-each-ref.o
BUILTIN_OBJS += builtin/fsck.o
BUILTIN_OBJS += builtin/gc.o
BUILTIN_OBJS += builtin/get-tar-commit-id.o
BUILTIN_OBJS += builtin/grep.o
BUILTIN_OBJS += builtin/hash-object.o
BUILTIN_OBJS += builtin/help.o
BUILTIN_OBJS += builtin/index-pack.o
BUILTIN_OBJS += builtin/init-db.o
BUILTIN_OBJS += builtin/interpret-trailers.o
BUILTIN_OBJS += builtin/log.o
BUILTIN_OBJS += builtin/ls-files.o
BUILTIN_OBJS += builtin/ls-remote.o
BUILTIN_OBJS += builtin/ls-tree.o
BUILTIN_OBJS += builtin/mailinfo.o
BUILTIN_OBJS += builtin/mailsplit.o
BUILTIN_OBJS += builtin/merge.o
BUILTIN_OBJS += builtin/merge-base.o
BUILTIN_OBJS += builtin/merge-file.o
BUILTIN_OBJS += builtin/merge-index.o
BUILTIN_OBJS += builtin/merge-ours.o
BUILTIN_OBJS += builtin/merge-recursive.o
BUILTIN_OBJS += builtin/merge-tree.o
BUILTIN_OBJS += builtin/mktag.o
BUILTIN_OBJS += builtin/mktree.o
BUILTIN_OBJS += builtin/multi-pack-index.o
BUILTIN_OBJS += builtin/mv.o
BUILTIN_OBJS += builtin/name-rev.o
BUILTIN_OBJS += builtin/notes.o
BUILTIN_OBJS += builtin/pack-objects.o
BUILTIN_OBJS += builtin/pack-redundant.o
BUILTIN_OBJS += builtin/pack-refs.o
BUILTIN_OBJS += builtin/patch-id.o
BUILTIN_OBJS += builtin/prune-packed.o
BUILTIN_OBJS += builtin/prune.o
BUILTIN_OBJS += builtin/pull.o
BUILTIN_OBJS += builtin/push.o
BUILTIN_OBJS += builtin/range-diff.o
BUILTIN_OBJS += builtin/read-tree.o
BUILTIN_OBJS += builtin/rebase--helper.o
BUILTIN_OBJS += builtin/receive-pack.o
BUILTIN_OBJS += builtin/reflog.o
BUILTIN_OBJS += builtin/remote.o
BUILTIN_OBJS += builtin/remote-ext.o
BUILTIN_OBJS += builtin/remote-fd.o
BUILTIN_OBJS += builtin/repack.o
BUILTIN_OBJS += builtin/replace.o
BUILTIN_OBJS += builtin/rerere.o
BUILTIN_OBJS += builtin/reset.o
BUILTIN_OBJS += builtin/rev-list.o
BUILTIN_OBJS += builtin/rev-parse.o
BUILTIN_OBJS += builtin/revert.o
BUILTIN_OBJS += builtin/rm.o
BUILTIN_OBJS += builtin/send-pack.o
BUILTIN_OBJS += builtin/serve.o
BUILTIN_OBJS += builtin/shortlog.o
BUILTIN_OBJS += builtin/show-branch.o
BUILTIN_OBJS += builtin/show-index.o
BUILTIN_OBJS += builtin/show-ref.o
BUILTIN_OBJS += builtin/stripspace.o
BUILTIN_OBJS += builtin/submodule--helper.o
BUILTIN_OBJS += builtin/symbolic-ref.o
BUILTIN_OBJS += builtin/tag.o
BUILTIN_OBJS += builtin/unpack-file.o
BUILTIN_OBJS += builtin/unpack-objects.o
BUILTIN_OBJS += builtin/update-index.o
BUILTIN_OBJS += builtin/update-ref.o
BUILTIN_OBJS += builtin/update-server-info.o
BUILTIN_OBJS += builtin/upload-archive.o
BUILTIN_OBJS += builtin/upload-pack.o
BUILTIN_OBJS += builtin/var.o
BUILTIN_OBJS += builtin/verify-commit.o
BUILTIN_OBJS += builtin/verify-pack.o
BUILTIN_OBJS += builtin/verify-tag.o
BUILTIN_OBJS += builtin/worktree.o
BUILTIN_OBJS += builtin/write-tree.o

GITLIBS = common-main.o $(LIB_FILE) $(XDIFF_LIB)
EXTLIBS =

GIT_USER_AGENT = git/$(GIT_VERSION)

ifeq ($(wildcard sha1collisiondetection/lib/sha1.h),sha1collisiondetection/lib/sha1.h)
DC_SHA1_SUBMODULE = auto
endif

include config.mak.uname
-include config.mak.autogen
-include config.mak

ifdef DEVELOPER
include config.mak.dev
endif

comma := ,
empty :=
space := $(empty) $(empty)

ifdef SANITIZE
SANITIZERS := $(foreach flag,$(subst $(comma),$(space),$(SANITIZE)),$(flag))
BASIC_CFLAGS += -fsanitize=$(SANITIZE) -fno-sanitize-recover=$(SANITIZE)
BASIC_CFLAGS += -fno-omit-frame-pointer
ifneq ($(filter undefined,$(SANITIZERS)),)
BASIC_CFLAGS += -DNO_UNALIGNED_LOADS
endif
ifneq ($(filter leak,$(SANITIZERS)),)
BASIC_CFLAGS += -DSUPPRESS_ANNOTATED_LEAKS
endif
endif

ifndef sysconfdir
ifeq ($(prefix),/usr)
sysconfdir = /etc
else
sysconfdir = etc
endif
endif

ifndef COMPUTE_HEADER_DEPENDENCIES
COMPUTE_HEADER_DEPENDENCIES = auto
endif

ifeq ($(COMPUTE_HEADER_DEPENDENCIES),auto)
dep_check = $(shell $(CC) $(ALL_CFLAGS) \
	-c -MF /dev/null -MQ /dev/null -MMD -MP \
	-x c /dev/null -o /dev/null 2>&1; \
	echo $$?)
ifeq ($(dep_check),0)
override COMPUTE_HEADER_DEPENDENCIES = yes
else
override COMPUTE_HEADER_DEPENDENCIES = no
endif
endif

ifeq ($(COMPUTE_HEADER_DEPENDENCIES),yes)
USE_COMPUTED_HEADER_DEPENDENCIES = YesPlease
else
ifneq ($(COMPUTE_HEADER_DEPENDENCIES),no)
$(error please set COMPUTE_HEADER_DEPENDENCIES to yes, no, or auto \
(not "$(COMPUTE_HEADER_DEPENDENCIES)"))
endif
endif

ifdef SANE_TOOL_PATH
SANE_TOOL_PATH_SQ = $(subst ','\'',$(SANE_TOOL_PATH))
BROKEN_PATH_FIX = 's|^\# @@BROKEN_PATH_FIX@@$$|git_broken_path_fix $(SANE_TOOL_PATH_SQ)|'
PATH := $(SANE_TOOL_PATH):${PATH}
else
BROKEN_PATH_FIX = '/^\# @@BROKEN_PATH_FIX@@$$/d'
endif

ifeq (,$(HOST_CPU))
	BASIC_CFLAGS += -DGIT_HOST_CPU="\"$(firstword $(subst -, ,$(uname_M)))\""
else
	BASIC_CFLAGS += -DGIT_HOST_CPU="\"$(HOST_CPU)\""
endif

ifneq (,$(INLINE))
	BASIC_CFLAGS += -Dinline=$(INLINE)
endif

ifneq (,$(SOCKLEN_T))
	BASIC_CFLAGS += -Dsocklen_t=$(SOCKLEN_T)
endif

ifeq (yes,$(USE_PARENS_AROUND_GETTEXT_N))
	BASIC_CFLAGS += -DUSE_PARENS_AROUND_GETTEXT_N=1
else
ifeq (no,$(USE_PARENS_AROUND_GETTEXT_N))
	BASIC_CFLAGS += -DUSE_PARENS_AROUND_GETTEXT_N=0
endif
endif

ifeq ($(uname_S),Darwin)
	ifndef NO_FINK
		ifeq ($(shell test -d /sw/lib && echo y),y)
			BASIC_CFLAGS += -I/sw/include
			BASIC_LDFLAGS += -L/sw/lib
		endif
	endif
	ifndef NO_DARWIN_PORTS
		ifeq ($(shell test -d /opt/local/lib && echo y),y)
			BASIC_CFLAGS += -I/opt/local/include
			BASIC_LDFLAGS += -L/opt/local/lib
		endif
	endif
	ifndef NO_APPLE_COMMON_CRYPTO
		NO_OPENSSL = YesPlease
		APPLE_COMMON_CRYPTO = YesPlease
		COMPAT_CFLAGS += -DAPPLE_COMMON_CRYPTO
	endif
	NO_REGEX = YesPlease
	PTHREAD_LIBS =
endif

ifndef CC_LD_DYNPATH
	ifdef NO_R_TO_GCC_LINKER
		# Some gcc does not accept and pass -R to the linker to specify
		# the runtime dynamic library path.
		CC_LD_DYNPATH = -Wl,-rpath,
	else
		CC_LD_DYNPATH = -R
	endif
endif

ifdef NO_LIBGEN_H
	COMPAT_CFLAGS += -DNO_LIBGEN_H
	COMPAT_OBJS += compat/basename.o
endif

USE_LIBPCRE2 ?= $(USE_LIBPCRE)

ifneq (,$(USE_LIBPCRE2))
	ifdef USE_LIBPCRE1
$(error Only set USE_LIBPCRE2 (or its alias USE_LIBPCRE) or USE_LIBPCRE1, not both!)
	endif

	BASIC_CFLAGS += -DUSE_LIBPCRE2
	EXTLIBS += -lpcre2-8
endif

ifdef USE_LIBPCRE1
	BASIC_CFLAGS += -DUSE_LIBPCRE1
	EXTLIBS += -lpcre

ifdef NO_LIBPCRE1_JIT
	BASIC_CFLAGS += -DNO_LIBPCRE1_JIT
endif
endif

ifdef LIBPCREDIR
	BASIC_CFLAGS += -I$(LIBPCREDIR)/include
	EXTLIBS += -L$(LIBPCREDIR)/$(lib) $(CC_LD_DYNPATH)$(LIBPCREDIR)/$(lib)
endif

ifdef HAVE_ALLOCA_H
	BASIC_CFLAGS += -DHAVE_ALLOCA_H
endif

IMAP_SEND_BUILDDEPS =
IMAP_SEND_LDFLAGS =

ifdef NO_CURL
	BASIC_CFLAGS += -DNO_CURL
	REMOTE_CURL_PRIMARY =
	REMOTE_CURL_ALIASES =
	REMOTE_CURL_NAMES =
else
	ifdef CURLDIR
		# Try "-Wl,-rpath=$(CURLDIR)/$(lib)" in such a case.
		BASIC_CFLAGS += -I$(CURLDIR)/include
		CURL_LIBCURL = -L$(CURLDIR)/$(lib) $(CC_LD_DYNPATH)$(CURLDIR)/$(lib) -lcurl
	else
		CURL_LIBCURL = -lcurl
	endif
	ifdef NEEDS_SSL_WITH_CURL
		CURL_LIBCURL += -lssl
		ifdef NEEDS_CRYPTO_WITH_SSL
			CURL_LIBCURL += -lcrypto
		endif
	endif
	ifdef NEEDS_IDN_WITH_CURL
		CURL_LIBCURL += -lidn
	endif

	REMOTE_CURL_PRIMARY = git-remote-http$X
	REMOTE_CURL_ALIASES = git-remote-https$X git-remote-ftp$X git-remote-ftps$X
	REMOTE_CURL_NAMES = $(REMOTE_CURL_PRIMARY) $(REMOTE_CURL_ALIASES)
	PROGRAM_OBJS += http-fetch.o
	PROGRAMS += $(REMOTE_CURL_NAMES)
	curl_check := $(shell (echo 070908; $(CURL_CONFIG) --vernum | sed -e '/^70[BC]/s/^/0/') 2>/dev/null | sort -r | sed -ne 2p)
	ifeq "$(curl_check)" "070908"
		ifndef NO_EXPAT
			PROGRAM_OBJS += http-push.o
		endif
	endif
	curl_check := $(shell (echo 072200; $(CURL_CONFIG) --vernum | sed -e '/^70[BC]/s/^/0/') 2>/dev/null | sort -r | sed -ne 2p)
	ifeq "$(curl_check)" "072200"
		USE_CURL_FOR_IMAP_SEND = YesPlease
	endif
	ifdef USE_CURL_FOR_IMAP_SEND
		BASIC_CFLAGS += -DUSE_CURL_FOR_IMAP_SEND
		IMAP_SEND_BUILDDEPS = http.o
		IMAP_SEND_LDFLAGS += $(CURL_LIBCURL)
	endif
	ifndef NO_EXPAT
		ifdef EXPATDIR
			BASIC_CFLAGS += -I$(EXPATDIR)/include
			EXPAT_LIBEXPAT = -L$(EXPATDIR)/$(lib) $(CC_LD_DYNPATH)$(EXPATDIR)/$(lib) -lexpat
		else
			EXPAT_LIBEXPAT = -lexpat
		endif
		ifdef EXPAT_NEEDS_XMLPARSE_H
			BASIC_CFLAGS += -DEXPAT_NEEDS_XMLPARSE_H
		endif
	endif
endif
IMAP_SEND_LDFLAGS += $(OPENSSL_LINK) $(OPENSSL_LIBSSL) $(LIB_4_CRYPTO)

ifdef ZLIB_PATH
	BASIC_CFLAGS += -I$(ZLIB_PATH)/include
	EXTLIBS += -L$(ZLIB_PATH)/$(lib) $(CC_LD_DYNPATH)$(ZLIB_PATH)/$(lib)
endif
EXTLIBS += -lz

ifndef NO_OPENSSL
	OPENSSL_LIBSSL = -lssl
	ifdef OPENSSLDIR
		BASIC_CFLAGS += -I$(OPENSSLDIR)/include
		OPENSSL_LINK = -L$(OPENSSLDIR)/$(lib) $(CC_LD_DYNPATH)$(OPENSSLDIR)/$(lib)
	else
		OPENSSL_LINK =
	endif
	ifdef NEEDS_CRYPTO_WITH_SSL
		OPENSSL_LIBSSL += -lcrypto
	endif
else
	BASIC_CFLAGS += -DNO_OPENSSL
	OPENSSL_LIBSSL =
endif
ifdef NO_OPENSSL
	LIB_4_CRYPTO =
else
ifdef NEEDS_SSL_WITH_CRYPTO
	LIB_4_CRYPTO = $(OPENSSL_LINK) -lcrypto -lssl
else
	LIB_4_CRYPTO = $(OPENSSL_LINK) -lcrypto
endif
ifdef APPLE_COMMON_CRYPTO
	LIB_4_CRYPTO += -framework Security -framework CoreFoundation
endif
endif
ifndef NO_ICONV
	ifdef NEEDS_LIBICONV
		ifdef ICONVDIR
			BASIC_CFLAGS += -I$(ICONVDIR)/include
			ICONV_LINK = -L$(ICONVDIR)/$(lib) $(CC_LD_DYNPATH)$(ICONVDIR)/$(lib)
		else
			ICONV_LINK =
		endif
		ifdef NEEDS_LIBINTL_BEFORE_LIBICONV
			ICONV_LINK += -lintl
		endif
		EXTLIBS += $(ICONV_LINK) -liconv
	endif
endif
ifdef NEEDS_LIBGEN
	EXTLIBS += -lgen
endif
ifndef NO_GETTEXT
ifndef LIBC_CONTAINS_LIBINTL
	EXTLIBS += -lintl
endif
endif
ifdef NEEDS_SOCKET
	EXTLIBS += -lsocket
endif
ifdef NEEDS_NSL
	EXTLIBS += -lnsl
endif
ifdef NEEDS_RESOLV
	EXTLIBS += -lresolv
endif
ifdef NO_D_TYPE_IN_DIRENT
	BASIC_CFLAGS += -DNO_D_TYPE_IN_DIRENT
endif
ifdef NO_GECOS_IN_PWENT
	BASIC_CFLAGS += -DNO_GECOS_IN_PWENT
endif
ifdef NO_ST_BLOCKS_IN_STRUCT_STAT
	BASIC_CFLAGS += -DNO_ST_BLOCKS_IN_STRUCT_STAT
endif
ifdef USE_NSEC
	BASIC_CFLAGS += -DUSE_NSEC
endif
ifdef USE_ST_TIMESPEC
	BASIC_CFLAGS += -DUSE_ST_TIMESPEC
endif
ifdef NO_NORETURN
	BASIC_CFLAGS += -DNO_NORETURN
endif
ifdef NO_NSEC
	BASIC_CFLAGS += -DNO_NSEC
endif
ifdef SNPRINTF_RETURNS_BOGUS
	COMPAT_CFLAGS += -DSNPRINTF_RETURNS_BOGUS
	COMPAT_OBJS += compat/snprintf.o
endif
ifdef FREAD_READS_DIRECTORIES
	COMPAT_CFLAGS += -DFREAD_READS_DIRECTORIES
	COMPAT_OBJS += compat/fopen.o
endif
ifdef NO_SYMLINK_HEAD
	BASIC_CFLAGS += -DNO_SYMLINK_HEAD
endif
ifdef GETTEXT_POISON
	BASIC_CFLAGS += -DGETTEXT_POISON
endif
ifdef NO_GETTEXT
	BASIC_CFLAGS += -DNO_GETTEXT
	USE_GETTEXT_SCHEME ?= fallthrough
endif
ifdef NO_POLL
	NO_SYS_POLL_H = YesPlease
	COMPAT_CFLAGS += -DNO_POLL -Icompat/poll
	COMPAT_OBJS += compat/poll/poll.o
endif
ifdef NO_STRCASESTR
	COMPAT_CFLAGS += -DNO_STRCASESTR
	COMPAT_OBJS += compat/strcasestr.o
endif
ifdef NO_STRLCPY
	COMPAT_CFLAGS += -DNO_STRLCPY
	COMPAT_OBJS += compat/strlcpy.o
endif
ifdef NO_STRTOUMAX
	COMPAT_CFLAGS += -DNO_STRTOUMAX
	COMPAT_OBJS += compat/strtoumax.o compat/strtoimax.o
endif
ifdef NO_STRTOULL
	COMPAT_CFLAGS += -DNO_STRTOULL
endif
ifdef NO_SETENV
	COMPAT_CFLAGS += -DNO_SETENV
	COMPAT_OBJS += compat/setenv.o
endif
ifdef NO_MKDTEMP
	COMPAT_CFLAGS += -DNO_MKDTEMP
	COMPAT_OBJS += compat/mkdtemp.o
endif
ifdef MKDIR_WO_TRAILING_SLASH
	COMPAT_CFLAGS += -DMKDIR_WO_TRAILING_SLASH
	COMPAT_OBJS += compat/mkdir.o
endif
ifdef NO_UNSETENV
	COMPAT_CFLAGS += -DNO_UNSETENV
	COMPAT_OBJS += compat/unsetenv.o
endif
ifdef NO_SYS_SELECT_H
	BASIC_CFLAGS += -DNO_SYS_SELECT_H
endif
ifdef NO_SYS_POLL_H
	BASIC_CFLAGS += -DNO_SYS_POLL_H
endif
ifdef NEEDS_SYS_PARAM_H
	BASIC_CFLAGS += -DNEEDS_SYS_PARAM_H
endif
ifdef NO_INTTYPES_H
	BASIC_CFLAGS += -DNO_INTTYPES_H
endif
ifdef NO_INITGROUPS
	BASIC_CFLAGS += -DNO_INITGROUPS
endif
ifdef NO_MMAP
	COMPAT_CFLAGS += -DNO_MMAP
	COMPAT_OBJS += compat/mmap.o
else
	ifdef USE_WIN32_MMAP
		COMPAT_CFLAGS += -DUSE_WIN32_MMAP
		COMPAT_OBJS += compat/win32mmap.o
	endif
endif
ifdef MMAP_PREVENTS_DELETE
	BASIC_CFLAGS += -DMMAP_PREVENTS_DELETE
endif
ifdef OBJECT_CREATION_USES_RENAMES
	COMPAT_CFLAGS += -DOBJECT_CREATION_MODE=1
endif
ifdef NO_STRUCT_ITIMERVAL
	COMPAT_CFLAGS += -DNO_STRUCT_ITIMERVAL
	NO_SETITIMER = YesPlease
endif
ifdef NO_SETITIMER
	COMPAT_CFLAGS += -DNO_SETITIMER
endif
ifdef NO_PREAD
	COMPAT_CFLAGS += -DNO_PREAD
	COMPAT_OBJS += compat/pread.o
endif
ifdef NO_FAST_WORKING_DIRECTORY
	BASIC_CFLAGS += -DNO_FAST_WORKING_DIRECTORY
endif
ifdef NO_TRUSTABLE_FILEMODE
	BASIC_CFLAGS += -DNO_TRUSTABLE_FILEMODE
endif
ifdef NEEDS_MODE_TRANSLATION
	COMPAT_CFLAGS += -DNEEDS_MODE_TRANSLATION
	COMPAT_OBJS += compat/stat.o
endif
ifdef NO_IPV6
	BASIC_CFLAGS += -DNO_IPV6
endif
ifdef NO_INTPTR_T
	COMPAT_CFLAGS += -DNO_INTPTR_T
endif
ifdef NO_UINTMAX_T
	BASIC_CFLAGS += -Duintmax_t=uint32_t
endif
ifdef NO_SOCKADDR_STORAGE
ifdef NO_IPV6
	BASIC_CFLAGS += -Dsockaddr_storage=sockaddr_in
else
	BASIC_CFLAGS += -Dsockaddr_storage=sockaddr_in6
endif
endif
ifdef NO_INET_NTOP
	LIB_OBJS += compat/inet_ntop.o
	BASIC_CFLAGS += -DNO_INET_NTOP
endif
ifdef NO_INET_PTON
	LIB_OBJS += compat/inet_pton.o
	BASIC_CFLAGS += -DNO_INET_PTON
endif
ifndef NO_UNIX_SOCKETS
	LIB_OBJS += unix-socket.o
	PROGRAM_OBJS += credential-cache.o
	PROGRAM_OBJS += credential-cache--daemon.o
endif

ifdef NO_ICONV
	BASIC_CFLAGS += -DNO_ICONV
endif

ifdef OLD_ICONV
	BASIC_CFLAGS += -DOLD_ICONV
endif

ifdef NO_DEFLATE_BOUND
	BASIC_CFLAGS += -DNO_DEFLATE_BOUND
endif

ifdef NO_POSIX_GOODIES
	BASIC_CFLAGS += -DNO_POSIX_GOODIES
endif

ifdef APPLE_COMMON_CRYPTO
	# Apple CommonCrypto requires chunking
	SHA1_MAX_BLOCK_SIZE = 1024L*1024L*1024L
endif

ifdef OPENSSL_SHA1
	EXTLIBS += $(LIB_4_CRYPTO)
	BASIC_CFLAGS += -DSHA1_OPENSSL
else
ifdef BLK_SHA1
	LIB_OBJS += block-sha1/sha1.o
	BASIC_CFLAGS += -DSHA1_BLK
else
ifdef PPC_SHA1
	LIB_OBJS += ppc/sha1.o ppc/sha1ppc.o
	BASIC_CFLAGS += -DSHA1_PPC
else
ifdef APPLE_COMMON_CRYPTO
	COMPAT_CFLAGS += -DCOMMON_DIGEST_FOR_OPENSSL
	BASIC_CFLAGS += -DSHA1_APPLE
else
	DC_SHA1 := YesPlease
	BASIC_CFLAGS += -DSHA1_DC
	LIB_OBJS += sha1dc_git.o
ifdef DC_SHA1_EXTERNAL
	ifdef DC_SHA1_SUBMODULE
		ifneq ($(DC_SHA1_SUBMODULE),auto)
$(error Only set DC_SHA1_EXTERNAL or DC_SHA1_SUBMODULE, not both)
		endif
	endif
	BASIC_CFLAGS += -DDC_SHA1_EXTERNAL
	EXTLIBS += -lsha1detectcoll
else
ifdef DC_SHA1_SUBMODULE
	LIB_OBJS += sha1collisiondetection/lib/sha1.o
	LIB_OBJS += sha1collisiondetection/lib/ubc_check.o
	BASIC_CFLAGS += -DDC_SHA1_SUBMODULE
else
	LIB_OBJS += sha1dc/sha1.o
	LIB_OBJS += sha1dc/ubc_check.o
endif
	BASIC_CFLAGS += \
		-DSHA1DC_NO_STANDARD_INCLUDES \
		-DSHA1DC_INIT_SAFE_HASH_DEFAULT=0 \
		-DSHA1DC_CUSTOM_INCLUDE_SHA1_C="\"cache.h\"" \
		-DSHA1DC_CUSTOM_INCLUDE_UBC_CHECK_C="\"git-compat-util.h\""
endif
endif
endif
endif
endif

ifdef SHA1_MAX_BLOCK_SIZE
	LIB_OBJS += compat/sha1-chunked.o
	BASIC_CFLAGS += -DSHA1_MAX_BLOCK_SIZE="$(SHA1_MAX_BLOCK_SIZE)"
endif
ifdef NO_HSTRERROR
	COMPAT_CFLAGS += -DNO_HSTRERROR
	COMPAT_OBJS += compat/hstrerror.o
endif
ifdef NO_MEMMEM
	COMPAT_CFLAGS += -DNO_MEMMEM
	COMPAT_OBJS += compat/memmem.o
endif
ifdef NO_GETPAGESIZE
	COMPAT_CFLAGS += -DNO_GETPAGESIZE
endif
ifdef INTERNAL_QSORT
	COMPAT_CFLAGS += -DINTERNAL_QSORT
	COMPAT_OBJS += compat/qsort.o
endif
ifdef HAVE_ISO_QSORT_S
	COMPAT_CFLAGS += -DHAVE_ISO_QSORT_S
else
	COMPAT_OBJS += compat/qsort_s.o
endif
ifdef RUNTIME_PREFIX
	COMPAT_CFLAGS += -DRUNTIME_PREFIX
endif

ifdef NO_PTHREADS
	BASIC_CFLAGS += -DNO_PTHREADS
else
	BASIC_CFLAGS += $(PTHREAD_CFLAGS)
	EXTLIBS += $(PTHREAD_LIBS)
	LIB_OBJS += thread-utils.o
endif

ifdef HAVE_PATHS_H
	BASIC_CFLAGS += -DHAVE_PATHS_H
endif

ifdef HAVE_LIBCHARSET_H
	BASIC_CFLAGS += -DHAVE_LIBCHARSET_H
	EXTLIBS += $(CHARSET_LIB)
endif

ifdef HAVE_STRINGS_H
	BASIC_CFLAGS += -DHAVE_STRINGS_H
endif

ifdef HAVE_DEV_TTY
	BASIC_CFLAGS += -DHAVE_DEV_TTY
endif

ifdef DIR_HAS_BSD_GROUP_SEMANTICS
	COMPAT_CFLAGS += -DDIR_HAS_BSD_GROUP_SEMANTICS
endif
ifdef UNRELIABLE_FSTAT
	BASIC_CFLAGS += -DUNRELIABLE_FSTAT
endif
ifdef NO_REGEX
	COMPAT_CFLAGS += -Icompat/regex
	COMPAT_OBJS += compat/regex/regex.o
endif
ifdef NATIVE_CRLF
	BASIC_CFLAGS += -DNATIVE_CRLF
endif

ifdef USE_NED_ALLOCATOR
	COMPAT_CFLAGS += -Icompat/nedmalloc
	COMPAT_OBJS += compat/nedmalloc/nedmalloc.o
	OVERRIDE_STRDUP = YesPlease
endif

ifdef OVERRIDE_STRDUP
	COMPAT_CFLAGS += -DOVERRIDE_STRDUP
	COMPAT_OBJS += compat/strdup.o
endif

ifdef GIT_TEST_CMP_USE_COPIED_CONTEXT
	export GIT_TEST_CMP_USE_COPIED_CONTEXT
endif

ifndef NO_MSGFMT_EXTENDED_OPTIONS
	MSGFMT += --check --statistics
endif

ifdef GMTIME_UNRELIABLE_ERRORS
	COMPAT_OBJS += compat/gmtime.o
	BASIC_CFLAGS += -DGMTIME_UNRELIABLE_ERRORS
endif

ifdef HAVE_CLOCK_GETTIME
	BASIC_CFLAGS += -DHAVE_CLOCK_GETTIME
endif

ifdef HAVE_CLOCK_MONOTONIC
	BASIC_CFLAGS += -DHAVE_CLOCK_MONOTONIC
endif

ifdef NEEDS_LIBRT
	EXTLIBS += -lrt
endif

ifdef HAVE_BSD_SYSCTL
	BASIC_CFLAGS += -DHAVE_BSD_SYSCTL
endif

ifdef HAVE_BSD_KERN_PROC_SYSCTL
	BASIC_CFLAGS += -DHAVE_BSD_KERN_PROC_SYSCTL
endif

ifdef HAVE_GETDELIM
	BASIC_CFLAGS += -DHAVE_GETDELIM
endif

ifneq ($(PROCFS_EXECUTABLE_PATH),)
	procfs_executable_path_SQ = $(subst ','\'',$(PROCFS_EXECUTABLE_PATH))
	BASIC_CFLAGS += '-DPROCFS_EXECUTABLE_PATH="$(procfs_executable_path_SQ)"'
endif

ifdef HAVE_NS_GET_EXECUTABLE_PATH
	BASIC_CFLAGS += -DHAVE_NS_GET_EXECUTABLE_PATH
endif

ifdef HAVE_WPGMPTR
	BASIC_CFLAGS += -DHAVE_WPGMPTR
endif

ifeq ($(TCLTK_PATH),)
NO_TCLTK = NoThanks
endif

ifeq ($(PERL_PATH),)
NO_PERL = NoThanks
endif

ifeq ($(PYTHON_PATH),)
NO_PYTHON = NoThanks
endif

ifndef PAGER_ENV
PAGER_ENV = LESS=FRX LV=-c
endif

QUIET_SUBDIR0  = +$(MAKE) -C # space to separate -C and subdir
QUIET_SUBDIR1  =

ifneq ($(findstring w,$(MAKEFLAGS)),w)
PRINT_DIR = --no-print-directory
else # "make -w"
NO_SUBDIR = :
endif

ifneq ($(findstring s,$(MAKEFLAGS)),s)
ifndef V
	QUIET_CC       = @echo '   ' CC $@;
	QUIET_AR       = @echo '   ' AR $@;
	QUIET_LINK     = @echo '   ' LINK $@;
	QUIET_BUILT_IN = @echo '   ' BUILTIN $@;
	QUIET_GEN      = @echo '   ' GEN $@;
	QUIET_LNCP     = @echo '   ' LN/CP $@;
	QUIET_XGETTEXT = @echo '   ' XGETTEXT $@;
	QUIET_MSGFMT   = @echo '   ' MSGFMT $@;
	QUIET_GCOV     = @echo '   ' GCOV $@;
	QUIET_SP       = @echo '   ' SP $<;
	QUIET_RC       = @echo '   ' RC $@;
	QUIET_SUBDIR0  = +@subdir=
	QUIET_SUBDIR1  = ;$(NO_SUBDIR) echo '   ' SUBDIR $$subdir; \
			 $(MAKE) $(PRINT_DIR) -C $$subdir
	export V
	export QUIET_GEN
	export QUIET_BUILT_IN
endif
endif

ifdef NO_INSTALL_HARDLINKS
	export NO_INSTALL_HARDLINKS
endif

### profile feedback build
#

# Can adjust this to be a global directory if you want to do extended
# data gathering
PROFILE_DIR := $(CURDIR)

ifeq ("$(PROFILE)","GEN")
	BASIC_CFLAGS += -fprofile-generate=$(PROFILE_DIR) -DNO_NORETURN=1
	EXTLIBS += -lgcov
	export CCACHE_DISABLE = t
	V = 1
else
ifneq ("$(PROFILE)","")
	BASIC_CFLAGS += -fprofile-use=$(PROFILE_DIR) -fprofile-correction -DNO_NORETURN=1
	export CCACHE_DISABLE = t
	V = 1
endif
endif

# Shell quote (do not use $(call) to accommodate ancient setups);

ETC_GITCONFIG_SQ = $(subst ','\'',$(ETC_GITCONFIG))
ETC_GITATTRIBUTES_SQ = $(subst ','\'',$(ETC_GITATTRIBUTES))

DESTDIR_SQ = $(subst ','\'',$(DESTDIR))
bindir_SQ = $(subst ','\'',$(bindir))
bindir_relative_SQ = $(subst ','\'',$(bindir_relative))
mandir_SQ = $(subst ','\'',$(mandir))
mandir_relative_SQ = $(subst ','\'',$(mandir_relative))
infodir_relative_SQ = $(subst ','\'',$(infodir_relative))
perllibdir_SQ = $(subst ','\'',$(perllibdir))
localedir_SQ = $(subst ','\'',$(localedir))
localedir_relative_SQ = $(subst ','\'',$(localedir_relative))
gitexecdir_SQ = $(subst ','\'',$(gitexecdir))
gitexecdir_relative_SQ = $(subst ','\'',$(gitexecdir_relative))
template_dir_SQ = $(subst ','\'',$(template_dir))
htmldir_relative_SQ = $(subst ','\'',$(htmldir_relative))
prefix_SQ = $(subst ','\'',$(prefix))
perllibdir_relative_SQ = $(subst ','\'',$(perllibdir_relative))
gitwebdir_SQ = $(subst ','\'',$(gitwebdir))

SHELL_PATH_SQ = $(subst ','\'',$(SHELL_PATH))
TEST_SHELL_PATH_SQ = $(subst ','\'',$(TEST_SHELL_PATH))
PERL_PATH_SQ = $(subst ','\'',$(PERL_PATH))
PYTHON_PATH_SQ = $(subst ','\'',$(PYTHON_PATH))
TCLTK_PATH_SQ = $(subst ','\'',$(TCLTK_PATH))
DIFF_SQ = $(subst ','\'',$(DIFF))
PERLLIB_EXTRA_SQ = $(subst ','\'',$(PERLLIB_EXTRA))

# RUNTIME_PREFIX's resolution logic requires resource paths to be expressed
# relative to each other and share an installation path.
#
# This is a dependency in:
# - Git's binary RUNTIME_PREFIX logic in (see "exec_cmd.c").
# - The runtime prefix Perl header (see
#   "perl/header_templates/runtime_prefix.template.pl").
ifdef RUNTIME_PREFIX

ifneq ($(filter /%,$(firstword $(gitexecdir_relative))),)
$(error RUNTIME_PREFIX requires a relative gitexecdir, not: $(gitexecdir))
endif

ifneq ($(filter /%,$(firstword $(localedir_relative))),)
$(error RUNTIME_PREFIX requires a relative localedir, not: $(localedir))
endif

ifndef NO_PERL
ifneq ($(filter /%,$(firstword $(perllibdir_relative))),)
$(error RUNTIME_PREFIX requires a relative perllibdir, not: $(perllibdir))
endif
endif

endif

# We must filter out any object files from $(GITLIBS),
# as it is typically used like:
#
#   foo: foo.o $(GITLIBS)
#	$(CC) $(filter %.o,$^) $(LIBS)
#
# where we use it as a dependency. Since we also pull object files
# from the dependency list, that would make each entry appear twice.
LIBS = $(filter-out %.o, $(GITLIBS)) $(EXTLIBS)

BASIC_CFLAGS += $(COMPAT_CFLAGS)
LIB_OBJS += $(COMPAT_OBJS)

# Quote for C

ifdef DEFAULT_EDITOR
DEFAULT_EDITOR_CQ = "$(subst ",\",$(subst \,\\,$(DEFAULT_EDITOR)))"
DEFAULT_EDITOR_CQ_SQ = $(subst ','\'',$(DEFAULT_EDITOR_CQ))

BASIC_CFLAGS += -DDEFAULT_EDITOR='$(DEFAULT_EDITOR_CQ_SQ)'
endif

ifdef DEFAULT_PAGER
DEFAULT_PAGER_CQ = "$(subst ",\",$(subst \,\\,$(DEFAULT_PAGER)))"
DEFAULT_PAGER_CQ_SQ = $(subst ','\'',$(DEFAULT_PAGER_CQ))

BASIC_CFLAGS += -DDEFAULT_PAGER='$(DEFAULT_PAGER_CQ_SQ)'
endif

ifdef SHELL_PATH
SHELL_PATH_CQ = "$(subst ",\",$(subst \,\\,$(SHELL_PATH)))"
SHELL_PATH_CQ_SQ = $(subst ','\'',$(SHELL_PATH_CQ))

BASIC_CFLAGS += -DSHELL_PATH='$(SHELL_PATH_CQ_SQ)'
endif

GIT_USER_AGENT_SQ = $(subst ','\'',$(GIT_USER_AGENT))
GIT_USER_AGENT_CQ = "$(subst ",\",$(subst \,\\,$(GIT_USER_AGENT)))"
GIT_USER_AGENT_CQ_SQ = $(subst ','\'',$(GIT_USER_AGENT_CQ))
GIT-USER-AGENT: FORCE
	@if test x'$(GIT_USER_AGENT_SQ)' != x"`cat GIT-USER-AGENT 2>/dev/null`"; then \
		echo '$(GIT_USER_AGENT_SQ)' >GIT-USER-AGENT; \
	fi

ifdef DEFAULT_HELP_FORMAT
BASIC_CFLAGS += -DDEFAULT_HELP_FORMAT='"$(DEFAULT_HELP_FORMAT)"'
endif

PAGER_ENV_SQ = $(subst ','\'',$(PAGER_ENV))
PAGER_ENV_CQ = "$(subst ",\",$(subst \,\\,$(PAGER_ENV)))"
PAGER_ENV_CQ_SQ = $(subst ','\'',$(PAGER_ENV_CQ))
BASIC_CFLAGS += -DPAGER_ENV='$(PAGER_ENV_CQ_SQ)'

ALL_CFLAGS += $(BASIC_CFLAGS)
ALL_LDFLAGS += $(BASIC_LDFLAGS)

export DIFF TAR INSTALL DESTDIR SHELL_PATH


### Build rules

SHELL = $(SHELL_PATH)

all:: shell_compatibility_test

ifeq "$(PROFILE)" "BUILD"
all:: profile
endif

profile:: profile-clean
	$(MAKE) PROFILE=GEN all
	$(MAKE) PROFILE=GEN -j1 test
	@if test -n "$$GIT_PERF_REPO" || test -d .git; then \
		$(MAKE) PROFILE=GEN -j1 perf; \
	else \
		echo "Skipping profile of perf tests..."; \
	fi
	$(MAKE) PROFILE=USE all

profile-fast: profile-clean
	$(MAKE) PROFILE=GEN all
	$(MAKE) PROFILE=GEN -j1 perf
	$(MAKE) PROFILE=USE all


all:: $(ALL_PROGRAMS) $(SCRIPT_LIB) $(BUILT_INS) $(OTHER_PROGRAMS) GIT-BUILD-OPTIONS
ifneq (,$X)
	$(QUIET_BUILT_IN)$(foreach p,$(patsubst %$X,%,$(filter %$X,$(ALL_PROGRAMS) $(BUILT_INS) git$X)), test -d '$p' -o '$p' -ef '$p$X' || $(RM) '$p';)
endif

all::
ifndef NO_TCLTK
	$(QUIET_SUBDIR0)git-gui $(QUIET_SUBDIR1) gitexecdir='$(gitexec_instdir_SQ)' all
	$(QUIET_SUBDIR0)gitk-git $(QUIET_SUBDIR1) all
endif
	$(QUIET_SUBDIR0)templates $(QUIET_SUBDIR1) SHELL_PATH='$(SHELL_PATH_SQ)' PERL_PATH='$(PERL_PATH_SQ)'

please_set_SHELL_PATH_to_a_more_modern_shell:
	@$$(:)

shell_compatibility_test: please_set_SHELL_PATH_to_a_more_modern_shell

strip: $(PROGRAMS) git$X
	$(STRIP) $(STRIP_OPTS) $^

### Target-specific flags and dependencies

# The generic compilation pattern rule and automatically
# computed header dependencies (falling back to a dependency on
# LIB_H) are enough to describe how most targets should be built,
# but some targets are special enough to need something a little
# different.
#
# - When a source file "foo.c" #includes a generated header file,
#   we need to list that dependency for the "foo.o" target.
#
#   We also list it from other targets that are built from foo.c
#   like "foo.sp" and "foo.s", even though that is easy to forget
#   to do because the generated header is already present around
#   after a regular build attempt.
#
# - Some code depends on configuration kept in makefile
#   variables. The target-specific variable EXTRA_CPPFLAGS can
#   be used to convey that information to the C preprocessor
#   using -D options.
#
#   The "foo.o" target should have a corresponding dependency on
#   a file that changes when the value of the makefile variable
#   changes.  For example, targets making use of the
#   $(GIT_VERSION) variable depend on GIT-VERSION-FILE.
#
#   Technically the ".sp" and ".s" targets do not need this
#   dependency because they are force-built, but they get the
#   same dependency for consistency. This way, you do not have to
#   know how each target is implemented. And it means the
#   dependencies here will not need to change if the force-build
#   details change some day.

git.sp git.s git.o: GIT-PREFIX
git.sp git.s git.o: EXTRA_CPPFLAGS = \
	'-DGIT_HTML_PATH="$(htmldir_relative_SQ)"' \
	'-DGIT_MAN_PATH="$(mandir_relative_SQ)"' \
	'-DGIT_INFO_PATH="$(infodir_relative_SQ)"'

git$X: git.o GIT-LDFLAGS $(BUILTIN_OBJS) $(GITLIBS)
	$(QUIET_LINK)$(CC) $(ALL_CFLAGS) -o $@ $(ALL_LDFLAGS) \
		$(filter %.o,$^) $(LIBS)

help.sp help.s help.o: command-list.h

builtin/help.sp builtin/help.s builtin/help.o: command-list.h GIT-PREFIX
builtin/help.sp builtin/help.s builtin/help.o: EXTRA_CPPFLAGS = \
	'-DGIT_HTML_PATH="$(htmldir_relative_SQ)"' \
	'-DGIT_MAN_PATH="$(mandir_relative_SQ)"' \
	'-DGIT_INFO_PATH="$(infodir_relative_SQ)"'

version.sp version.s version.o: GIT-VERSION-FILE GIT-USER-AGENT
version.sp version.s version.o: EXTRA_CPPFLAGS = \
	'-DGIT_VERSION="$(GIT_VERSION)"' \
	'-DGIT_USER_AGENT=$(GIT_USER_AGENT_CQ_SQ)' \
	'-DGIT_BUILT_FROM_COMMIT="$(shell \
		GIT_CEILING_DIRECTORIES="$(CURDIR)/.." \
		git rev-parse -q --verify HEAD 2>/dev/null)"'

$(BUILT_INS): git$X
	$(QUIET_BUILT_IN)$(RM) $@ && \
	ln $< $@ 2>/dev/null || \
	ln -s $< $@ 2>/dev/null || \
	cp $< $@

command-list.h: generate-cmdlist.sh command-list.txt

command-list.h: $(wildcard Documentation/git*.txt) Documentation/*config.txt
	$(QUIET_GEN)$(SHELL_PATH) ./generate-cmdlist.sh command-list.txt >$@+ && mv $@+ $@

SCRIPT_DEFINES = $(SHELL_PATH_SQ):$(DIFF_SQ):$(GIT_VERSION):\
	$(localedir_SQ):$(NO_CURL):$(USE_GETTEXT_SCHEME):$(SANE_TOOL_PATH_SQ):\
	$(gitwebdir_SQ):$(PERL_PATH_SQ):$(SANE_TEXT_GREP):$(PAGER_ENV):\
	$(perllibdir_SQ)
define cmd_munge_script
$(RM) $@ $@+ && \
sed -e '1s|#!.*/sh|#!$(SHELL_PATH_SQ)|' \
    -e 's|@SHELL_PATH@|$(SHELL_PATH_SQ)|' \
    -e 's|@@DIFF@@|$(DIFF_SQ)|' \
    -e 's|@@LOCALEDIR@@|$(localedir_SQ)|g' \
    -e 's/@@NO_CURL@@/$(NO_CURL)/g' \
    -e 's/@@USE_GETTEXT_SCHEME@@/$(USE_GETTEXT_SCHEME)/g' \
    -e $(BROKEN_PATH_FIX) \
    -e 's|@@GITWEBDIR@@|$(gitwebdir_SQ)|g' \
    -e 's|@@PERL@@|$(PERL_PATH_SQ)|g' \
    -e 's|@@SANE_TEXT_GREP@@|$(SANE_TEXT_GREP)|g' \
    -e 's|@@PAGER_ENV@@|$(PAGER_ENV_SQ)|g' \
    $@.sh >$@+
endef

GIT-SCRIPT-DEFINES: FORCE
	@FLAGS='$(SCRIPT_DEFINES)'; \
	    if test x"$$FLAGS" != x"`cat $@ 2>/dev/null`" ; then \
		echo >&2 "    * new script parameters"; \
		echo "$$FLAGS" >$@; \
            fi


$(SCRIPT_SH_GEN) : % : %.sh GIT-SCRIPT-DEFINES
	$(QUIET_GEN)$(cmd_munge_script) && \
	chmod +x $@+ && \
	mv $@+ $@

$(SCRIPT_LIB) : % : %.sh GIT-SCRIPT-DEFINES
	$(QUIET_GEN)$(cmd_munge_script) && \
	mv $@+ $@

git.res: git.rc GIT-VERSION-FILE
	$(QUIET_RC)$(RC) \
	  $(join -DMAJOR= -DMINOR= -DMICRO= -DPATCHLEVEL=, $(wordlist 1, 4, \
	    $(shell echo $(GIT_VERSION) 0 0 0 0 | tr '.a-zA-Z-' ' '))) \
	  -DGIT_VERSION="\\\"$(GIT_VERSION)\\\"" -i $< -o $@

# This makes sure we depend on the NO_PERL setting itself.
$(SCRIPT_PERL_GEN): GIT-BUILD-OPTIONS

# Used for substitution in Perl modules. Disabled when using RUNTIME_PREFIX
# since the locale directory is injected.
perl_localedir_SQ = $(localedir_SQ)

ifndef NO_PERL
PERL_HEADER_TEMPLATE = perl/header_templates/fixed_prefix.template.pl
PERL_DEFINES = $(PERL_PATH_SQ):$(PERLLIB_EXTRA_SQ):$(perllibdir_SQ)

PERL_DEFINES := $(PERL_PATH_SQ) $(PERLLIB_EXTRA_SQ) $(perllibdir_SQ)
PERL_DEFINES += $(RUNTIME_PREFIX)

# Support Perl runtime prefix. In this mode, a different header is installed
# into Perl scripts.
ifdef RUNTIME_PREFIX

PERL_HEADER_TEMPLATE = perl/header_templates/runtime_prefix.template.pl

# Don't export a fixed $(localedir) path; it will be resolved by the Perl header
# at runtime.
perl_localedir_SQ =

endif

PERL_DEFINES += $(gitexecdir) $(perllibdir) $(localedir)

$(SCRIPT_PERL_GEN): % : %.perl GIT-PERL-DEFINES GIT-PERL-HEADER GIT-VERSION-FILE
	$(QUIET_GEN)$(RM) $@ $@+ && \
	sed -e '1{' \
	    -e '	s|#!.*perl|#!$(PERL_PATH_SQ)|' \
	    -e '	r GIT-PERL-HEADER' \
	    -e '	G' \
	    -e '}' \
	    -e 's/@@GIT_VERSION@@/$(GIT_VERSION)/g' \
	    $< >$@+ && \
	chmod +x $@+ && \
	mv $@+ $@

PERL_DEFINES := $(subst $(space),:,$(PERL_DEFINES))
GIT-PERL-DEFINES: FORCE
	@FLAGS='$(PERL_DEFINES)'; \
	    if test x"$$FLAGS" != x"`cat $@ 2>/dev/null`" ; then \
		echo >&2 "    * new perl-specific parameters"; \
		echo "$$FLAGS" >$@; \
	    fi

GIT-PERL-HEADER: $(PERL_HEADER_TEMPLATE) GIT-PERL-DEFINES Makefile
	$(QUIET_GEN)$(RM) $@ && \
	INSTLIBDIR='$(perllibdir_SQ)' && \
	INSTLIBDIR_EXTRA='$(PERLLIB_EXTRA_SQ)' && \
	INSTLIBDIR="$$INSTLIBDIR$${INSTLIBDIR_EXTRA:+:$$INSTLIBDIR_EXTRA}" && \
	sed -e 's=@@PATHSEP@@=$(pathsep)=g' \
	    -e "s=@@INSTLIBDIR@@=$$INSTLIBDIR=g" \
	    -e 's=@@PERLLIBDIR_REL@@=$(perllibdir_relative_SQ)=g' \
	    -e 's=@@GITEXECDIR_REL@@=$(gitexecdir_relative_SQ)=g' \
	    -e 's=@@LOCALEDIR_REL@@=$(localedir_relative_SQ)=g' \
	    $< >$@+ && \
	mv $@+ $@

.PHONY: perllibdir
perllibdir:
	@echo '$(perllibdir_SQ)'

.PHONY: gitweb
gitweb:
	$(QUIET_SUBDIR0)gitweb $(QUIET_SUBDIR1) all

git-instaweb: git-instaweb.sh GIT-SCRIPT-DEFINES
	$(QUIET_GEN)$(cmd_munge_script) && \
	chmod +x $@+ && \
	mv $@+ $@
else # NO_PERL
$(SCRIPT_PERL_GEN) git-instaweb: % : unimplemented.sh
	$(QUIET_GEN)$(RM) $@ $@+ && \
	sed -e '1s|#!.*/sh|#!$(SHELL_PATH_SQ)|' \
	    -e 's|@@REASON@@|NO_PERL=$(NO_PERL)|g' \
	    unimplemented.sh >$@+ && \
	chmod +x $@+ && \
	mv $@+ $@
endif # NO_PERL

# This makes sure we depend on the NO_PYTHON setting itself.
$(SCRIPT_PYTHON_GEN): GIT-BUILD-OPTIONS

ifndef NO_PYTHON
$(SCRIPT_PYTHON_GEN): GIT-CFLAGS GIT-PREFIX GIT-PYTHON-VARS
$(SCRIPT_PYTHON_GEN): % : %.py
	$(QUIET_GEN)$(RM) $@ $@+ && \
	sed -e '1s|#!.*python|#!$(PYTHON_PATH_SQ)|' \
	    $< >$@+ && \
	chmod +x $@+ && \
	mv $@+ $@
else # NO_PYTHON
$(SCRIPT_PYTHON_GEN): % : unimplemented.sh
	$(QUIET_GEN)$(RM) $@ $@+ && \
	sed -e '1s|#!.*/sh|#!$(SHELL_PATH_SQ)|' \
	    -e 's|@@REASON@@|NO_PYTHON=$(NO_PYTHON)|g' \
	    unimplemented.sh >$@+ && \
	chmod +x $@+ && \
	mv $@+ $@
endif # NO_PYTHON

CONFIGURE_RECIPE = $(RM) configure configure.ac+ && \
		   sed -e 's/@@GIT_VERSION@@/$(GIT_VERSION)/g' \
			configure.ac >configure.ac+ && \
		   autoconf -o configure configure.ac+ && \
		   $(RM) configure.ac+

configure: configure.ac GIT-VERSION-FILE
	$(QUIET_GEN)$(CONFIGURE_RECIPE)

ifdef AUTOCONFIGURED
# We avoid depending on 'configure' here, because it gets rebuilt
# every time GIT-VERSION-FILE is modified, only to update the embedded
# version number string, which config.status does not care about.  We
# do want to recheck when the platform/environment detection logic
# changes, hence this depends on configure.ac.
config.status: configure.ac
	$(QUIET_GEN)$(CONFIGURE_RECIPE) && \
	if test -f config.status; then \
	  ./config.status --recheck; \
	else \
	  ./configure; \
	fi
reconfigure config.mak.autogen: config.status
	$(QUIET_GEN)./config.status
.PHONY: reconfigure # This is a convenience target.
endif

XDIFF_OBJS += xdiff/xdiffi.o
XDIFF_OBJS += xdiff/xprepare.o
XDIFF_OBJS += xdiff/xutils.o
XDIFF_OBJS += xdiff/xemit.o
XDIFF_OBJS += xdiff/xmerge.o
XDIFF_OBJS += xdiff/xpatience.o
XDIFF_OBJS += xdiff/xhistogram.o

VCSSVN_OBJS += vcs-svn/line_buffer.o
VCSSVN_OBJS += vcs-svn/sliding_window.o
VCSSVN_OBJS += vcs-svn/fast_export.o
VCSSVN_OBJS += vcs-svn/svndiff.o
VCSSVN_OBJS += vcs-svn/svndump.o

TEST_OBJS := $(patsubst %$X,%.o,$(TEST_PROGRAMS)) $(patsubst %,t/helper/%,$(TEST_BUILTINS_OBJS))
OBJECTS := $(LIB_OBJS) $(BUILTIN_OBJS) $(PROGRAM_OBJS) $(TEST_OBJS) \
	$(XDIFF_OBJS) \
	$(VCSSVN_OBJS) \
	common-main.o \
	git.o
ifndef NO_CURL
	OBJECTS += http.o http-walker.o remote-curl.o
endif

dep_files := $(foreach f,$(OBJECTS),$(dir $f).depend/$(notdir $f).d)
dep_dirs := $(addsuffix .depend,$(sort $(dir $(OBJECTS))))

ifeq ($(COMPUTE_HEADER_DEPENDENCIES),yes)
$(dep_dirs):
	@mkdir -p $@

missing_dep_dirs := $(filter-out $(wildcard $(dep_dirs)),$(dep_dirs))
dep_file = $(dir $@).depend/$(notdir $@).d
dep_args = -MF $(dep_file) -MQ $@ -MMD -MP
endif

ifneq ($(COMPUTE_HEADER_DEPENDENCIES),yes)
dep_dirs =
missing_dep_dirs =
dep_args =
endif

ASM_SRC := $(wildcard $(OBJECTS:o=S))
ASM_OBJ := $(ASM_SRC:S=o)
C_OBJ := $(filter-out $(ASM_OBJ),$(OBJECTS))

.SUFFIXES:

$(C_OBJ): %.o: %.c GIT-CFLAGS $(missing_dep_dirs)
	$(QUIET_CC)$(CC) -o $*.o -c $(dep_args) $(ALL_CFLAGS) $(EXTRA_CPPFLAGS) $<
$(ASM_OBJ): %.o: %.S GIT-CFLAGS $(missing_dep_dirs)
	$(QUIET_CC)$(CC) -o $*.o -c $(dep_args) $(ALL_CFLAGS) $(EXTRA_CPPFLAGS) $<

%.s: %.c GIT-CFLAGS FORCE
	$(QUIET_CC)$(CC) -o $@ -S $(ALL_CFLAGS) $(EXTRA_CPPFLAGS) $<

ifdef USE_COMPUTED_HEADER_DEPENDENCIES
# Take advantage of gcc's on-the-fly dependency generation
# See <http://gcc.gnu.org/gcc-3.0/features.html>.
dep_files_present := $(wildcard $(dep_files))
ifneq ($(dep_files_present),)
include $(dep_files_present)
endif
else
# Dependencies on header files, for platforms that do not support
# the gcc -MMD option.
#
# Dependencies on automatically generated headers such as command-list.h
# should _not_ be included here, since they are necessary even when
# building an object for the first time.

$(OBJECTS): $(LIB_H)
endif

exec-cmd.sp exec-cmd.s exec-cmd.o: GIT-PREFIX
exec-cmd.sp exec-cmd.s exec-cmd.o: EXTRA_CPPFLAGS = \
	'-DGIT_EXEC_PATH="$(gitexecdir_SQ)"' \
	'-DGIT_LOCALE_PATH="$(localedir_relative_SQ)"' \
	'-DBINDIR="$(bindir_relative_SQ)"' \
	'-DFALLBACK_RUNTIME_PREFIX="$(prefix_SQ)"'

builtin/init-db.sp builtin/init-db.s builtin/init-db.o: GIT-PREFIX
builtin/init-db.sp builtin/init-db.s builtin/init-db.o: EXTRA_CPPFLAGS = \
	-DDEFAULT_GIT_TEMPLATE_DIR='"$(template_dir_SQ)"'

config.sp config.s config.o: GIT-PREFIX
config.sp config.s config.o: EXTRA_CPPFLAGS = \
	-DETC_GITCONFIG='"$(ETC_GITCONFIG_SQ)"'

attr.sp attr.s attr.o: GIT-PREFIX
attr.sp attr.s attr.o: EXTRA_CPPFLAGS = \
	-DETC_GITATTRIBUTES='"$(ETC_GITATTRIBUTES_SQ)"'

gettext.sp gettext.s gettext.o: GIT-PREFIX
gettext.sp gettext.s gettext.o: EXTRA_CPPFLAGS = \
	-DGIT_LOCALE_PATH='"$(localedir_relative_SQ)"'

http-push.sp http.sp http-walker.sp remote-curl.sp imap-send.sp: SPARSE_FLAGS += \
	-DCURL_DISABLE_TYPECHECK

pack-revindex.sp: SPARSE_FLAGS += -Wno-memcpy-max-count

ifdef NO_EXPAT
http-walker.sp http-walker.s http-walker.o: EXTRA_CPPFLAGS = -DNO_EXPAT
endif

ifdef NO_REGEX
compat/regex/regex.sp compat/regex/regex.o: EXTRA_CPPFLAGS = \
	-DGAWK -DNO_MBSUPPORT
endif

ifdef USE_NED_ALLOCATOR
compat/nedmalloc/nedmalloc.sp compat/nedmalloc/nedmalloc.o: EXTRA_CPPFLAGS = \
	-DNDEBUG -DREPLACE_SYSTEM_ALLOCATOR
compat/nedmalloc/nedmalloc.sp: SPARSE_FLAGS += -Wno-non-pointer-null
endif

git-%$X: %.o GIT-LDFLAGS $(GITLIBS)
	$(QUIET_LINK)$(CC) $(ALL_CFLAGS) -o $@ $(ALL_LDFLAGS) $(filter %.o,$^) $(LIBS)

git-imap-send$X: imap-send.o $(IMAP_SEND_BUILDDEPS) GIT-LDFLAGS $(GITLIBS)
	$(QUIET_LINK)$(CC) $(ALL_CFLAGS) -o $@ $(ALL_LDFLAGS) $(filter %.o,$^) \
		$(IMAP_SEND_LDFLAGS) $(LIBS)

git-http-fetch$X: http.o http-walker.o http-fetch.o GIT-LDFLAGS $(GITLIBS)
	$(QUIET_LINK)$(CC) $(ALL_CFLAGS) -o $@ $(ALL_LDFLAGS) $(filter %.o,$^) \
		$(CURL_LIBCURL) $(LIBS)
git-http-push$X: http.o http-push.o GIT-LDFLAGS $(GITLIBS)
	$(QUIET_LINK)$(CC) $(ALL_CFLAGS) -o $@ $(ALL_LDFLAGS) $(filter %.o,$^) \
		$(CURL_LIBCURL) $(EXPAT_LIBEXPAT) $(LIBS)

git-remote-testsvn$X: remote-testsvn.o GIT-LDFLAGS $(GITLIBS) $(VCSSVN_LIB)
	$(QUIET_LINK)$(CC) $(ALL_CFLAGS) -o $@ $(ALL_LDFLAGS) $(filter %.o,$^) $(LIBS) \
	$(VCSSVN_LIB)

$(REMOTE_CURL_ALIASES): $(REMOTE_CURL_PRIMARY)
	$(QUIET_LNCP)$(RM) $@ && \
	ln $< $@ 2>/dev/null || \
	ln -s $< $@ 2>/dev/null || \
	cp $< $@

$(REMOTE_CURL_PRIMARY): remote-curl.o http.o http-walker.o GIT-LDFLAGS $(GITLIBS)
	$(QUIET_LINK)$(CC) $(ALL_CFLAGS) -o $@ $(ALL_LDFLAGS) $(filter %.o,$^) \
		$(CURL_LIBCURL) $(EXPAT_LIBEXPAT) $(LIBS)

$(LIB_FILE): $(LIB_OBJS)
	$(QUIET_AR)$(RM) $@ && $(AR) $(ARFLAGS) $@ $^

$(XDIFF_LIB): $(XDIFF_OBJS)
	$(QUIET_AR)$(RM) $@ && $(AR) $(ARFLAGS) $@ $^

$(VCSSVN_LIB): $(VCSSVN_OBJS)
	$(QUIET_AR)$(RM) $@ && $(AR) $(ARFLAGS) $@ $^

export DEFAULT_EDITOR DEFAULT_PAGER

.PHONY: doc man man-perl html info pdf
doc: man-perl
	$(MAKE) -C Documentation all

man: man-perl
	$(MAKE) -C Documentation man

man-perl: perl/build/man/man3/Git.3pm

html:
	$(MAKE) -C Documentation html

info:
	$(MAKE) -C Documentation info

pdf:
	$(MAKE) -C Documentation pdf

XGETTEXT_FLAGS = \
	--force-po \
	--add-comments=TRANSLATORS: \
	--msgid-bugs-address="Git Mailing List <git@vger.kernel.org>" \
	--from-code=UTF-8
XGETTEXT_FLAGS_C = $(XGETTEXT_FLAGS) --language=C \
	--keyword=_ --keyword=N_ --keyword="Q_:1,2"
XGETTEXT_FLAGS_SH = $(XGETTEXT_FLAGS) --language=Shell \
	--keyword=gettextln --keyword=eval_gettextln
XGETTEXT_FLAGS_PERL = $(XGETTEXT_FLAGS) --language=Perl \
	--keyword=__ --keyword=N__ --keyword="__n:1,2"
LOCALIZED_C = $(C_OBJ:o=c) $(LIB_H) $(GENERATED_H)
LOCALIZED_SH = $(SCRIPT_SH)
LOCALIZED_SH += git-parse-remote.sh
LOCALIZED_SH += git-rebase--interactive.sh
LOCALIZED_SH += git-rebase--preserve-merges.sh
LOCALIZED_SH += git-sh-setup.sh
LOCALIZED_PERL = $(SCRIPT_PERL)

ifdef XGETTEXT_INCLUDE_TESTS
LOCALIZED_C += t/t0200/test.c
LOCALIZED_SH += t/t0200/test.sh
LOCALIZED_PERL += t/t0200/test.perl
endif

## Note that this is meant to be run only by the localization coordinator
## under a very controlled condition, i.e. (1) it is to be run in a
## Git repository (not a tarball extract), (2) any local modifications
## will be lost.
## Gettext tools cannot work with our own custom PRItime type, so
## we replace PRItime with PRIuMAX.  We need to update this to
## PRIdMAX if we switch to a signed type later.

po/git.pot: $(GENERATED_H) FORCE
	# All modifications will be reverted at the end, so we do not
	# want to have any local change.
	git diff --quiet HEAD && git diff --quiet --cached

	@for s in $(LOCALIZED_C) $(LOCALIZED_SH) $(LOCALIZED_PERL); \
	do \
		sed -e 's|PRItime|PRIuMAX|g' <"$$s" >"$$s+" && \
		cat "$$s+" >"$$s" && rm "$$s+"; \
	done

	$(QUIET_XGETTEXT)$(XGETTEXT) -o$@+ $(XGETTEXT_FLAGS_C) $(LOCALIZED_C)
	$(QUIET_XGETTEXT)$(XGETTEXT) -o$@+ --join-existing $(XGETTEXT_FLAGS_SH) \
		$(LOCALIZED_SH)
	$(QUIET_XGETTEXT)$(XGETTEXT) -o$@+ --join-existing $(XGETTEXT_FLAGS_PERL) \
		$(LOCALIZED_PERL)

	# Reverting the munged source, leaving only the updated $@
	git reset --hard
	mv $@+ $@

.PHONY: pot
pot: po/git.pot

POFILES := $(wildcard po/*.po)
MOFILES := $(patsubst po/%.po,po/build/locale/%/LC_MESSAGES/git.mo,$(POFILES))

ifndef NO_GETTEXT
all:: $(MOFILES)
endif

po/build/locale/%/LC_MESSAGES/git.mo: po/%.po
	$(QUIET_MSGFMT)mkdir -p $(dir $@) && $(MSGFMT) -o $@ $<

LIB_PERL := $(wildcard perl/Git.pm perl/Git/*.pm perl/Git/*/*.pm perl/Git/*/*/*.pm)
LIB_PERL_GEN := $(patsubst perl/%.pm,perl/build/lib/%.pm,$(LIB_PERL))
LIB_CPAN := $(wildcard perl/FromCPAN/*.pm perl/FromCPAN/*/*.pm)
LIB_CPAN_GEN := $(patsubst perl/%.pm,perl/build/lib/%.pm,$(LIB_CPAN))

ifndef NO_PERL
all:: $(LIB_PERL_GEN)
ifndef NO_PERL_CPAN_FALLBACKS
all:: $(LIB_CPAN_GEN)
endif
NO_PERL_CPAN_FALLBACKS_SQ = $(subst ','\'',$(NO_PERL_CPAN_FALLBACKS))
endif

perl/build/lib/%.pm: perl/%.pm
	$(QUIET_GEN)mkdir -p $(dir $@) && \
	sed -e 's|@@LOCALEDIR@@|$(perl_localedir_SQ)|g' \
	    -e 's|@@NO_PERL_CPAN_FALLBACKS@@|$(NO_PERL_CPAN_FALLBACKS_SQ)|g' \
	< $< > $@

perl/build/man/man3/Git.3pm: perl/Git.pm
	$(QUIET_GEN)mkdir -p $(dir $@) && \
	pod2man $< $@

FIND_SOURCE_FILES = ( \
	git ls-files \
		'*.[hcS]' \
		'*.sh' \
		':!*[tp][0-9][0-9][0-9][0-9]*' \
		':!contrib' \
		2>/dev/null || \
	$(FIND) . \
		\( -name .git -type d -prune \) \
		-o \( -name '[tp][0-9][0-9][0-9][0-9]*' -prune \) \
		-o \( -name contrib -type d -prune \) \
		-o \( -name build -type d -prune \) \
		-o \( -name 'trash*' -type d -prune \) \
		-o \( -name '*.[hcS]' -type f -print \) \
		-o \( -name '*.sh' -type f -print \) \
	)

$(ETAGS_TARGET): FORCE
	$(RM) $(ETAGS_TARGET)
	$(FIND_SOURCE_FILES) | xargs etags -a -o $(ETAGS_TARGET)

tags: FORCE
	$(RM) tags
	$(FIND_SOURCE_FILES) | xargs ctags -a

cscope:
	$(RM) cscope*
	$(FIND_SOURCE_FILES) | xargs cscope -b

### Detect prefix changes
TRACK_PREFIX = $(bindir_SQ):$(gitexecdir_SQ):$(template_dir_SQ):$(prefix_SQ):\
		$(localedir_SQ)

GIT-PREFIX: FORCE
	@FLAGS='$(TRACK_PREFIX)'; \
	if test x"$$FLAGS" != x"`cat GIT-PREFIX 2>/dev/null`" ; then \
		echo >&2 "    * new prefix flags"; \
		echo "$$FLAGS" >GIT-PREFIX; \
	fi

TRACK_CFLAGS = $(CC):$(subst ','\'',$(ALL_CFLAGS)):$(USE_GETTEXT_SCHEME)

GIT-CFLAGS: FORCE
	@FLAGS='$(TRACK_CFLAGS)'; \
	    if test x"$$FLAGS" != x"`cat GIT-CFLAGS 2>/dev/null`" ; then \
		echo >&2 "    * new build flags"; \
		echo "$$FLAGS" >GIT-CFLAGS; \
            fi

TRACK_LDFLAGS = $(subst ','\'',$(ALL_LDFLAGS))

GIT-LDFLAGS: FORCE
	@FLAGS='$(TRACK_LDFLAGS)'; \
	    if test x"$$FLAGS" != x"`cat GIT-LDFLAGS 2>/dev/null`" ; then \
		echo >&2 "    * new link flags"; \
		echo "$$FLAGS" >GIT-LDFLAGS; \
            fi

# We need to apply sq twice, once to protect from the shell
# that runs GIT-BUILD-OPTIONS, and then again to protect it
# and the first level quoting from the shell that runs "echo".
GIT-BUILD-OPTIONS: FORCE
	@echo SHELL_PATH=\''$(subst ','\'',$(SHELL_PATH_SQ))'\' >$@+
	@echo TEST_SHELL_PATH=\''$(subst ','\'',$(TEST_SHELL_PATH_SQ))'\' >>$@+
	@echo PERL_PATH=\''$(subst ','\'',$(PERL_PATH_SQ))'\' >>$@+
	@echo DIFF=\''$(subst ','\'',$(subst ','\'',$(DIFF)))'\' >>$@+
	@echo PYTHON_PATH=\''$(subst ','\'',$(PYTHON_PATH_SQ))'\' >>$@+
	@echo TAR=\''$(subst ','\'',$(subst ','\'',$(TAR)))'\' >>$@+
	@echo NO_CURL=\''$(subst ','\'',$(subst ','\'',$(NO_CURL)))'\' >>$@+
	@echo NO_EXPAT=\''$(subst ','\'',$(subst ','\'',$(NO_EXPAT)))'\' >>$@+
	@echo USE_LIBPCRE1=\''$(subst ','\'',$(subst ','\'',$(USE_LIBPCRE1)))'\' >>$@+
	@echo USE_LIBPCRE2=\''$(subst ','\'',$(subst ','\'',$(USE_LIBPCRE2)))'\' >>$@+
	@echo NO_LIBPCRE1_JIT=\''$(subst ','\'',$(subst ','\'',$(NO_LIBPCRE1_JIT)))'\' >>$@+
	@echo NO_PERL=\''$(subst ','\'',$(subst ','\'',$(NO_PERL)))'\' >>$@+
	@echo NO_PTHREADS=\''$(subst ','\'',$(subst ','\'',$(NO_PTHREADS)))'\' >>$@+
	@echo NO_PYTHON=\''$(subst ','\'',$(subst ','\'',$(NO_PYTHON)))'\' >>$@+
	@echo NO_UNIX_SOCKETS=\''$(subst ','\'',$(subst ','\'',$(NO_UNIX_SOCKETS)))'\' >>$@+
	@echo PAGER_ENV=\''$(subst ','\'',$(subst ','\'',$(PAGER_ENV)))'\' >>$@+
	@echo DC_SHA1=\''$(subst ','\'',$(subst ','\'',$(DC_SHA1)))'\' >>$@+
ifdef TEST_OUTPUT_DIRECTORY
	@echo TEST_OUTPUT_DIRECTORY=\''$(subst ','\'',$(subst ','\'',$(TEST_OUTPUT_DIRECTORY)))'\' >>$@+
endif
ifdef GIT_TEST_OPTS
	@echo GIT_TEST_OPTS=\''$(subst ','\'',$(subst ','\'',$(GIT_TEST_OPTS)))'\' >>$@+
endif
ifdef GIT_TEST_CMP
	@echo GIT_TEST_CMP=\''$(subst ','\'',$(subst ','\'',$(GIT_TEST_CMP)))'\' >>$@+
endif
ifdef GIT_TEST_CMP_USE_COPIED_CONTEXT
	@echo GIT_TEST_CMP_USE_COPIED_CONTEXT=YesPlease >>$@+
endif
	@echo NO_GETTEXT=\''$(subst ','\'',$(subst ','\'',$(NO_GETTEXT)))'\' >>$@+
	@echo GETTEXT_POISON=\''$(subst ','\'',$(subst ','\'',$(GETTEXT_POISON)))'\' >>$@+
ifdef GIT_PERF_REPEAT_COUNT
	@echo GIT_PERF_REPEAT_COUNT=\''$(subst ','\'',$(subst ','\'',$(GIT_PERF_REPEAT_COUNT)))'\' >>$@+
endif
ifdef GIT_PERF_REPO
	@echo GIT_PERF_REPO=\''$(subst ','\'',$(subst ','\'',$(GIT_PERF_REPO)))'\' >>$@+
endif
ifdef GIT_PERF_LARGE_REPO
	@echo GIT_PERF_LARGE_REPO=\''$(subst ','\'',$(subst ','\'',$(GIT_PERF_LARGE_REPO)))'\' >>$@+
endif
ifdef GIT_PERF_MAKE_OPTS
	@echo GIT_PERF_MAKE_OPTS=\''$(subst ','\'',$(subst ','\'',$(GIT_PERF_MAKE_OPTS)))'\' >>$@+
endif
ifdef GIT_PERF_MAKE_COMMAND
	@echo GIT_PERF_MAKE_COMMAND=\''$(subst ','\'',$(subst ','\'',$(GIT_PERF_MAKE_COMMAND)))'\' >>$@+
endif
ifdef GIT_INTEROP_MAKE_OPTS
	@echo GIT_INTEROP_MAKE_OPTS=\''$(subst ','\'',$(subst ','\'',$(GIT_INTEROP_MAKE_OPTS)))'\' >>$@+
endif
ifdef TEST_GIT_INDEX_VERSION
	@echo TEST_GIT_INDEX_VERSION=\''$(subst ','\'',$(subst ','\'',$(TEST_GIT_INDEX_VERSION)))'\' >>$@+
endif
	@if cmp $@+ $@ >/dev/null 2>&1; then $(RM) $@+; else mv $@+ $@; fi

### Detect Python interpreter path changes
ifndef NO_PYTHON
TRACK_PYTHON = $(subst ','\'',-DPYTHON_PATH='$(PYTHON_PATH_SQ)')

GIT-PYTHON-VARS: FORCE
	@VARS='$(TRACK_PYTHON)'; \
	    if test x"$$VARS" != x"`cat $@ 2>/dev/null`" ; then \
		echo >&2 "    * new Python interpreter location"; \
		echo "$$VARS" >$@; \
            fi
endif

test_bindir_programs := $(patsubst %,bin-wrappers/%,$(BINDIR_PROGRAMS_NEED_X) $(BINDIR_PROGRAMS_NO_X) $(TEST_PROGRAMS_NEED_X))

all:: $(TEST_PROGRAMS) $(test_bindir_programs)
all:: $(NO_INSTALL)

bin-wrappers/%: wrap-for-bin.sh
	@mkdir -p bin-wrappers
	$(QUIET_GEN)sed -e '1s|#!.*/sh|#!$(SHELL_PATH_SQ)|' \
	     -e 's|@@BUILD_DIR@@|$(shell pwd)|' \
	     -e 's|@@PROG@@|$(patsubst test-%,t/helper/test-%,$(@F))|' < $< > $@ && \
	chmod +x $@

# GNU make supports exporting all variables by "export" without parameters.
# However, the environment gets quite big, and some programs have problems
# with that.

export NO_SVN_TESTS
export TEST_NO_MALLOC_CHECK

### Testing rules

test: all
	$(MAKE) -C t/ all

perf: all
	$(MAKE) -C t/perf/ all

.PHONY: test perf

t/helper/test-line-buffer$X: $(VCSSVN_LIB)

t/helper/test-svn-fe$X: $(VCSSVN_LIB)

.PRECIOUS: $(TEST_OBJS)

t/helper/test-tool$X: $(patsubst %,t/helper/%,$(TEST_BUILTINS_OBJS))

t/helper/test-%$X: t/helper/test-%.o GIT-LDFLAGS $(GITLIBS)
	$(QUIET_LINK)$(CC) $(ALL_CFLAGS) -o $@ $(ALL_LDFLAGS) $(filter %.o,$^) $(filter %.a,$^) $(LIBS)

check-sha1:: t/helper/test-tool$X
	t/helper/test-sha1.sh

SP_OBJ = $(patsubst %.o,%.sp,$(C_OBJ))

$(SP_OBJ): %.sp: %.c GIT-CFLAGS FORCE
	$(QUIET_SP)cgcc -no-compile $(ALL_CFLAGS) $(EXTRA_CPPFLAGS) \
		$(SPARSE_FLAGS) $<

.PHONY: sparse $(SP_OBJ)
sparse: $(SP_OBJ)

.PHONY: style
style:
	git clang-format --style file --diff --extensions c,h

check: command-list.h
	@if sparse; \
	then \
		echo >&2 "Use 'make sparse' instead"; \
		$(MAKE) --no-print-directory sparse; \
	else \
		echo >&2 "Did you mean 'make test'?"; \
		exit 1; \
	fi

C_SOURCES = $(patsubst %.o,%.c,$(C_OBJ))
ifdef DC_SHA1_SUBMODULE
COCCI_SOURCES = $(filter-out sha1collisiondetection/%,$(C_SOURCES))
else
COCCI_SOURCES = $(filter-out sha1dc/%,$(C_SOURCES))
endif

%.cocci.patch: %.cocci $(COCCI_SOURCES)
	@echo '    ' SPATCH $<; \
	ret=0; \
	for f in $(COCCI_SOURCES); do \
		$(SPATCH) --sp-file $< $$f $(SPATCH_FLAGS) || \
			{ ret=$$?; break; }; \
	done >$@+ 2>$@.log; \
	if test $$ret != 0; \
	then \
		cat $@.log; \
		exit 1; \
	fi; \
	mv $@+ $@; \
	if test -s $@; \
	then \
		echo '    ' SPATCH result: $@; \
	fi
coccicheck: $(addsuffix .patch,$(wildcard contrib/coccinelle/*.cocci))

.PHONY: coccicheck

### Installation rules

ifneq ($(filter /%,$(firstword $(template_dir))),)
template_instdir = $(template_dir)
else
template_instdir = $(prefix)/$(template_dir)
endif
export template_instdir

ifneq ($(filter /%,$(firstword $(gitexecdir))),)
gitexec_instdir = $(gitexecdir)
else
gitexec_instdir = $(prefix)/$(gitexecdir)
endif
gitexec_instdir_SQ = $(subst ','\'',$(gitexec_instdir))
export gitexec_instdir

ifneq ($(filter /%,$(firstword $(mergetoolsdir))),)
mergetools_instdir = $(mergetoolsdir)
else
mergetools_instdir = $(prefix)/$(mergetoolsdir)
endif
mergetools_instdir_SQ = $(subst ','\'',$(mergetools_instdir))

install_bindir_programs := $(patsubst %,%$X,$(BINDIR_PROGRAMS_NEED_X)) $(BINDIR_PROGRAMS_NO_X)

.PHONY: profile-install profile-fast-install
profile-install: profile
	$(MAKE) install

profile-fast-install: profile-fast
	$(MAKE) install

install: all
	$(INSTALL) -d -m 755 '$(DESTDIR_SQ)$(bindir_SQ)'
	$(INSTALL) -d -m 755 '$(DESTDIR_SQ)$(gitexec_instdir_SQ)'
	$(INSTALL) $(ALL_PROGRAMS) '$(DESTDIR_SQ)$(gitexec_instdir_SQ)'
	$(INSTALL) -m 644 $(SCRIPT_LIB) '$(DESTDIR_SQ)$(gitexec_instdir_SQ)'
	$(INSTALL) $(install_bindir_programs) '$(DESTDIR_SQ)$(bindir_SQ)'
	$(MAKE) -C templates DESTDIR='$(DESTDIR_SQ)' install
	$(INSTALL) -d -m 755 '$(DESTDIR_SQ)$(mergetools_instdir_SQ)'
	$(INSTALL) -m 644 mergetools/* '$(DESTDIR_SQ)$(mergetools_instdir_SQ)'
ifndef NO_GETTEXT
	$(INSTALL) -d -m 755 '$(DESTDIR_SQ)$(localedir_SQ)'
	(cd po/build/locale && $(TAR) cf - .) | \
	(cd '$(DESTDIR_SQ)$(localedir_SQ)' && umask 022 && $(TAR) xof -)
endif
ifndef NO_PERL
	$(INSTALL) -d -m 755 '$(DESTDIR_SQ)$(perllibdir_SQ)'
	(cd perl/build/lib && $(TAR) cf - .) | \
	(cd '$(DESTDIR_SQ)$(perllibdir_SQ)' && umask 022 && $(TAR) xof -)
	$(MAKE) -C gitweb install
endif
ifndef NO_TCLTK
	$(MAKE) -C gitk-git install
	$(MAKE) -C git-gui gitexecdir='$(gitexec_instdir_SQ)' install
endif
ifneq (,$X)
	$(foreach p,$(patsubst %$X,%,$(filter %$X,$(ALL_PROGRAMS) $(BUILT_INS) git$X)), test '$(DESTDIR_SQ)$(gitexec_instdir_SQ)/$p' -ef '$(DESTDIR_SQ)$(gitexec_instdir_SQ)/$p$X' || $(RM) '$(DESTDIR_SQ)$(gitexec_instdir_SQ)/$p';)
endif

	bindir=$$(cd '$(DESTDIR_SQ)$(bindir_SQ)' && pwd) && \
	execdir=$$(cd '$(DESTDIR_SQ)$(gitexec_instdir_SQ)' && pwd) && \
	destdir_from_execdir_SQ=$$(echo '$(gitexecdir_relative_SQ)' | sed -e 's|[^/][^/]*|..|g') && \
	{ test "$$bindir/" = "$$execdir/" || \
	  for p in git$X $(filter $(install_bindir_programs),$(ALL_PROGRAMS)); do \
		$(RM) "$$execdir/$$p" && \
		test -n "$(INSTALL_SYMLINKS)" && \
		ln -s "$$destdir_from_execdir_SQ/$(bindir_relative_SQ)/$$p" "$$execdir/$$p" || \
		{ test -z "$(NO_INSTALL_HARDLINKS)$(NO_CROSS_DIRECTORY_HARDLINKS)" && \
		  ln "$$bindir/$$p" "$$execdir/$$p" 2>/dev/null || \
		  cp "$$bindir/$$p" "$$execdir/$$p" || exit; } \
	  done; \
	} && \
	for p in $(filter $(install_bindir_programs),$(BUILT_INS)); do \
		$(RM) "$$bindir/$$p" && \
		test -n "$(INSTALL_SYMLINKS)" && \
		ln -s "git$X" "$$bindir/$$p" || \
		{ test -z "$(NO_INSTALL_HARDLINKS)" && \
		  ln "$$bindir/git$X" "$$bindir/$$p" 2>/dev/null || \
		  ln -s "git$X" "$$bindir/$$p" 2>/dev/null || \
		  cp "$$bindir/git$X" "$$bindir/$$p" || exit; } \
	done && \
	for p in $(BUILT_INS); do \
		$(RM) "$$execdir/$$p" && \
		test -n "$(INSTALL_SYMLINKS)" && \
		ln -s "$$destdir_from_execdir_SQ/$(bindir_relative_SQ)/git$X" "$$execdir/$$p" || \
		{ test -z "$(NO_INSTALL_HARDLINKS)" && \
		  ln "$$execdir/git$X" "$$execdir/$$p" 2>/dev/null || \
		  ln -s "git$X" "$$execdir/$$p" 2>/dev/null || \
		  cp "$$execdir/git$X" "$$execdir/$$p" || exit; } \
	done && \
	remote_curl_aliases="$(REMOTE_CURL_ALIASES)" && \
	for p in $$remote_curl_aliases; do \
		$(RM) "$$execdir/$$p" && \
		test -n "$(INSTALL_SYMLINKS)" && \
		ln -s "git-remote-http$X" "$$execdir/$$p" || \
		{ test -z "$(NO_INSTALL_HARDLINKS)" && \
		  ln "$$execdir/git-remote-http$X" "$$execdir/$$p" 2>/dev/null || \
		  ln -s "git-remote-http$X" "$$execdir/$$p" 2>/dev/null || \
		  cp "$$execdir/git-remote-http$X" "$$execdir/$$p" || exit; } \
	done && \
	./check_bindir "z$$bindir" "z$$execdir" "$$bindir/git-add$X"

.PHONY: install-gitweb install-doc install-man install-man-perl install-html install-info install-pdf
.PHONY: quick-install-doc quick-install-man quick-install-html
install-gitweb:
	$(MAKE) -C gitweb install

install-doc: install-man-perl
	$(MAKE) -C Documentation install

install-man: install-man-perl
	$(MAKE) -C Documentation install-man

install-man-perl: man-perl
	$(INSTALL) -d -m 755 '$(DESTDIR_SQ)$(mandir_SQ)/man3'
	(cd perl/build/man/man3 && $(TAR) cf - .) | \
	(cd '$(DESTDIR_SQ)$(mandir_SQ)/man3' && umask 022 && $(TAR) xof -)

install-html:
	$(MAKE) -C Documentation install-html

install-info:
	$(MAKE) -C Documentation install-info

install-pdf:
	$(MAKE) -C Documentation install-pdf

quick-install-doc:
	$(MAKE) -C Documentation quick-install

quick-install-man:
	$(MAKE) -C Documentation quick-install-man

quick-install-html:
	$(MAKE) -C Documentation quick-install-html



### Maintainer's dist rules

GIT_TARNAME = git-$(GIT_VERSION)
dist: git-archive$(X) configure
	./git-archive --format=tar \
		--prefix=$(GIT_TARNAME)/ HEAD^{tree} > $(GIT_TARNAME).tar
	@mkdir -p $(GIT_TARNAME)
	@cp configure $(GIT_TARNAME)
	@echo $(GIT_VERSION) > $(GIT_TARNAME)/version
	@$(MAKE) -C git-gui TARDIR=../$(GIT_TARNAME)/git-gui dist-version
	$(TAR) rf $(GIT_TARNAME).tar \
		$(GIT_TARNAME)/configure \
		$(GIT_TARNAME)/version \
		$(GIT_TARNAME)/git-gui/version
ifdef DC_SHA1_SUBMODULE
	@mkdir -p $(GIT_TARNAME)/sha1collisiondetection/lib
	@cp sha1collisiondetection/LICENSE.txt \
		$(GIT_TARNAME)/sha1collisiondetection/
	@cp sha1collisiondetection/LICENSE.txt \
		$(GIT_TARNAME)/sha1collisiondetection/
	@cp sha1collisiondetection/lib/sha1.[ch] \
		$(GIT_TARNAME)/sha1collisiondetection/lib/
	@cp sha1collisiondetection/lib/ubc_check.[ch] \
		$(GIT_TARNAME)/sha1collisiondetection/lib/
	$(TAR) rf $(GIT_TARNAME).tar \
		$(GIT_TARNAME)/sha1collisiondetection/LICENSE.txt \
		$(GIT_TARNAME)/sha1collisiondetection/lib/sha1.[ch] \
		$(GIT_TARNAME)/sha1collisiondetection/lib/ubc_check.[ch]
endif
	@$(RM) -r $(GIT_TARNAME)
	gzip -f -9 $(GIT_TARNAME).tar

rpm::
	@echo >&2 "Use distro packaged sources to run rpmbuild"
	@false
.PHONY: rpm

htmldocs = git-htmldocs-$(GIT_VERSION)
manpages = git-manpages-$(GIT_VERSION)
.PHONY: dist-doc distclean
dist-doc:
	$(RM) -r .doc-tmp-dir
	mkdir .doc-tmp-dir
	$(MAKE) -C Documentation WEBDOC_DEST=../.doc-tmp-dir install-webdoc
	cd .doc-tmp-dir && $(TAR) cf ../$(htmldocs).tar .
	gzip -n -9 -f $(htmldocs).tar
	:
	$(RM) -r .doc-tmp-dir
	mkdir -p .doc-tmp-dir/man1 .doc-tmp-dir/man5 .doc-tmp-dir/man7
	$(MAKE) -C Documentation DESTDIR=./ \
		man1dir=../.doc-tmp-dir/man1 \
		man5dir=../.doc-tmp-dir/man5 \
		man7dir=../.doc-tmp-dir/man7 \
		install
	cd .doc-tmp-dir && $(TAR) cf ../$(manpages).tar .
	gzip -n -9 -f $(manpages).tar
	$(RM) -r .doc-tmp-dir

### Cleaning rules

distclean: clean
	$(RM) configure
	$(RM) config.log config.status config.cache
	$(RM) config.mak.autogen config.mak.append
	$(RM) -r autom4te.cache

profile-clean:
	$(RM) $(addsuffix *.gcda,$(addprefix $(PROFILE_DIR)/, $(object_dirs)))
	$(RM) $(addsuffix *.gcno,$(addprefix $(PROFILE_DIR)/, $(object_dirs)))

cocciclean:
	$(RM) contrib/coccinelle/*.cocci.patch*

clean: profile-clean coverage-clean cocciclean
	$(RM) *.res
	$(RM) $(OBJECTS)
	$(RM) $(LIB_FILE) $(XDIFF_LIB) $(VCSSVN_LIB)
	$(RM) $(ALL_PROGRAMS) $(SCRIPT_LIB) $(BUILT_INS) git$X
	$(RM) $(TEST_PROGRAMS) $(NO_INSTALL)
	$(RM) -r bin-wrappers $(dep_dirs)
	$(RM) -r po/build/
	$(RM) *.pyc *.pyo */*.pyc */*.pyo command-list.h $(ETAGS_TARGET) tags cscope*
	$(RM) -r $(GIT_TARNAME) .doc-tmp-dir
	$(RM) $(GIT_TARNAME).tar.gz git-core_$(GIT_VERSION)-*.tar.gz
	$(RM) $(htmldocs).tar.gz $(manpages).tar.gz
	$(MAKE) -C Documentation/ clean
ifndef NO_PERL
	$(MAKE) -C gitweb clean
	$(RM) -r perl/build/
endif
	$(MAKE) -C templates/ clean
	$(MAKE) -C t/ clean
ifndef NO_TCLTK
	$(MAKE) -C gitk-git clean
	$(MAKE) -C git-gui clean
endif
	$(RM) GIT-VERSION-FILE GIT-CFLAGS GIT-LDFLAGS GIT-BUILD-OPTIONS
	$(RM) GIT-USER-AGENT GIT-PREFIX
	$(RM) GIT-SCRIPT-DEFINES GIT-PERL-DEFINES GIT-PERL-HEADER GIT-PYTHON-VARS

.PHONY: all install profile-clean cocciclean clean strip
.PHONY: shell_compatibility_test please_set_SHELL_PATH_to_a_more_modern_shell
.PHONY: FORCE cscope

### Check documentation
#
ALL_COMMANDS = $(ALL_PROGRAMS) $(SCRIPT_LIB) $(BUILT_INS)
ALL_COMMANDS += git
ALL_COMMANDS += gitk
ALL_COMMANDS += gitweb
ALL_COMMANDS += git-gui git-citool

.PHONY: check-docs
check-docs::
	$(MAKE) -C Documentation lint-docs
	@(for v in $(ALL_COMMANDS); \
	do \
		case "$$v" in \
		git-merge-octopus | git-merge-ours | git-merge-recursive | \
		git-merge-resolve | git-merge-subtree | \
		git-fsck-objects | git-init-db | \
		git-remote-* | git-stage | \
		git-?*--?* ) continue ;; \
		esac ; \
		test -f "Documentation/$$v.txt" || \
		echo "no doc: $$v"; \
		sed -e '1,/^### command list/d' -e '/^#/d' command-list.txt | \
		grep -q "^$$v[ 	]" || \
		case "$$v" in \
		git) ;; \
		*) echo "no link: $$v";; \
		esac ; \
	done; \
	( \
		sed -e '1,/^### command list/d' \
		    -e '/^#/d' \
		    -e 's/[ 	].*//' \
		    -e 's/^/listed /' command-list.txt; \
		$(MAKE) -C Documentation print-man1 | \
		grep '\.txt$$' | \
		sed -e 's|Documentation/|documented |' \
		    -e 's/\.txt//'; \
	) | while read how cmd; \
	do \
		case " $(ALL_COMMANDS) " in \
		*" $$cmd "*)	;; \
		*) echo "removed but $$how: $$cmd" ;; \
		esac; \
	done ) | sort

### Make sure built-ins do not have dups and listed in git.c
#
check-builtins::
	./check-builtins.sh

### Test suite coverage testing
#
.PHONY: coverage coverage-clean coverage-compile coverage-test coverage-report
.PHONY: coverage-untested-functions cover_db cover_db_html
.PHONY: coverage-clean-results

coverage:
	$(MAKE) coverage-test
	$(MAKE) coverage-untested-functions

object_dirs := $(sort $(dir $(OBJECTS)))
coverage-clean-results:
	$(RM) $(addsuffix *.gcov,$(object_dirs))
	$(RM) $(addsuffix *.gcda,$(object_dirs))
	$(RM) coverage-untested-functions
	$(RM) -r cover_db/
	$(RM) -r cover_db_html/

coverage-clean: coverage-clean-results
	$(RM) $(addsuffix *.gcno,$(object_dirs))

COVERAGE_CFLAGS = $(CFLAGS) -O0 -ftest-coverage -fprofile-arcs
COVERAGE_LDFLAGS = $(CFLAGS)  -O0 -lgcov
GCOVFLAGS = --preserve-paths --branch-probabilities --all-blocks

coverage-compile:
	$(MAKE) CFLAGS="$(COVERAGE_CFLAGS)" LDFLAGS="$(COVERAGE_LDFLAGS)" all

coverage-test: coverage-clean-results coverage-compile
	$(MAKE) CFLAGS="$(COVERAGE_CFLAGS)" LDFLAGS="$(COVERAGE_LDFLAGS)" \
		DEFAULT_TEST_TARGET=test -j1 test

coverage-report:
	$(QUIET_GCOV)for dir in $(object_dirs); do \
		$(GCOV) $(GCOVFLAGS) --object-directory=$$dir $$dir*.c || exit; \
	done

coverage-untested-functions: coverage-report
	grep '^function.*called 0 ' *.c.gcov \
		| sed -e 's/\([^:]*\)\.gcov: *function \([^ ]*\) called.*/\1: \2/' \
		> coverage-untested-functions

cover_db: coverage-report
	gcov2perl -db cover_db *.gcov

cover_db_html: cover_db
	cover -report html -outputdir cover_db_html cover_db
<|MERGE_RESOLUTION|>--- conflicted
+++ resolved
@@ -884,11 +884,8 @@
 LIB_OBJS += help.o
 LIB_OBJS += hex.o
 LIB_OBJS += ident.o
-<<<<<<< HEAD
+LIB_OBJS += interdiff.o
 LIB_OBJS += json-writer.o
-=======
-LIB_OBJS += interdiff.o
->>>>>>> ee6cbf71
 LIB_OBJS += kwset.o
 LIB_OBJS += levenshtein.o
 LIB_OBJS += line-log.o

--- conflicted
+++ resolved
@@ -170,14 +170,9 @@
 
 BUILT_INS = git-log$X git-whatchanged$X git-show$X \
 	git-count-objects$X git-diff$X git-push$X \
-<<<<<<< HEAD
 	git-grep$X git-add$X git-rm$X git-rev-list$X \
 	git-check-ref-format$X \
-	git-init-db$X
-=======
-	git-grep$X git-rev-list$X git-check-ref-format$X \
 	git-init-db$X git-tar-tree$X git-upload-tar$X
->>>>>>> 21754264
 
 # what 'all' will build and 'install' will install, in gitexecdir
 ALL_PROGRAMS = $(PROGRAMS) $(SIMPLE_PROGRAMS) $(SCRIPTS)
@@ -225,13 +220,8 @@
 
 BUILTIN_OBJS = \
 	builtin-log.o builtin-help.o builtin-count.o builtin-diff.o builtin-push.o \
-<<<<<<< HEAD
 	builtin-grep.o builtin-add.o builtin-rev-list.o builtin-check-ref-format.o \
-	builtin-rm.o builtin-init-db.o
-=======
-	builtin-grep.o builtin-rev-list.o builtin-check-ref-format.o \
-	builtin-init-db.o builtin-tar-tree.o builtin-upload-tar.o
->>>>>>> 21754264
+	builtin-rm.o builtin-init-db.o builtin-tar-tree.o builtin-upload-tar.o
 
 GITLIBS = $(LIB_FILE) $(XDIFF_LIB)
 LIBS = $(GITLIBS) -lz

--- conflicted
+++ resolved
@@ -292,7 +292,7 @@
 # DESTDIR=
 pathsep = :
 
-export prefix bindir sharedir sysconfdir
+export prefix bindir sharedir sysconfdir gitwebdir
 
 CC = gcc
 AR = ar
@@ -1950,11 +1950,8 @@
 GIT-BUILD-OPTIONS: FORCE
 	@echo SHELL_PATH=\''$(subst ','\'',$(SHELL_PATH_SQ))'\' >$@
 	@echo PERL_PATH=\''$(subst ','\'',$(PERL_PATH_SQ))'\' >>$@
-<<<<<<< HEAD
+	@echo DIFF=\''$(subst ','\'',$(subst ','\'',$(DIFF)))'\' >>$@
 	@echo PYTHON_PATH=\''$(subst ','\'',$(PYTHON_PATH_SQ))'\' >>$@
-=======
-	@echo DIFF=\''$(subst ','\'',$(subst ','\'',$(DIFF)))'\' >>$@
->>>>>>> 5e87eae9
 	@echo TAR=\''$(subst ','\'',$(subst ','\'',$(TAR)))'\' >>$@
 	@echo NO_CURL=\''$(subst ','\'',$(subst ','\'',$(NO_CURL)))'\' >>$@
 	@echo NO_PERL=\''$(subst ','\'',$(subst ','\'',$(NO_PERL)))'\' >>$@
@@ -2059,7 +2056,7 @@
 	$(MAKE) -C templates DESTDIR='$(DESTDIR_SQ)' install
 ifndef NO_PERL
 	$(MAKE) -C perl prefix='$(prefix_SQ)' DESTDIR='$(DESTDIR_SQ)' install
-	$(MAKE) -C gitweb gitwebdir=$(gitwebdir_SQ) install
+	$(MAKE) -C gitweb install
 endif
 ifndef NO_PYTHON
 	$(MAKE) -C git_remote_helpers prefix='$(prefix_SQ)' DESTDIR='$(DESTDIR_SQ)' install

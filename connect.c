#include "git-compat-util.h"
#include "cache.h"
#include "pkt-line.h"
#include "quote.h"
#include "refs.h"
#include "run-command.h"
#include "remote.h"
#include "connect.h"
#include "url.h"
#include "string-list.h"
#include "sha1-array.h"
#include "transport.h"

static char *server_capabilities;
static const char *parse_feature_value(const char *, const char *, int *);

static int check_ref(const char *name, unsigned int flags)
{
	if (!flags)
		return 1;

	if (!skip_prefix(name, "refs/", &name))
		return 0;

	/* REF_NORMAL means that we don't want the magic fake tag refs */
	if ((flags & REF_NORMAL) && check_refname_format(name, 0))
		return 0;

	/* REF_HEADS means that we want regular branch heads */
	if ((flags & REF_HEADS) && starts_with(name, "heads/"))
		return 1;

	/* REF_TAGS means that we want tags */
	if ((flags & REF_TAGS) && starts_with(name, "tags/"))
		return 1;

	/* All type bits clear means that we are ok with anything */
	return !(flags & ~REF_NORMAL);
}

int check_ref_type(const struct ref *ref, int flags)
{
	return check_ref(ref->name, flags);
}

static void die_initial_contact(int unexpected)
{
<<<<<<< HEAD
	if (unexpected)
		die("The remote end hung up upon initial contact");
=======
	if (got_at_least_one_head)
		die(_("The remote end hung up upon initial contact"));
>>>>>>> 850251f3
	else
		die(_("Could not read from remote repository.\n\n"
		      "Please make sure you have the correct access rights\n"
		      "and the repository exists."));
}

static void parse_one_symref_info(struct string_list *symref, const char *val, int len)
{
	char *sym, *target;
	struct string_list_item *item;

	if (!len)
		return; /* just "symref" */
	/* e.g. "symref=HEAD:refs/heads/master" */
	sym = xmemdupz(val, len);
	target = strchr(sym, ':');
	if (!target)
		/* just "symref=something" */
		goto reject;
	*(target++) = '\0';
	if (check_refname_format(sym, REFNAME_ALLOW_ONELEVEL) ||
	    check_refname_format(target, REFNAME_ALLOW_ONELEVEL))
		/* "symref=bogus:pair */
		goto reject;
	item = string_list_append(symref, sym);
	item->util = target;
	return;
reject:
	free(sym);
	return;
}

static void annotate_refs_with_symref_info(struct ref *ref)
{
	struct string_list symref = STRING_LIST_INIT_DUP;
	const char *feature_list = server_capabilities;

	while (feature_list) {
		int len;
		const char *val;

		val = parse_feature_value(feature_list, "symref", &len);
		if (!val)
			break;
		parse_one_symref_info(&symref, val, len);
		feature_list = val + 1;
	}
	string_list_sort(&symref);

	for (; ref; ref = ref->next) {
		struct string_list_item *item;
		item = string_list_lookup(&symref, ref->name);
		if (!item)
			continue;
		ref->symref = xstrdup((char *)item->util);
	}
	string_list_clear(&symref, 0);
}

/*
 * Read all the refs from the other end
 */
struct ref **get_remote_heads(int in, char *src_buf, size_t src_len,
			      struct ref **list, unsigned int flags,
			      struct sha1_array *extra_have,
			      struct sha1_array *shallow_points)
{
	struct ref **orig_list = list;

	/*
	 * A hang-up after seeing some response from the other end
	 * means that it is unexpected, as we know the other end is
	 * willing to talk to us.  A hang-up before seeing any
	 * response does not necessarily mean an ACL problem, though.
	 */
	int saw_response;
	int got_dummy_ref_with_capabilities_declaration = 0;

	*list = NULL;
	for (saw_response = 0; ; saw_response = 1) {
		struct ref *ref;
		struct object_id old_oid;
		char *name;
		int len, name_len;
		char *buffer = packet_buffer;
		const char *arg;

		len = packet_read(in, &src_buf, &src_len,
				  packet_buffer, sizeof(packet_buffer),
				  PACKET_READ_GENTLE_ON_EOF |
				  PACKET_READ_CHOMP_NEWLINE);
		if (len < 0)
			die_initial_contact(saw_response);

		if (!len)
			break;

		if (len > 4 && skip_prefix(buffer, "ERR ", &arg))
			die("remote error: %s", arg);

		if (len == GIT_SHA1_HEXSZ + strlen("shallow ") &&
			skip_prefix(buffer, "shallow ", &arg)) {
			if (get_oid_hex(arg, &old_oid))
				die("protocol error: expected shallow sha-1, got '%s'", arg);
			if (!shallow_points)
				die("repository on the other end cannot be shallow");
			sha1_array_append(shallow_points, old_oid.hash);
			continue;
		}

		if (len < GIT_SHA1_HEXSZ + 2 || get_oid_hex(buffer, &old_oid) ||
			buffer[GIT_SHA1_HEXSZ] != ' ')
			die("protocol error: expected sha/ref, got '%s'", buffer);
		name = buffer + GIT_SHA1_HEXSZ + 1;

		name_len = strlen(name);
		if (len != name_len + GIT_SHA1_HEXSZ + 1) {
			free(server_capabilities);
			server_capabilities = xstrdup(name + name_len + 1);
		}

		if (extra_have && !strcmp(name, ".have")) {
			sha1_array_append(extra_have, old_oid.hash);
			continue;
		}

		if (!strcmp(name, "capabilities^{}")) {
			if (saw_response)
				die("protocol error: unexpected capabilities^{}");
			if (got_dummy_ref_with_capabilities_declaration)
				die("protocol error: multiple capabilities^{}");
			got_dummy_ref_with_capabilities_declaration = 1;
			continue;
		}

		if (!check_ref(name, flags))
			continue;

		if (got_dummy_ref_with_capabilities_declaration)
			die("protocol error: unexpected ref after capabilities^{}");

		ref = alloc_ref(buffer + GIT_SHA1_HEXSZ + 1);
		oidcpy(&ref->old_oid, &old_oid);
		*list = ref;
		list = &ref->next;
	}

	annotate_refs_with_symref_info(*orig_list);

	return list;
}

static const char *parse_feature_value(const char *feature_list, const char *feature, int *lenp)
{
	int len;

	if (!feature_list)
		return NULL;

	len = strlen(feature);
	while (*feature_list) {
		const char *found = strstr(feature_list, feature);
		if (!found)
			return NULL;
		if (feature_list == found || isspace(found[-1])) {
			const char *value = found + len;
			/* feature with no value (e.g., "thin-pack") */
			if (!*value || isspace(*value)) {
				if (lenp)
					*lenp = 0;
				return value;
			}
			/* feature with a value (e.g., "agent=git/1.2.3") */
			else if (*value == '=') {
				value++;
				if (lenp)
					*lenp = strcspn(value, " \t\n");
				return value;
			}
			/*
			 * otherwise we matched a substring of another feature;
			 * keep looking
			 */
		}
		feature_list = found + 1;
	}
	return NULL;
}

int parse_feature_request(const char *feature_list, const char *feature)
{
	return !!parse_feature_value(feature_list, feature, NULL);
}

const char *server_feature_value(const char *feature, int *len)
{
	return parse_feature_value(server_capabilities, feature, len);
}

int server_supports(const char *feature)
{
	return !!server_feature_value(feature, NULL);
}

enum protocol {
	PROTO_LOCAL = 1,
	PROTO_FILE,
	PROTO_SSH,
	PROTO_GIT
};

int url_is_local_not_ssh(const char *url)
{
	const char *colon = strchr(url, ':');
	const char *slash = strchr(url, '/');
	return !colon || (slash && slash < colon) ||
		has_dos_drive_prefix(url);
}

static const char *prot_name(enum protocol protocol)
{
	switch (protocol) {
		case PROTO_LOCAL:
		case PROTO_FILE:
			return "file";
		case PROTO_SSH:
			return "ssh";
		case PROTO_GIT:
			return "git";
		default:
			return "unknown protocol";
	}
}

static enum protocol get_protocol(const char *name)
{
	if (!strcmp(name, "ssh"))
		return PROTO_SSH;
	if (!strcmp(name, "git"))
		return PROTO_GIT;
	if (!strcmp(name, "git+ssh")) /* deprecated - do not use */
		return PROTO_SSH;
	if (!strcmp(name, "ssh+git")) /* deprecated - do not use */
		return PROTO_SSH;
	if (!strcmp(name, "file"))
		return PROTO_FILE;
	die("I don't handle protocol '%s'", name);
}

static char *host_end(char **hoststart, int removebrackets)
{
	char *host = *hoststart;
	char *end;
	char *start = strstr(host, "@[");
	if (start)
		start++; /* Jump over '@' */
	else
		start = host;
	if (start[0] == '[') {
		end = strchr(start + 1, ']');
		if (end) {
			if (removebrackets) {
				*end = 0;
				memmove(start, start + 1, end - start);
				end++;
			}
		} else
			end = host;
	} else
		end = host;
	return end;
}

#define STR_(s)	# s
#define STR(s)	STR_(s)

static void get_host_and_port(char **host, const char **port)
{
	char *colon, *end;
	end = host_end(host, 1);
	colon = strchr(end, ':');
	if (colon) {
		long portnr = strtol(colon + 1, &end, 10);
		if (end != colon + 1 && *end == '\0' && 0 <= portnr && portnr < 65536) {
			*colon = 0;
			*port = colon + 1;
		} else if (!colon[1]) {
			*colon = 0;
		}
	}
}

static void enable_keepalive(int sockfd)
{
	int ka = 1;

	if (setsockopt(sockfd, SOL_SOCKET, SO_KEEPALIVE, &ka, sizeof(ka)) < 0)
		fprintf(stderr, "unable to set SO_KEEPALIVE on socket: %s\n",
			strerror(errno));
}

#ifndef NO_IPV6

static const char *ai_name(const struct addrinfo *ai)
{
	static char addr[NI_MAXHOST];
	if (getnameinfo(ai->ai_addr, ai->ai_addrlen, addr, sizeof(addr), NULL, 0,
			NI_NUMERICHOST) != 0)
		xsnprintf(addr, sizeof(addr), "(unknown)");

	return addr;
}

/*
 * Returns a connected socket() fd, or else die()s.
 */
static int git_tcp_connect_sock(char *host, int flags)
{
	struct strbuf error_message = STRBUF_INIT;
	int sockfd = -1;
	const char *port = STR(DEFAULT_GIT_PORT);
	struct addrinfo hints, *ai0, *ai;
	int gai;
	int cnt = 0;

	get_host_and_port(&host, &port);
	if (!*port)
		port = "<none>";

	memset(&hints, 0, sizeof(hints));
	if (flags & CONNECT_IPV4)
		hints.ai_family = AF_INET;
	else if (flags & CONNECT_IPV6)
		hints.ai_family = AF_INET6;
	hints.ai_socktype = SOCK_STREAM;
	hints.ai_protocol = IPPROTO_TCP;

	if (flags & CONNECT_VERBOSE)
		fprintf(stderr, "Looking up %s ... ", host);

	gai = getaddrinfo(host, port, &hints, &ai);
	if (gai)
		die("Unable to look up %s (port %s) (%s)", host, port, gai_strerror(gai));

	if (flags & CONNECT_VERBOSE)
		fprintf(stderr, "done.\nConnecting to %s (port %s) ... ", host, port);

	for (ai0 = ai; ai; ai = ai->ai_next, cnt++) {
		sockfd = socket(ai->ai_family,
				ai->ai_socktype, ai->ai_protocol);
		if ((sockfd < 0) ||
		    (connect(sockfd, ai->ai_addr, ai->ai_addrlen) < 0)) {
			strbuf_addf(&error_message, "%s[%d: %s]: errno=%s\n",
				    host, cnt, ai_name(ai), strerror(errno));
			if (0 <= sockfd)
				close(sockfd);
			sockfd = -1;
			continue;
		}
		if (flags & CONNECT_VERBOSE)
			fprintf(stderr, "%s ", ai_name(ai));
		break;
	}

	freeaddrinfo(ai0);

	if (sockfd < 0)
		die("unable to connect to %s:\n%s", host, error_message.buf);

	enable_keepalive(sockfd);

	if (flags & CONNECT_VERBOSE)
		fprintf(stderr, "done.\n");

	strbuf_release(&error_message);

	return sockfd;
}

#else /* NO_IPV6 */

/*
 * Returns a connected socket() fd, or else die()s.
 */
static int git_tcp_connect_sock(char *host, int flags)
{
	struct strbuf error_message = STRBUF_INIT;
	int sockfd = -1;
	const char *port = STR(DEFAULT_GIT_PORT);
	char *ep;
	struct hostent *he;
	struct sockaddr_in sa;
	char **ap;
	unsigned int nport;
	int cnt;

	get_host_and_port(&host, &port);

	if (flags & CONNECT_VERBOSE)
		fprintf(stderr, "Looking up %s ... ", host);

	he = gethostbyname(host);
	if (!he)
		die("Unable to look up %s (%s)", host, hstrerror(h_errno));
	nport = strtoul(port, &ep, 10);
	if ( ep == port || *ep ) {
		/* Not numeric */
		struct servent *se = getservbyname(port,"tcp");
		if ( !se )
			die("Unknown port %s", port);
		nport = se->s_port;
	}

	if (flags & CONNECT_VERBOSE)
		fprintf(stderr, "done.\nConnecting to %s (port %s) ... ", host, port);

	for (cnt = 0, ap = he->h_addr_list; *ap; ap++, cnt++) {
		memset(&sa, 0, sizeof sa);
		sa.sin_family = he->h_addrtype;
		sa.sin_port = htons(nport);
		memcpy(&sa.sin_addr, *ap, he->h_length);

		sockfd = socket(he->h_addrtype, SOCK_STREAM, 0);
		if ((sockfd < 0) ||
		    connect(sockfd, (struct sockaddr *)&sa, sizeof sa) < 0) {
			strbuf_addf(&error_message, "%s[%d: %s]: errno=%s\n",
				host,
				cnt,
				inet_ntoa(*(struct in_addr *)&sa.sin_addr),
				strerror(errno));
			if (0 <= sockfd)
				close(sockfd);
			sockfd = -1;
			continue;
		}
		if (flags & CONNECT_VERBOSE)
			fprintf(stderr, "%s ",
				inet_ntoa(*(struct in_addr *)&sa.sin_addr));
		break;
	}

	if (sockfd < 0)
		die("unable to connect to %s:\n%s", host, error_message.buf);

	enable_keepalive(sockfd);

	if (flags & CONNECT_VERBOSE)
		fprintf(stderr, "done.\n");

	return sockfd;
}

#endif /* NO_IPV6 */


static void git_tcp_connect(int fd[2], char *host, int flags)
{
	int sockfd = git_tcp_connect_sock(host, flags);

	fd[0] = sockfd;
	fd[1] = dup(sockfd);
}


static char *git_proxy_command;

static int git_proxy_command_options(const char *var, const char *value,
		void *cb)
{
	if (!strcmp(var, "core.gitproxy")) {
		const char *for_pos;
		int matchlen = -1;
		int hostlen;
		const char *rhost_name = cb;
		int rhost_len = strlen(rhost_name);

		if (git_proxy_command)
			return 0;
		if (!value)
			return config_error_nonbool(var);
		/* [core]
		 * ;# matches www.kernel.org as well
		 * gitproxy = netcatter-1 for kernel.org
		 * gitproxy = netcatter-2 for sample.xz
		 * gitproxy = netcatter-default
		 */
		for_pos = strstr(value, " for ");
		if (!for_pos)
			/* matches everybody */
			matchlen = strlen(value);
		else {
			hostlen = strlen(for_pos + 5);
			if (rhost_len < hostlen)
				matchlen = -1;
			else if (!strncmp(for_pos + 5,
					  rhost_name + rhost_len - hostlen,
					  hostlen) &&
				 ((rhost_len == hostlen) ||
				  rhost_name[rhost_len - hostlen -1] == '.'))
				matchlen = for_pos - value;
			else
				matchlen = -1;
		}
		if (0 <= matchlen) {
			/* core.gitproxy = none for kernel.org */
			if (matchlen == 4 &&
			    !memcmp(value, "none", 4))
				matchlen = 0;
			git_proxy_command = xmemdupz(value, matchlen);
		}
		return 0;
	}

	return git_default_config(var, value, cb);
}

static int git_use_proxy(const char *host)
{
	git_proxy_command = getenv("GIT_PROXY_COMMAND");
	git_config(git_proxy_command_options, (void*)host);
	return (git_proxy_command && *git_proxy_command);
}

static struct child_process *git_proxy_connect(int fd[2], char *host)
{
	const char *port = STR(DEFAULT_GIT_PORT);
	struct child_process *proxy;

	get_host_and_port(&host, &port);

	proxy = xmalloc(sizeof(*proxy));
	child_process_init(proxy);
	argv_array_push(&proxy->args, git_proxy_command);
	argv_array_push(&proxy->args, host);
	argv_array_push(&proxy->args, port);
	proxy->in = -1;
	proxy->out = -1;
	if (start_command(proxy))
		die("cannot start proxy %s", git_proxy_command);
	fd[0] = proxy->out; /* read from proxy stdout */
	fd[1] = proxy->in;  /* write to proxy stdin */
	return proxy;
}

static char *get_port(char *host)
{
	char *end;
	char *p = strchr(host, ':');

	if (p) {
		long port = strtol(p + 1, &end, 10);
		if (end != p + 1 && *end == '\0' && 0 <= port && port < 65536) {
			*p = '\0';
			return p+1;
		}
	}

	return NULL;
}

/*
 * Extract protocol and relevant parts from the specified connection URL.
 * The caller must free() the returned strings.
 */
static enum protocol parse_connect_url(const char *url_orig, char **ret_host,
				       char **ret_path)
{
	char *url;
	char *host, *path;
	char *end;
	int separator = '/';
	enum protocol protocol = PROTO_LOCAL;

	if (is_url(url_orig))
		url = url_decode(url_orig);
	else
		url = xstrdup(url_orig);

	host = strstr(url, "://");
	if (host) {
		*host = '\0';
		protocol = get_protocol(url);
		host += 3;
	} else {
		host = url;
		if (!url_is_local_not_ssh(url)) {
			protocol = PROTO_SSH;
			separator = ':';
		}
	}

	/*
	 * Don't do destructive transforms as protocol code does
	 * '[]' unwrapping in get_host_and_port()
	 */
	end = host_end(&host, 0);

	if (protocol == PROTO_LOCAL)
		path = end;
	else if (protocol == PROTO_FILE && has_dos_drive_prefix(end))
		path = end; /* "file://$(pwd)" may be "file://C:/projects/repo" */
	else
		path = strchr(end, separator);

	if (!path || !*path)
		die("No path specified. See 'man git-pull' for valid url syntax");

	/*
	 * null-terminate hostname and point path to ~ for URL's like this:
	 *    ssh://host.xz/~user/repo
	 */

	end = path; /* Need to \0 terminate host here */
	if (separator == ':')
		path++; /* path starts after ':' */
	if (protocol == PROTO_GIT || protocol == PROTO_SSH) {
		if (path[1] == '~')
			path++;
	}

	path = xstrdup(path);
	*end = '\0';

	*ret_host = xstrdup(host);
	*ret_path = path;
	free(url);
	return protocol;
}

static struct child_process no_fork = CHILD_PROCESS_INIT;

static const char *get_ssh_command(void)
{
	const char *ssh;

	if ((ssh = getenv("GIT_SSH_COMMAND")))
		return ssh;

	if (!git_config_get_string_const("core.sshcommand", &ssh))
		return ssh;

	return NULL;
}

/*
 * This returns a dummy child_process if the transport protocol does not
 * need fork(2), or a struct child_process object if it does.  Once done,
 * finish the connection with finish_connect() with the value returned from
 * this function (it is safe to call finish_connect() with NULL to support
 * the former case).
 *
 * If it returns, the connect is successful; it just dies on errors (this
 * will hopefully be changed in a libification effort, to return NULL when
 * the connection failed).
 */
struct child_process *git_connect(int fd[2], const char *url,
				  const char *prog, int flags)
{
	char *hostandport, *path;
	struct child_process *conn = &no_fork;
	enum protocol protocol;
	struct strbuf cmd = STRBUF_INIT;

	/* Without this we cannot rely on waitpid() to tell
	 * what happened to our children.
	 */
	signal(SIGCHLD, SIG_DFL);

	protocol = parse_connect_url(url, &hostandport, &path);
	if ((flags & CONNECT_DIAG_URL) && (protocol != PROTO_SSH)) {
		printf("Diag: url=%s\n", url ? url : "NULL");
		printf("Diag: protocol=%s\n", prot_name(protocol));
		printf("Diag: hostandport=%s\n", hostandport ? hostandport : "NULL");
		printf("Diag: path=%s\n", path ? path : "NULL");
		conn = NULL;
	} else if (protocol == PROTO_GIT) {
		/*
		 * Set up virtual host information based on where we will
		 * connect, unless the user has overridden us in
		 * the environment.
		 */
		char *target_host = getenv("GIT_OVERRIDE_VIRTUAL_HOST");
		if (target_host)
			target_host = xstrdup(target_host);
		else
			target_host = xstrdup(hostandport);

		transport_check_allowed("git");

		/* These underlying connection commands die() if they
		 * cannot connect.
		 */
		if (git_use_proxy(hostandport))
			conn = git_proxy_connect(fd, hostandport);
		else
			git_tcp_connect(fd, hostandport, flags);
		/*
		 * Separate original protocol components prog and path
		 * from extended host header with a NUL byte.
		 *
		 * Note: Do not add any other headers here!  Doing so
		 * will cause older git-daemon servers to crash.
		 */
		packet_write(fd[1],
			     "%s %s%chost=%s%c",
			     prog, path, 0,
			     target_host, 0);
		free(target_host);
	} else {
		conn = xmalloc(sizeof(*conn));
		child_process_init(conn);

		strbuf_addstr(&cmd, prog);
		strbuf_addch(&cmd, ' ');
		sq_quote_buf(&cmd, path);

		/* remove repo-local variables from the environment */
		conn->env = local_repo_env;
		conn->use_shell = 1;
		conn->in = conn->out = -1;
		if (protocol == PROTO_SSH) {
			const char *ssh;
			int putty = 0, tortoiseplink = 0;
			char *ssh_host = hostandport;
			const char *port = NULL;
			transport_check_allowed("ssh");
			get_host_and_port(&ssh_host, &port);

			if (!port)
				port = get_port(ssh_host);

			if (flags & CONNECT_DIAG_URL) {
				printf("Diag: url=%s\n", url ? url : "NULL");
				printf("Diag: protocol=%s\n", prot_name(protocol));
				printf("Diag: userandhost=%s\n", ssh_host ? ssh_host : "NULL");
				printf("Diag: port=%s\n", port ? port : "NONE");
				printf("Diag: path=%s\n", path ? path : "NULL");

				free(hostandport);
				free(path);
				free(conn);
				return NULL;
			}

			ssh = get_ssh_command();
			if (!ssh) {
				const char *base;
				char *ssh_dup;

				/*
				 * GIT_SSH is the no-shell version of
				 * GIT_SSH_COMMAND (and must remain so for
				 * historical compatibility).
				 */
				conn->use_shell = 0;

				ssh = getenv("GIT_SSH");
				if (!ssh)
					ssh = "ssh";

				ssh_dup = xstrdup(ssh);
				base = basename(ssh_dup);

				tortoiseplink = !strcasecmp(base, "tortoiseplink") ||
					!strcasecmp(base, "tortoiseplink.exe");
				putty = tortoiseplink ||
					!strcasecmp(base, "plink") ||
					!strcasecmp(base, "plink.exe");

				free(ssh_dup);
			}

			argv_array_push(&conn->args, ssh);
			if (flags & CONNECT_IPV4)
				argv_array_push(&conn->args, "-4");
			else if (flags & CONNECT_IPV6)
				argv_array_push(&conn->args, "-6");
			if (tortoiseplink)
				argv_array_push(&conn->args, "-batch");
			if (port) {
				/* P is for PuTTY, p is for OpenSSH */
				argv_array_push(&conn->args, putty ? "-P" : "-p");
				argv_array_push(&conn->args, port);
			}
			argv_array_push(&conn->args, ssh_host);
		} else {
			transport_check_allowed("file");
		}
		argv_array_push(&conn->args, cmd.buf);

		if (start_command(conn))
			die("unable to fork");

		fd[0] = conn->out; /* read from child's stdout */
		fd[1] = conn->in;  /* write to child's stdin */
		strbuf_release(&cmd);
	}
	free(hostandport);
	free(path);
	return conn;
}

int git_connection_is_socket(struct child_process *conn)
{
	return conn == &no_fork;
}

int finish_connect(struct child_process *conn)
{
	int code;
	if (!conn || git_connection_is_socket(conn))
		return 0;

	code = finish_command(conn);
	free(conn);
	return code;
}<|MERGE_RESOLUTION|>--- conflicted
+++ resolved
@@ -45,13 +45,8 @@
 
 static void die_initial_contact(int unexpected)
 {
-<<<<<<< HEAD
 	if (unexpected)
-		die("The remote end hung up upon initial contact");
-=======
-	if (got_at_least_one_head)
 		die(_("The remote end hung up upon initial contact"));
->>>>>>> 850251f3
 	else
 		die(_("Could not read from remote repository.\n\n"
 		      "Please make sure you have the correct access rights\n"

#!/usr/bin/env perl
# Copyright (C) 2006, Eric Wong <normalperson@yhbt.net>
# License: GPL v2 or later
use warnings;
use strict;
use vars qw/	$AUTHOR $VERSION
		$sha1 $sha1_short $_revision
		$_q $_authors %users/;
$AUTHOR = 'Eric Wong <normalperson@yhbt.net>';
$VERSION = '@@GIT_VERSION@@';

# From which subdir have we been invoked?
my $cmd_dir_prefix = eval {
	command_oneline([qw/rev-parse --show-prefix/], STDERR => 0)
} || '';

my $git_dir_user_set = 1 if defined $ENV{GIT_DIR};
$ENV{GIT_DIR} ||= '.git';
$Git::SVN::default_repo_id = 'svn';
$Git::SVN::default_ref_id = $ENV{GIT_SVN_ID} || 'git-svn';
$Git::SVN::Ra::_log_window_size = 100;

$Git::SVN::Log::TZ = $ENV{TZ};
$ENV{TZ} = 'UTC';
$| = 1; # unbuffer STDOUT

sub fatal (@) { print STDERR "@_\n"; exit 1 }
require SVN::Core; # use()-ing this causes segfaults for me... *shrug*
require SVN::Ra;
require SVN::Delta;
if ($SVN::Core::VERSION lt '1.1.0') {
	fatal "Need SVN::Core 1.1.0 or better (got $SVN::Core::VERSION)";
}
push @Git::SVN::Ra::ISA, 'SVN::Ra';
push @SVN::Git::Editor::ISA, 'SVN::Delta::Editor';
push @SVN::Git::Fetcher::ISA, 'SVN::Delta::Editor';
use Carp qw/croak/;
use Digest::MD5;
use IO::File qw//;
use File::Basename qw/dirname basename/;
use File::Path qw/mkpath/;
use Getopt::Long qw/:config gnu_getopt no_ignore_case auto_abbrev/;
use IPC::Open3;
use Git;

BEGIN {
	# import functions from Git into our packages, en masse
	no strict 'refs';
	foreach (qw/command command_oneline command_noisy command_output_pipe
	            command_input_pipe command_close_pipe/) {
		for my $package ( qw(SVN::Git::Editor SVN::Git::Fetcher
			Git::SVN::Migration Git::SVN::Log Git::SVN),
			__PACKAGE__) {
			*{"${package}::$_"} = \&{"Git::$_"};
		}
	}
}

my ($SVN);

$sha1 = qr/[a-f\d]{40}/;
$sha1_short = qr/[a-f\d]{4,40}/;
my ($_stdin, $_help, $_edit,
	$_message, $_file,
	$_template, $_shared,
	$_version, $_fetch_all, $_no_rebase,
	$_merge, $_strategy, $_dry_run, $_local,
	$_prefix, $_no_checkout, $_url, $_verbose);
$Git::SVN::_follow_parent = 1;
my %remote_opts = ( 'username=s' => \$Git::SVN::Prompt::_username,
                    'config-dir=s' => \$Git::SVN::Ra::config_dir,
                    'no-auth-cache' => \$Git::SVN::Prompt::_no_auth_cache );
my %fc_opts = ( 'follow-parent|follow!' => \$Git::SVN::_follow_parent,
		'authors-file|A=s' => \$_authors,
		'repack:i' => \$Git::SVN::_repack,
		'noMetadata' => \$Git::SVN::_no_metadata,
		'useSvmProps' => \$Git::SVN::_use_svm_props,
		'useSvnsyncProps' => \$Git::SVN::_use_svnsync_props,
		'log-window-size=i' => \$Git::SVN::Ra::_log_window_size,
		'no-checkout' => \$_no_checkout,
		'quiet|q' => \$_q,
		'repack-flags|repack-args|repack-opts=s' =>
		   \$Git::SVN::_repack_flags,
		'use-log-author' => \$Git::SVN::_use_log_author,
		%remote_opts );

my ($_trunk, $_tags, $_branches, $_stdlayout);
my %icv;
my %init_opts = ( 'template=s' => \$_template, 'shared:s' => \$_shared,
                  'trunk|T=s' => \$_trunk, 'tags|t=s' => \$_tags,
                  'branches|b=s' => \$_branches, 'prefix=s' => \$_prefix,
                  'stdlayout|s' => \$_stdlayout,
                  'minimize-url|m' => \$Git::SVN::_minimize_url,
		  'no-metadata' => sub { $icv{noMetadata} = 1 },
		  'use-svm-props' => sub { $icv{useSvmProps} = 1 },
		  'use-svnsync-props' => sub { $icv{useSvnsyncProps} = 1 },
		  'rewrite-root=s' => sub { $icv{rewriteRoot} = $_[1] },
                  %remote_opts );
my %cmt_opts = ( 'edit|e' => \$_edit,
		'rmdir' => \$SVN::Git::Editor::_rmdir,
		'find-copies-harder' => \$SVN::Git::Editor::_find_copies_harder,
		'l=i' => \$SVN::Git::Editor::_rename_limit,
		'copy-similarity|C=i'=> \$SVN::Git::Editor::_cp_similarity
);

my %cmd = (
	fetch => [ \&cmd_fetch, "Download new revisions from SVN",
			{ 'revision|r=s' => \$_revision,
			  'fetch-all|all' => \$_fetch_all,
			   %fc_opts } ],
	clone => [ \&cmd_clone, "Initialize and fetch revisions",
			{ 'revision|r=s' => \$_revision,
			   %fc_opts, %init_opts } ],
	init => [ \&cmd_init, "Initialize a repo for tracking" .
			  " (requires URL argument)",
			  \%init_opts ],
	'multi-init' => [ \&cmd_multi_init,
	                  "Deprecated alias for ".
			  "'$0 init -T<trunk> -b<branches> -t<tags>'",
			  \%init_opts ],
	dcommit => [ \&cmd_dcommit,
	             'Commit several diffs to merge with upstream',
			{ 'merge|m|M' => \$_merge,
			  'strategy|s=s' => \$_strategy,
			  'verbose|v' => \$_verbose,
			  'dry-run|n' => \$_dry_run,
			  'fetch-all|all' => \$_fetch_all,
			  'no-rebase' => \$_no_rebase,
			%cmt_opts, %fc_opts } ],
	'set-tree' => [ \&cmd_set_tree,
	                "Set an SVN repository to a git tree-ish",
			{ 'stdin|' => \$_stdin, %cmt_opts, %fc_opts, } ],
	'create-ignore' => [ \&cmd_create_ignore,
			     'Create a .gitignore per svn:ignore',
			     { 'revision|r=i' => \$_revision
			     } ],
        'propget' => [ \&cmd_propget,
		       'Print the value of a property on a file or directory',
		       { 'revision|r=i' => \$_revision } ],
        'proplist' => [ \&cmd_proplist,
		       'List all properties of a file or directory',
		       { 'revision|r=i' => \$_revision } ],
	'show-ignore' => [ \&cmd_show_ignore, "Show svn:ignore listings",
			{ 'revision|r=i' => \$_revision
			} ],
	'show-externals' => [ \&cmd_show_externals, "Show svn:externals listings",
			{ 'revision|r=i' => \$_revision
			} ],
	'multi-fetch' => [ \&cmd_multi_fetch,
	                   "Deprecated alias for $0 fetch --all",
			   { 'revision|r=s' => \$_revision, %fc_opts } ],
	'migrate' => [ sub { },
	               # no-op, we automatically run this anyways,
	               'Migrate configuration/metadata/layout from
		        previous versions of git-svn',
                       { 'minimize' => \$Git::SVN::Migration::_minimize,
			 %remote_opts } ],
	'log' => [ \&Git::SVN::Log::cmd_show_log, 'Show commit logs',
			{ 'limit=i' => \$Git::SVN::Log::limit,
			  'revision|r=s' => \$_revision,
			  'verbose|v' => \$Git::SVN::Log::verbose,
			  'incremental' => \$Git::SVN::Log::incremental,
			  'oneline' => \$Git::SVN::Log::oneline,
			  'show-commit' => \$Git::SVN::Log::show_commit,
			  'non-recursive' => \$Git::SVN::Log::non_recursive,
			  'authors-file|A=s' => \$_authors,
			  'color' => \$Git::SVN::Log::color,
			  'pager=s' => \$Git::SVN::Log::pager
			} ],
	'find-rev' => [ \&cmd_find_rev, "Translate between SVN revision numbers and tree-ish",
			{} ],
	'rebase' => [ \&cmd_rebase, "Fetch and rebase your working directory",
			{ 'merge|m|M' => \$_merge,
			  'verbose|v' => \$_verbose,
			  'strategy|s=s' => \$_strategy,
			  'local|l' => \$_local,
			  'fetch-all|all' => \$_fetch_all,
			  %fc_opts } ],
	'commit-diff' => [ \&cmd_commit_diff,
	                   'Commit a diff between two trees',
			{ 'message|m=s' => \$_message,
			  'file|F=s' => \$_file,
			  'revision|r=s' => \$_revision,
			%cmt_opts } ],
	'info' => [ \&cmd_info,
		    "Show info about the latest SVN revision
		     on the current branch",
		    { 'url' => \$_url, } ],
);

my $cmd;
for (my $i = 0; $i < @ARGV; $i++) {
	if (defined $cmd{$ARGV[$i]}) {
		$cmd = $ARGV[$i];
		splice @ARGV, $i, 1;
		last;
	}
};

# make sure we're always running at the top-level working directory
unless ($cmd && $cmd =~ /(?:clone|init|multi-init)$/) {
	unless (-d $ENV{GIT_DIR}) {
		if ($git_dir_user_set) {
			die "GIT_DIR=$ENV{GIT_DIR} explicitly set, ",
			    "but it is not a directory\n";
		}
		my $git_dir = delete $ENV{GIT_DIR};
		chomp(my $cdup = command_oneline(qw/rev-parse --show-cdup/));
		unless (length $cdup) {
			die "Already at toplevel, but $git_dir ",
			    "not found '$cdup'\n";
		}
		chdir $cdup or die "Unable to chdir up to '$cdup'\n";
		unless (-d $git_dir) {
			die "$git_dir still not found after going to ",
			    "'$cdup'\n";
		}
		$ENV{GIT_DIR} = $git_dir;
	}
}

my %opts = %{$cmd{$cmd}->[2]} if (defined $cmd);

read_repo_config(\%opts);
Getopt::Long::Configure('pass_through') if ($cmd && $cmd eq 'log');
my $rv = GetOptions(%opts, 'help|H|h' => \$_help, 'version|V' => \$_version,
                    'minimize-connections' => \$Git::SVN::Migration::_minimize,
                    'id|i=s' => \$Git::SVN::default_ref_id,
                    'svn-remote|remote|R=s' => sub {
                       $Git::SVN::no_reuse_existing = 1;
                       $Git::SVN::default_repo_id = $_[1] });
exit 1 if (!$rv && $cmd && $cmd ne 'log');

usage(0) if $_help;
version() if $_version;
usage(1) unless defined $cmd;
load_authors() if $_authors;

unless ($cmd =~ /^(?:clone|init|multi-init|commit-diff)$/) {
	Git::SVN::Migration::migration_check();
}
Git::SVN::init_vars();
eval {
	Git::SVN::verify_remotes_sanity();
	$cmd{$cmd}->[0]->(@ARGV);
};
fatal $@ if $@;
post_fetch_checkout();
exit 0;

####################### primary functions ######################
sub usage {
	my $exit = shift || 0;
	my $fd = $exit ? \*STDERR : \*STDOUT;
	print $fd <<"";
git-svn - bidirectional operations between a single Subversion tree and git
Usage: $0 <command> [options] [arguments]\n

	print $fd "Available commands:\n" unless $cmd;

	foreach (sort keys %cmd) {
		next if $cmd && $cmd ne $_;
		next if /^multi-/; # don't show deprecated commands
		print $fd '  ',pack('A17',$_),$cmd{$_}->[1],"\n";
		foreach (sort keys %{$cmd{$_}->[2]}) {
			# mixed-case options are for .git/config only
			next if /[A-Z]/ && /^[a-z]+$/i;
			# prints out arguments as they should be passed:
			my $x = s#[:=]s$## ? '<arg>' : s#[:=]i$## ? '<num>' : '';
			print $fd ' ' x 21, join(', ', map { length $_ > 1 ?
							"--$_" : "-$_" }
						split /\|/,$_)," $x\n";
		}
	}
	print $fd <<"";
\nGIT_SVN_ID may be set in the environment or via the --id/-i switch to an
arbitrary identifier if you're tracking multiple SVN branches/repositories in
one git repository and want to keep them separate.  See git-svn(1) for more
information.

	exit $exit;
}

sub version {
	print "git-svn version $VERSION (svn $SVN::Core::VERSION)\n";
	exit 0;
}

sub do_git_init_db {
	unless (-d $ENV{GIT_DIR}) {
		my @init_db = ('init');
		push @init_db, "--template=$_template" if defined $_template;
		if (defined $_shared) {
			if ($_shared =~ /[a-z]/) {
				push @init_db, "--shared=$_shared";
			} else {
				push @init_db, "--shared";
			}
		}
		command_noisy(@init_db);
	}
	my $set;
	my $pfx = "svn-remote.$Git::SVN::default_repo_id";
	foreach my $i (keys %icv) {
		die "'$set' and '$i' cannot both be set\n" if $set;
		next unless defined $icv{$i};
		command_noisy('config', "$pfx.$i", $icv{$i});
		$set = $i;
	}
}

sub init_subdir {
	my $repo_path = shift or return;
	mkpath([$repo_path]) unless -d $repo_path;
	chdir $repo_path or die "Couldn't chdir to $repo_path: $!\n";
	$ENV{GIT_DIR} = '.git';
}

sub cmd_clone {
	my ($url, $path) = @_;
	if (!defined $path &&
	    (defined $_trunk || defined $_branches || defined $_tags ||
	     defined $_stdlayout) &&
	    $url !~ m#^[a-z\+]+://#) {
		$path = $url;
	}
	$path = basename($url) if !defined $path || !length $path;
	cmd_init($url, $path);
	Git::SVN::fetch_all($Git::SVN::default_repo_id);
}

sub cmd_init {
	if (defined $_stdlayout) {
		$_trunk = 'trunk' if (!defined $_trunk);
		$_tags = 'tags' if (!defined $_tags);
		$_branches = 'branches' if (!defined $_branches);
	}
	if (defined $_trunk || defined $_branches || defined $_tags) {
		return cmd_multi_init(@_);
	}
	my $url = shift or die "SVN repository location required ",
	                       "as a command-line argument\n";
	init_subdir(@_);
	do_git_init_db();

	Git::SVN->init($url);
}

sub cmd_fetch {
	if (grep /^\d+=./, @_) {
		die "'<rev>=<commit>' fetch arguments are ",
		    "no longer supported.\n";
	}
	my ($remote) = @_;
	if (@_ > 1) {
		die "Usage: $0 fetch [--all] [svn-remote]\n";
	}
	$remote ||= $Git::SVN::default_repo_id;
	if ($_fetch_all) {
		cmd_multi_fetch();
	} else {
		Git::SVN::fetch_all($remote, Git::SVN::read_all_remotes());
	}
}

sub cmd_set_tree {
	my (@commits) = @_;
	if ($_stdin || !@commits) {
		print "Reading from stdin...\n";
		@commits = ();
		while (<STDIN>) {
			if (/\b($sha1_short)\b/o) {
				unshift @commits, $1;
			}
		}
	}
	my @revs;
	foreach my $c (@commits) {
		my @tmp = command('rev-parse',$c);
		if (scalar @tmp == 1) {
			push @revs, $tmp[0];
		} elsif (scalar @tmp > 1) {
			push @revs, reverse(command('rev-list',@tmp));
		} else {
			fatal "Failed to rev-parse $c";
		}
	}
	my $gs = Git::SVN->new;
	my ($r_last, $cmt_last) = $gs->last_rev_commit;
	$gs->fetch;
	if (defined $gs->{last_rev} && $r_last != $gs->{last_rev}) {
		fatal "There are new revisions that were fetched ",
		      "and need to be merged (or acknowledged) ",
		      "before committing.\nlast rev: $r_last\n",
		      " current: $gs->{last_rev}";
	}
	$gs->set_tree($_) foreach @revs;
	print "Done committing ",scalar @revs," revisions to SVN\n";
	unlink $gs->{index};
}

sub cmd_dcommit {
	my $head = shift;
	git_cmd_try { command_oneline(qw/diff-index --quiet HEAD/) }
		'Cannot dcommit with a dirty index.  Commit your changes first, '
		. "or stash them with `git stash'.\n";
	$head ||= 'HEAD';
	my @refs;
	my ($url, $rev, $uuid, $gs) = working_head_info($head, \@refs);
	print "Committing to $url ...\n";
	unless ($gs) {
		die "Unable to determine upstream SVN information from ",
		    "$head history\n";
	}
	my $last_rev;
	my ($linear_refs, $parents) = linearize_history($gs, \@refs);
	if ($_no_rebase && scalar(@$linear_refs) > 1) {
		warn "Attempting to commit more than one change while ",
		     "--no-rebase is enabled.\n",
		     "If these changes depend on each other, re-running ",
		     "without --no-rebase may be required."
	}
	while (1) {
		my $d = shift @$linear_refs or last;
		unless (defined $last_rev) {
			(undef, $last_rev, undef) = cmt_metadata("$d~1");
			unless (defined $last_rev) {
				fatal "Unable to extract revision information ",
				      "from commit $d~1";
			}
		}
		if ($_dry_run) {
			print "diff-tree $d~1 $d\n";
		} else {
			my $cmt_rev;
			my %ed_opts = ( r => $last_rev,
			                log => get_commit_entry($d)->{log},
			                ra => Git::SVN::Ra->new($gs->full_url),
			                config => SVN::Core::config_get_config(
			                        $Git::SVN::Ra::config_dir
			                ),
			                tree_a => "$d~1",
			                tree_b => $d,
			                editor_cb => sub {
			                       print "Committed r$_[0]\n";
			                       $cmt_rev = $_[0];
			                },
			                svn_path => '');
			if (!SVN::Git::Editor->new(\%ed_opts)->apply_diff) {
				print "No changes\n$d~1 == $d\n";
			} elsif ($parents->{$d} && @{$parents->{$d}}) {
				$gs->{inject_parents_dcommit}->{$cmt_rev} =
				                               $parents->{$d};
			}
			$_fetch_all ? $gs->fetch_all : $gs->fetch;
			$last_rev = $cmt_rev;
			next if $_no_rebase;

			# we always want to rebase against the current HEAD,
			# not any head that was passed to us
			my @diff = command('diff-tree', $d,
			                   $gs->refname, '--');
			my @finish;
			if (@diff) {
				@finish = rebase_cmd();
				print STDERR "W: $d and ", $gs->refname,
				             " differ, using @finish:\n",
				             join("\n", @diff), "\n";
			} else {
				print "No changes between current HEAD and ",
				      $gs->refname,
				      "\nResetting to the latest ",
				      $gs->refname, "\n";
				@finish = qw/reset --mixed/;
			}
			command_noisy(@finish, $gs->refname);
			if (@diff) {
				@refs = ();
				my ($url_, $rev_, $uuid_, $gs_) =
				              working_head_info($head, \@refs);
				my ($linear_refs_, $parents_) =
				              linearize_history($gs_, \@refs);
				if (scalar(@$linear_refs) !=
				    scalar(@$linear_refs_)) {
					fatal "# of revisions changed ",
					  "\nbefore:\n",
					  join("\n", @$linear_refs),
					  "\n\nafter:\n",
					  join("\n", @$linear_refs_), "\n",
					  'If you are attempting to commit ',
					  "merges, try running:\n\t",
					  'git rebase --interactive',
					  '--preserve-merges ',
					  $gs->refname,
					  "\nBefore dcommitting";
				}
				if ($url_ ne $url) {
					fatal "URL mismatch after rebase: ",
					      "$url_ != $url";
				}
				if ($uuid_ ne $uuid) {
					fatal "uuid mismatch after rebase: ",
					      "$uuid_ != $uuid";
				}
				# remap parents
				my (%p, @l, $i);
				for ($i = 0; $i < scalar @$linear_refs; $i++) {
					my $new = $linear_refs_->[$i] or next;
					$p{$new} =
						$parents->{$linear_refs->[$i]};
					push @l, $new;
				}
				$parents = \%p;
				$linear_refs = \@l;
			}
		}
	}
	unlink $gs->{index};
}

sub cmd_find_rev {
	my $revision_or_hash = shift;
	my $result;
	if ($revision_or_hash =~ /^r\d+$/) {
		my $head = shift;
		$head ||= 'HEAD';
		my @refs;
		my (undef, undef, undef, $gs) = working_head_info($head, \@refs);
		unless ($gs) {
			die "Unable to determine upstream SVN information from ",
			    "$head history\n";
		}
		my $desired_revision = substr($revision_or_hash, 1);
		$result = $gs->rev_map_get($desired_revision);
	} else {
		my (undef, $rev, undef) = cmt_metadata($revision_or_hash);
		$result = $rev;
	}
	print "$result\n" if $result;
}

sub cmd_rebase {
	command_noisy(qw/update-index --refresh/);
	my ($url, $rev, $uuid, $gs) = working_head_info('HEAD');
	unless ($gs) {
		die "Unable to determine upstream SVN information from ",
		    "working tree history\n";
	}
	if (command(qw/diff-index HEAD --/)) {
		print STDERR "Cannot rebase with uncommited changes:\n";
		command_noisy('status');
		exit 1;
	}
	unless ($_local) {
		# rebase will checkout for us, so no need to do it explicitly
		$_no_checkout = 'true';
		$_fetch_all ? $gs->fetch_all : $gs->fetch;
	}
	command_noisy(rebase_cmd(), $gs->refname);
}

sub cmd_show_ignore {
	my ($url, $rev, $uuid, $gs) = working_head_info('HEAD');
	$gs ||= Git::SVN->new;
	my $r = (defined $_revision ? $_revision : $gs->ra->get_latest_revnum);
	$gs->prop_walk($gs->{path}, $r, sub {
		my ($gs, $path, $props) = @_;
		print STDOUT "\n# $path\n";
		my $s = $props->{'svn:ignore'} or return;
		$s =~ s/[\r\n]+/\n/g;
		chomp $s;
		$s =~ s#^#$path#gm;
		print STDOUT "$s\n";
	});
}

sub cmd_show_externals {
	my ($url, $rev, $uuid, $gs) = working_head_info('HEAD');
	$gs ||= Git::SVN->new;
	my $r = (defined $_revision ? $_revision : $gs->ra->get_latest_revnum);
	$gs->prop_walk($gs->{path}, $r, sub {
		my ($gs, $path, $props) = @_;
		print STDOUT "\n# $path\n";
		my $s = $props->{'svn:externals'} or return;
		$s =~ s/[\r\n]+/\n/g;
		chomp $s;
		$s =~ s#^#$path#gm;
		print STDOUT "$s\n";
	});
}

sub cmd_create_ignore {
	my ($url, $rev, $uuid, $gs) = working_head_info('HEAD');
	$gs ||= Git::SVN->new;
	my $r = (defined $_revision ? $_revision : $gs->ra->get_latest_revnum);
	$gs->prop_walk($gs->{path}, $r, sub {
		my ($gs, $path, $props) = @_;
		# $path is of the form /path/to/dir/
		my $ignore = '.' . $path . '.gitignore';
		my $s = $props->{'svn:ignore'} or return;
		open(GITIGNORE, '>', $ignore)
		  or fatal("Failed to open `$ignore' for writing: $!");
		$s =~ s/[\r\n]+/\n/g;
		chomp $s;
		# Prefix all patterns so that the ignore doesn't apply
		# to sub-directories.
		$s =~ s#^#/#gm;
		print GITIGNORE "$s\n";
		close(GITIGNORE)
		  or fatal("Failed to close `$ignore': $!");
		command_noisy('add', $ignore);
	});
}

sub canonicalize_path {
	my ($path) = @_;
	my $dot_slash_added = 0;
	if (substr($path, 0, 1) ne "/") {
		$path = "./" . $path;
		$dot_slash_added = 1;
	}
	# File::Spec->canonpath doesn't collapse x/../y into y (for a
	# good reason), so let's do this manually.
	$path =~ s#/+#/#g;
	$path =~ s#/\.(?:/|$)#/#g;
	$path =~ s#/[^/]+/\.\.##g;
	$path =~ s#/$##g;
	$path =~ s#^\./## if $dot_slash_added;
	return $path;
}

# get_svnprops(PATH)
# ------------------
# Helper for cmd_propget and cmd_proplist below.
sub get_svnprops {
	my $path = shift;
	my ($url, $rev, $uuid, $gs) = working_head_info('HEAD');
	$gs ||= Git::SVN->new;

	# prefix THE PATH by the sub-directory from which the user
	# invoked us.
	$path = $cmd_dir_prefix . $path;
	fatal("No such file or directory: $path") unless -e $path;
	my $is_dir = -d $path ? 1 : 0;
	$path = $gs->{path} . '/' . $path;

	# canonicalize the path (otherwise libsvn will abort or fail to
	# find the file)
	$path = canonicalize_path($path);

	my $r = (defined $_revision ? $_revision : $gs->ra->get_latest_revnum);
	my $props;
	if ($is_dir) {
		(undef, undef, $props) = $gs->ra->get_dir($path, $r);
	}
	else {
		(undef, $props) = $gs->ra->get_file($path, $r, undef);
	}
	return $props;
}

# cmd_propget (PROP, PATH)
# ------------------------
# Print the SVN property PROP for PATH.
sub cmd_propget {
	my ($prop, $path) = @_;
	$path = '.' if not defined $path;
	usage(1) if not defined $prop;
	my $props = get_svnprops($path);
	if (not defined $props->{$prop}) {
		fatal("`$path' does not have a `$prop' SVN property.");
	}
	print $props->{$prop} . "\n";
}

# cmd_proplist (PATH)
# -------------------
# Print the list of SVN properties for PATH.
sub cmd_proplist {
	my $path = shift;
	$path = '.' if not defined $path;
	my $props = get_svnprops($path);
	print "Properties on '$path':\n";
	foreach (sort keys %{$props}) {
		print "  $_\n";
	}
}

sub cmd_multi_init {
	my $url = shift;
	unless (defined $_trunk || defined $_branches || defined $_tags) {
		usage(1);
	}

	# there are currently some bugs that prevent multi-init/multi-fetch
	# setups from working well without this.
	$Git::SVN::_minimize_url = 1;

	$_prefix = '' unless defined $_prefix;
	if (defined $url) {
		$url =~ s#/+$##;
		init_subdir(@_);
	}
	do_git_init_db();
	if (defined $_trunk) {
		my $trunk_ref = $_prefix . 'trunk';
		# try both old-style and new-style lookups:
		my $gs_trunk = eval { Git::SVN->new($trunk_ref) };
		unless ($gs_trunk) {
			my ($trunk_url, $trunk_path) =
			                      complete_svn_url($url, $_trunk);
			$gs_trunk = Git::SVN->init($trunk_url, $trunk_path,
						   undef, $trunk_ref);
		}
	}
	return unless defined $_branches || defined $_tags;
	my $ra = $url ? Git::SVN::Ra->new($url) : undef;
	complete_url_ls_init($ra, $_branches, '--branches/-b', $_prefix);
	complete_url_ls_init($ra, $_tags, '--tags/-t', $_prefix . 'tags/');
}

sub cmd_multi_fetch {
	my $remotes = Git::SVN::read_all_remotes();
	foreach my $repo_id (sort keys %$remotes) {
		if ($remotes->{$repo_id}->{url}) {
			Git::SVN::fetch_all($repo_id, $remotes);
		}
	}
}

# this command is special because it requires no metadata
sub cmd_commit_diff {
	my ($ta, $tb, $url) = @_;
	my $usage = "Usage: $0 commit-diff -r<revision> ".
	            "<tree-ish> <tree-ish> [<URL>]";
	fatal($usage) if (!defined $ta || !defined $tb);
	my $svn_path;
	if (!defined $url) {
		my $gs = eval { Git::SVN->new };
		if (!$gs) {
			fatal("Needed URL or usable git-svn --id in ",
			      "the command-line\n", $usage);
		}
		$url = $gs->{url};
		$svn_path = $gs->{path};
	}
	unless (defined $_revision) {
		fatal("-r|--revision is a required argument\n", $usage);
	}
	if (defined $_message && defined $_file) {
		fatal("Both --message/-m and --file/-F specified ",
		      "for the commit message.\n",
		      "I have no idea what you mean");
	}
	if (defined $_file) {
		$_message = file_to_s($_file);
	} else {
		$_message ||= get_commit_entry($tb)->{log};
	}
	my $ra ||= Git::SVN::Ra->new($url);
	$svn_path ||= $ra->{svn_path};
	my $r = $_revision;
	if ($r eq 'HEAD') {
		$r = $ra->get_latest_revnum;
	} elsif ($r !~ /^\d+$/) {
		die "revision argument: $r not understood by git-svn\n";
	}
	my %ed_opts = ( r => $r,
	                log => $_message,
	                ra => $ra,
	                tree_a => $ta,
	                tree_b => $tb,
	                editor_cb => sub { print "Committed r$_[0]\n" },
	                svn_path => $svn_path );
	if (!SVN::Git::Editor->new(\%ed_opts)->apply_diff) {
		print "No changes\n$ta == $tb\n";
	}
}

sub cmd_info {
	my $path = canonicalize_path(shift or ".");
	unless (scalar(@_) == 0) {
		die "Too many arguments specified\n";
	}

	my ($file_type, $diff_status) = find_file_type_and_diff_status($path);

	if (!$file_type && !$diff_status) {
		print STDERR "$path:  (Not a versioned resource)\n\n";
		return;
	}

	my ($url, $rev, $uuid, $gs) = working_head_info('HEAD');
	unless ($gs) {
		die "Unable to determine upstream SVN information from ",
		    "working tree history\n";
	}
	my $full_url = $url . ($path eq "." ? "" : "/$path");

	if ($_url) {
		print $full_url, "\n";
		return;
	}

	my $result = "Path: $path\n";
	$result .= "Name: " . basename($path) . "\n" if $file_type ne "dir";
	$result .= "URL: " . $full_url . "\n";

	eval {
		my $repos_root = $gs->repos_root;
		Git::SVN::remove_username($repos_root);
		$result .= "Repository Root: $repos_root\n";
	};
	if ($@) {
		$result .= "Repository Root: (offline)\n";
	}
	$result .= "Repository UUID: $uuid\n" unless $diff_status eq "A";
	$result .= "Revision: " . ($diff_status eq "A" ? 0 : $rev) . "\n";

	$result .= "Node Kind: " .
		   ($file_type eq "dir" ? "directory" : "file") . "\n";

	my $schedule = $diff_status eq "A"
		       ? "add"
		       : ($diff_status eq "D" ? "delete" : "normal");
	$result .= "Schedule: $schedule\n";

	if ($diff_status eq "A") {
		print $result, "\n";
		return;
	}

	my ($lc_author, $lc_rev, $lc_date_utc);
	my @args = Git::SVN::Log::git_svn_log_cmd($rev, $rev, "--", $path);
	my $log = command_output_pipe(@args);
	my $esc_color = qr/(?:\033\[(?:(?:\d+;)*\d*)?m)*/;
	while (<$log>) {
		if (/^${esc_color}author (.+) <[^>]+> (\d+) ([\-\+]?\d+)$/o) {
			$lc_author = $1;
			$lc_date_utc = Git::SVN::Log::parse_git_date($2, $3);
		} elsif (/^${esc_color}    (git-svn-id:.+)$/o) {
			(undef, $lc_rev, undef) = ::extract_metadata($1);
		}
	}
	close $log;

	Git::SVN::Log::set_local_timezone();

	$result .= "Last Changed Author: $lc_author\n";
	$result .= "Last Changed Rev: $lc_rev\n";
	$result .= "Last Changed Date: " .
		   Git::SVN::Log::format_svn_date($lc_date_utc) . "\n";

	if ($file_type ne "dir") {
		my $text_last_updated_date =
		    ($diff_status eq "D" ? $lc_date_utc : (stat $path)[9]);
		$result .=
		    "Text Last Updated: " .
		    Git::SVN::Log::format_svn_date($text_last_updated_date) .
		    "\n";
		my $checksum;
		if ($diff_status eq "D") {
			my ($fh, $ctx) =
			    command_output_pipe(qw(cat-file blob), "HEAD:$path");
			if ($file_type eq "link") {
				my $file_name = <$fh>;
				$checksum = md5sum("link $file_name");
			} else {
				$checksum = md5sum($fh);
			}
			command_close_pipe($fh, $ctx);
		} elsif ($file_type eq "link") {
			my $file_name =
			    command(qw(cat-file blob), "HEAD:$path");
			$checksum =
			    md5sum("link " . $file_name);
		} else {
			open FILE, "<", $path or die $!;
			$checksum = md5sum(\*FILE);
			close FILE or die $!;
		}
		$result .= "Checksum: " . $checksum . "\n";
	}

	print $result, "\n";
}

########################### utility functions #########################

sub rebase_cmd {
	my @cmd = qw/rebase/;
	push @cmd, '-v' if $_verbose;
	push @cmd, qw/--merge/ if $_merge;
	push @cmd, "--strategy=$_strategy" if $_strategy;
	@cmd;
}

sub post_fetch_checkout {
	return if $_no_checkout;
	my $gs = $Git::SVN::_head or return;
	return if verify_ref('refs/heads/master^0');

	my $valid_head = verify_ref('HEAD^0');
	command_noisy(qw(update-ref refs/heads/master), $gs->refname);
	return if ($valid_head || !verify_ref('HEAD^0'));

	return if $ENV{GIT_DIR} !~ m#^(?:.*/)?\.git$#;
	my $index = $ENV{GIT_INDEX_FILE} || "$ENV{GIT_DIR}/index";
	return if -f $index;

	return if command_oneline(qw/rev-parse --is-inside-work-tree/) eq 'false';
	return if command_oneline(qw/rev-parse --is-inside-git-dir/) eq 'true';
	command_noisy(qw/read-tree -m -u -v HEAD HEAD/);
	print STDERR "Checked out HEAD:\n  ",
	             $gs->full_url, " r", $gs->last_rev, "\n";
}

sub complete_svn_url {
	my ($url, $path) = @_;
	$path =~ s#/+$##;
	if ($path !~ m#^[a-z\+]+://#) {
		if (!defined $url || $url !~ m#^[a-z\+]+://#) {
			fatal("E: '$path' is not a complete URL ",
			      "and a separate URL is not specified");
		}
		return ($url, $path);
	}
	return ($path, '');
}

sub complete_url_ls_init {
	my ($ra, $repo_path, $switch, $pfx) = @_;
	unless ($repo_path) {
		print STDERR "W: $switch not specified\n";
		return;
	}
	$repo_path =~ s#/+$##;
	if ($repo_path =~ m#^[a-z\+]+://#) {
		$ra = Git::SVN::Ra->new($repo_path);
		$repo_path = '';
	} else {
		$repo_path =~ s#^/+##;
		unless ($ra) {
			fatal("E: '$repo_path' is not a complete URL ",
			      "and a separate URL is not specified");
		}
	}
	my $url = $ra->{url};
	my $gs = Git::SVN->init($url, undef, undef, undef, 1);
	my $k = "svn-remote.$gs->{repo_id}.url";
	my $orig_url = eval { command_oneline(qw/config --get/, $k) };
	if ($orig_url && ($orig_url ne $gs->{url})) {
		die "$k already set: $orig_url\n",
		    "wanted to set to: $gs->{url}\n";
	}
	command_oneline('config', $k, $gs->{url}) unless $orig_url;
	my $remote_path = "$ra->{svn_path}/$repo_path/*";
	$remote_path =~ s#/+#/#g;
	$remote_path =~ s#^/##g;
	my ($n) = ($switch =~ /^--(\w+)/);
	if (length $pfx && $pfx !~ m#/$#) {
		die "--prefix='$pfx' must have a trailing slash '/'\n";
	}
	command_noisy('config', "svn-remote.$gs->{repo_id}.$n",
				"$remote_path:refs/remotes/$pfx*");
}

sub verify_ref {
	my ($ref) = @_;
	eval { command_oneline([ 'rev-parse', '--verify', $ref ],
	                       { STDERR => 0 }); };
}

sub get_tree_from_treeish {
	my ($treeish) = @_;
	# $treeish can be a symbolic ref, too:
	my $type = command_oneline(qw/cat-file -t/, $treeish);
	my $expected;
	while ($type eq 'tag') {
		($treeish, $type) = command(qw/cat-file tag/, $treeish);
	}
	if ($type eq 'commit') {
		$expected = (grep /^tree /, command(qw/cat-file commit/,
		                                    $treeish))[0];
		($expected) = ($expected =~ /^tree ($sha1)$/o);
		die "Unable to get tree from $treeish\n" unless $expected;
	} elsif ($type eq 'tree') {
		$expected = $treeish;
	} else {
		die "$treeish is a $type, expected tree, tag or commit\n";
	}
	return $expected;
}

sub get_commit_entry {
	my ($treeish) = shift;
	my %log_entry = ( log => '', tree => get_tree_from_treeish($treeish) );
	my $commit_editmsg = "$ENV{GIT_DIR}/COMMIT_EDITMSG";
	my $commit_msg = "$ENV{GIT_DIR}/COMMIT_MSG";
	open my $log_fh, '>', $commit_editmsg or croak $!;

	my $type = command_oneline(qw/cat-file -t/, $treeish);
	if ($type eq 'commit' || $type eq 'tag') {
		my ($msg_fh, $ctx) = command_output_pipe('cat-file',
		                                         $type, $treeish);
		my $in_msg = 0;
		while (<$msg_fh>) {
			if (!$in_msg) {
				$in_msg = 1 if (/^\s*$/);
			} elsif (/^git-svn-id: /) {
				# skip this for now, we regenerate the
				# correct one on re-fetch anyways
				# TODO: set *:merge properties or like...
			} else {
				print $log_fh $_ or croak $!;
			}
		}
		command_close_pipe($msg_fh, $ctx);
	}
	close $log_fh or croak $!;

	if ($_edit || ($type eq 'tree')) {
		my $editor = $ENV{VISUAL} || $ENV{EDITOR} || 'vi';
		# TODO: strip out spaces, comments, like git-commit.sh
		system($editor, $commit_editmsg);
	}
	rename $commit_editmsg, $commit_msg or croak $!;
	open $log_fh, '<', $commit_msg or croak $!;
	{ local $/; chomp($log_entry{log} = <$log_fh>); }
	close $log_fh or croak $!;
	unlink $commit_msg;
	\%log_entry;
}

sub s_to_file {
	my ($str, $file, $mode) = @_;
	open my $fd,'>',$file or croak $!;
	print $fd $str,"\n" or croak $!;
	close $fd or croak $!;
	chmod ($mode &~ umask, $file) if (defined $mode);
}

sub file_to_s {
	my $file = shift;
	open my $fd,'<',$file or croak "$!: file: $file\n";
	local $/;
	my $ret = <$fd>;
	close $fd or croak $!;
	$ret =~ s/\s*$//s;
	return $ret;
}

# '<svn username> = real-name <email address>' mapping based on git-svnimport:
sub load_authors {
	open my $authors, '<', $_authors or die "Can't open $_authors $!\n";
	my $log = $cmd eq 'log';
	while (<$authors>) {
		chomp;
		next unless /^(.+?|\(no author\))\s*=\s*(.+?)\s*<(.+)>\s*$/;
		my ($user, $name, $email) = ($1, $2, $3);
		if ($log) {
			$Git::SVN::Log::rusers{"$name <$email>"} = $user;
		} else {
			$users{$user} = [$name, $email];
		}
	}
	close $authors or croak $!;
}

# convert GetOpt::Long specs for use by git-config
sub read_repo_config {
	return unless -d $ENV{GIT_DIR};
	my $opts = shift;
	my @config_only;
	foreach my $o (keys %$opts) {
		# if we have mixedCase and a long option-only, then
		# it's a config-only variable that we don't need for
		# the command-line.
		push @config_only, $o if ($o =~ /[A-Z]/ && $o =~ /^[a-z]+$/i);
		my $v = $opts->{$o};
		my ($key) = ($o =~ /^([a-zA-Z\-]+)/);
		$key =~ s/-//g;
		my $arg = 'git-config';
		$arg .= ' --int' if ($o =~ /[:=]i$/);
		$arg .= ' --bool' if ($o !~ /[:=][sfi]$/);
		if (ref $v eq 'ARRAY') {
			chomp(my @tmp = `$arg --get-all svn.$key`);
			@$v = @tmp if @tmp;
		} else {
			chomp(my $tmp = `$arg --get svn.$key`);
			if ($tmp && !($arg =~ / --bool/ && $tmp eq 'false')) {
				$$v = $tmp;
			}
		}
	}
	delete @$opts{@config_only} if @config_only;
}

sub extract_metadata {
	my $id = shift or return (undef, undef, undef);
	my ($url, $rev, $uuid) = ($id =~ /^\s*git-svn-id:\s+(.*)\@(\d+)
							\s([a-f\d\-]+)$/x);
	if (!defined $rev || !$uuid || !$url) {
		# some of the original repositories I made had
		# identifiers like this:
		($rev, $uuid) = ($id =~/^\s*git-svn-id:\s(\d+)\@([a-f\d\-]+)/);
	}
	return ($url, $rev, $uuid);
}

sub cmt_metadata {
	return extract_metadata((grep(/^git-svn-id: /,
		command(qw/cat-file commit/, shift)))[-1]);
}

sub working_head_info {
	my ($head, $refs) = @_;
	my @args = ('log', '--no-color', '--first-parent');
	my ($fh, $ctx) = command_output_pipe(@args, $head);
	my $hash;
	my %max;
	while (<$fh>) {
		if ( m{^commit ($::sha1)$} ) {
			unshift @$refs, $hash if $hash and $refs;
			$hash = $1;
			next;
		}
		next unless s{^\s*(git-svn-id:)}{$1};
		my ($url, $rev, $uuid) = extract_metadata($_);
		if (defined $url && defined $rev) {
			next if $max{$url} and $max{$url} < $rev;
			if (my $gs = Git::SVN->find_by_url($url)) {
				my $c = $gs->rev_map_get($rev);
				if ($c && $c eq $hash) {
					close $fh; # break the pipe
					return ($url, $rev, $uuid, $gs);
				} else {
					$max{$url} ||= $gs->rev_map_max;
				}
			}
		}
	}
	command_close_pipe($fh, $ctx);
	(undef, undef, undef, undef);
}

sub read_commit_parents {
	my ($parents, $c) = @_;
	chomp(my $p = command_oneline(qw/rev-list --parents -1/, $c));
	$p =~ s/^($c)\s*// or die "rev-list --parents -1 $c failed!\n";
	@{$parents->{$c}} = split(/ /, $p);
}

sub linearize_history {
	my ($gs, $refs) = @_;
	my %parents;
	foreach my $c (@$refs) {
		read_commit_parents(\%parents, $c);
	}

	my @linear_refs;
	my %skip = ();
	my $last_svn_commit = $gs->last_commit;
	foreach my $c (reverse @$refs) {
		next if $c eq $last_svn_commit;
		last if $skip{$c};

		unshift @linear_refs, $c;
		$skip{$c} = 1;

		# we only want the first parent to diff against for linear
		# history, we save the rest to inject when we finalize the
		# svn commit
		my $fp_a = verify_ref("$c~1");
		my $fp_b = shift @{$parents{$c}} if $parents{$c};
		if (!$fp_a || !$fp_b) {
			die "Commit $c\n",
			    "has no parent commit, and therefore ",
			    "nothing to diff against.\n",
			    "You should be working from a repository ",
			    "originally created by git-svn\n";
		}
		if ($fp_a ne $fp_b) {
			die "$c~1 = $fp_a, however parsing commit $c ",
			    "revealed that:\n$c~1 = $fp_b\nBUG!\n";
		}

		foreach my $p (@{$parents{$c}}) {
			$skip{$p} = 1;
		}
	}
	(\@linear_refs, \%parents);
}

sub find_file_type_and_diff_status {
	my ($path) = @_;
	return ('dir', '') if $path eq '.';

	my $diff_output =
	    command_oneline(qw(diff --cached --name-status --), $path) || "";
	my $diff_status = (split(' ', $diff_output))[0] || "";

	my $ls_tree = command_oneline(qw(ls-tree HEAD), $path) || "";

	return (undef, undef) if !$diff_status && !$ls_tree;

	if ($diff_status eq "A") {
		return ("link", $diff_status) if -l $path;
		return ("dir", $diff_status) if -d $path;
		return ("file", $diff_status);
	}

	my $mode = (split(' ', $ls_tree))[0] || "";

	return ("link", $diff_status) if $mode eq "120000";
	return ("dir", $diff_status) if $mode eq "040000";
	return ("file", $diff_status);
}

sub md5sum {
	my $arg = shift;
	my $ref = ref $arg;
	my $md5 = Digest::MD5->new();
        if ($ref eq 'GLOB' || $ref eq 'IO::File') {
		$md5->addfile($arg) or croak $!;
	} elsif ($ref eq 'SCALAR') {
		$md5->add($$arg) or croak $!;
	} elsif (!$ref) {
		$md5->add($arg) or croak $!;
	} else {
		::fatal "Can't provide MD5 hash for unknown ref type: '", $ref, "'";
	}
	return $md5->hexdigest();
}

package Git::SVN;
use strict;
use warnings;
use Fcntl qw/:DEFAULT :seek/;
use constant rev_map_fmt => 'NH40';
use vars qw/$default_repo_id $default_ref_id $_no_metadata $_follow_parent
            $_repack $_repack_flags $_use_svm_props $_head
            $_use_svnsync_props $no_reuse_existing $_minimize_url
	    $_use_log_author/;
use Carp qw/croak/;
use File::Path qw/mkpath/;
use File::Copy qw/copy/;
use IPC::Open3;

my $_repack_nr;
# properties that we do not log:
my %SKIP_PROP;
BEGIN {
	%SKIP_PROP = map { $_ => 1 } qw/svn:wc:ra_dav:version-url
	                                svn:special svn:executable
	                                svn:entry:committed-rev
	                                svn:entry:last-author
	                                svn:entry:uuid
	                                svn:entry:committed-date/;

	# some options are read globally, but can be overridden locally
	# per [svn-remote "..."] section.  Command-line options will *NOT*
	# override options set in an [svn-remote "..."] section
	no strict 'refs';
	for my $option (qw/follow_parent no_metadata use_svm_props
			   use_svnsync_props/) {
		my $key = $option;
		$key =~ tr/_//d;
		my $prop = "-$option";
		*$option = sub {
			my ($self) = @_;
			return $self->{$prop} if exists $self->{$prop};
			my $k = "svn-remote.$self->{repo_id}.$key";
			eval { command_oneline(qw/config --get/, $k) };
			if ($@) {
				$self->{$prop} = ${"Git::SVN::_$option"};
			} else {
				my $v = command_oneline(qw/config --bool/,$k);
				$self->{$prop} = $v eq 'false' ? 0 : 1;
			}
			return $self->{$prop};
		}
	}
}

my (%LOCKFILES, %INDEX_FILES);
END {
	unlink keys %LOCKFILES if %LOCKFILES;
	unlink keys %INDEX_FILES if %INDEX_FILES;
}

sub resolve_local_globs {
	my ($url, $fetch, $glob_spec) = @_;
	return unless defined $glob_spec;
	my $ref = $glob_spec->{ref};
	my $path = $glob_spec->{path};
	foreach (command(qw#for-each-ref --format=%(refname) refs/remotes#)) {
		next unless m#^refs/remotes/$ref->{regex}$#;
		my $p = $1;
		my $pathname = desanitize_refname($path->full_path($p));
		my $refname = desanitize_refname($ref->full_path($p));
		if (my $existing = $fetch->{$pathname}) {
			if ($existing ne $refname) {
				die "Refspec conflict:\n",
				    "existing: refs/remotes/$existing\n",
				    " globbed: refs/remotes/$refname\n";
			}
			my $u = (::cmt_metadata("refs/remotes/$refname"))[0];
			$u =~ s!^\Q$url\E(/|$)!! or die
			  "refs/remotes/$refname: '$url' not found in '$u'\n";
			if ($pathname ne $u) {
				warn "W: Refspec glob conflict ",
				     "(ref: refs/remotes/$refname):\n",
				     "expected path: $pathname\n",
				     "    real path: $u\n",
				     "Continuing ahead with $u\n";
				next;
			}
		} else {
			$fetch->{$pathname} = $refname;
		}
	}
}

sub parse_revision_argument {
	my ($base, $head) = @_;
	if (!defined $::_revision || $::_revision eq 'BASE:HEAD') {
		return ($base, $head);
	}
	return ($1, $2) if ($::_revision =~ /^(\d+):(\d+)$/);
	return ($::_revision, $::_revision) if ($::_revision =~ /^\d+$/);
	return ($head, $head) if ($::_revision eq 'HEAD');
	return ($base, $1) if ($::_revision =~ /^BASE:(\d+)$/);
	return ($1, $head) if ($::_revision =~ /^(\d+):HEAD$/);
	die "revision argument: $::_revision not understood by git-svn\n";
}

sub fetch_all {
	my ($repo_id, $remotes) = @_;
	if (ref $repo_id) {
		my $gs = $repo_id;
		$repo_id = undef;
		$repo_id = $gs->{repo_id};
	}
	$remotes ||= read_all_remotes();
	my $remote = $remotes->{$repo_id} or
	             die "[svn-remote \"$repo_id\"] unknown\n";
	my $fetch = $remote->{fetch};
	my $url = $remote->{url} or die "svn-remote.$repo_id.url not defined\n";
	my (@gs, @globs);
	my $ra = Git::SVN::Ra->new($url);
	my $uuid = $ra->get_uuid;
	my $head = $ra->get_latest_revnum;
	my $base = defined $fetch ? $head : 0;

	# read the max revs for wildcard expansion (branches/*, tags/*)
	foreach my $t (qw/branches tags/) {
		defined $remote->{$t} or next;
		push @globs, $remote->{$t};
		my $max_rev = eval { tmp_config(qw/--int --get/,
		                         "svn-remote.$repo_id.${t}-maxRev") };
		if (defined $max_rev && ($max_rev < $base)) {
			$base = $max_rev;
		} elsif (!defined $max_rev) {
			$base = 0;
		}
	}

	if ($fetch) {
		foreach my $p (sort keys %$fetch) {
			my $gs = Git::SVN->new($fetch->{$p}, $repo_id, $p);
			my $lr = $gs->rev_map_max;
			if (defined $lr) {
				$base = $lr if ($lr < $base);
			}
			push @gs, $gs;
		}
	}

	($base, $head) = parse_revision_argument($base, $head);
	$ra->gs_fetch_loop_common($base, $head, \@gs, \@globs);
}

sub read_all_remotes {
	my $r = {};
	foreach (grep { s/^svn-remote\.// } command(qw/config -l/)) {
		if (m!^(.+)\.fetch=\s*(.*)\s*:\s*refs/remotes/(.+)\s*$!) {
			my ($remote, $local_ref, $remote_ref) = ($1, $2, $3);
			$local_ref =~ s{^/}{};
			$r->{$remote}->{fetch}->{$local_ref} = $remote_ref;
		} elsif (m!^(.+)\.url=\s*(.*)\s*$!) {
			$r->{$1}->{url} = $2;
		} elsif (m!^(.+)\.(branches|tags)=
		           (.*):refs/remotes/(.+)\s*$/!x) {
			my ($p, $g) = ($3, $4);
			my $rs = $r->{$1}->{$2} = {
			                  t => $2,
					  remote => $1,
			                  path => Git::SVN::GlobSpec->new($p),
			                  ref => Git::SVN::GlobSpec->new($g) };
			if (length($rs->{ref}->{right}) != 0) {
				die "The '*' glob character must be the last ",
				    "character of '$g'\n";
			}
		}
	}
	$r;
}

sub init_vars {
	if (defined $_repack) {
		$_repack = 1000 if ($_repack <= 0);
		$_repack_nr = $_repack;
		$_repack_flags ||= '-d';
	}
}

sub verify_remotes_sanity {
	return unless -d $ENV{GIT_DIR};
	my %seen;
	foreach (command(qw/config -l/)) {
		if (m!^svn-remote\.(?:.+)\.fetch=.*:refs/remotes/(\S+)\s*$!) {
			if ($seen{$1}) {
				die "Remote ref refs/remote/$1 is tracked by",
				    "\n  \"$_\"\nand\n  \"$seen{$1}\"\n",
				    "Please resolve this ambiguity in ",
				    "your git configuration file before ",
				    "continuing\n";
			}
			$seen{$1} = $_;
		}
	}
}

# we allow more chars than remotes2config.sh...
sub sanitize_remote_name {
	my ($name) = @_;
	$name =~ tr{A-Za-z0-9:,/+-}{.}c;
	$name;
}

sub find_existing_remote {
	my ($url, $remotes) = @_;
	return undef if $no_reuse_existing;
	my $existing;
	foreach my $repo_id (keys %$remotes) {
		my $u = $remotes->{$repo_id}->{url} or next;
		next if $u ne $url;
		$existing = $repo_id;
		last;
	}
	$existing;
}

sub init_remote_config {
	my ($self, $url, $no_write) = @_;
	$url =~ s!/+$!!; # strip trailing slash
	my $r = read_all_remotes();
	my $existing = find_existing_remote($url, $r);
	if ($existing) {
		unless ($no_write) {
			print STDERR "Using existing ",
				     "[svn-remote \"$existing\"]\n";
		}
		$self->{repo_id} = $existing;
	} elsif ($_minimize_url) {
		my $min_url = Git::SVN::Ra->new($url)->minimize_url;
		$existing = find_existing_remote($min_url, $r);
		if ($existing) {
			unless ($no_write) {
				print STDERR "Using existing ",
					     "[svn-remote \"$existing\"]\n";
			}
			$self->{repo_id} = $existing;
		}
		if ($min_url ne $url) {
			unless ($no_write) {
				print STDERR "Using higher level of URL: ",
					     "$url => $min_url\n";
			}
			my $old_path = $self->{path};
			$self->{path} = $url;
			$self->{path} =~ s!^\Q$min_url\E(/|$)!!;
			if (length $old_path) {
				$self->{path} .= "/$old_path";
			}
			$url = $min_url;
		}
	}
	my $orig_url;
	if (!$existing) {
		# verify that we aren't overwriting anything:
		$orig_url = eval {
			command_oneline('config', '--get',
					"svn-remote.$self->{repo_id}.url")
		};
		if ($orig_url && ($orig_url ne $url)) {
			die "svn-remote.$self->{repo_id}.url already set: ",
			    "$orig_url\nwanted to set to: $url\n";
		}
	}
	my ($xrepo_id, $xpath) = find_ref($self->refname);
	if (defined $xpath) {
		die "svn-remote.$xrepo_id.fetch already set to track ",
		    "$xpath:refs/remotes/", $self->refname, "\n";
	}
	unless ($no_write) {
		command_noisy('config',
			      "svn-remote.$self->{repo_id}.url", $url);
		$self->{path} =~ s{^/}{};
		command_noisy('config', '--add',
			      "svn-remote.$self->{repo_id}.fetch",
			      "$self->{path}:".$self->refname);
	}
	$self->{url} = $url;
}

sub find_by_url { # repos_root and, path are optional
	my ($class, $full_url, $repos_root, $path) = @_;

	return undef unless defined $full_url;
	remove_username($full_url);
	remove_username($repos_root) if defined $repos_root;
	my $remotes = read_all_remotes();
	if (defined $full_url && defined $repos_root && !defined $path) {
		$path = $full_url;
		$path =~ s#^\Q$repos_root\E(?:/|$)##;
	}
	foreach my $repo_id (keys %$remotes) {
		my $u = $remotes->{$repo_id}->{url} or next;
		remove_username($u);
		next if defined $repos_root && $repos_root ne $u;

		my $fetch = $remotes->{$repo_id}->{fetch} || {};
		foreach (qw/branches tags/) {
			resolve_local_globs($u, $fetch,
			                    $remotes->{$repo_id}->{$_});
		}
		my $p = $path;
		unless (defined $p) {
			$p = $full_url;
			$p =~ s#^\Q$u\E(?:/|$)## or next;
		}
		foreach my $f (keys %$fetch) {
			next if $f ne $p;
			return Git::SVN->new($fetch->{$f}, $repo_id, $f);
		}
	}
	undef;
}

sub init {
	my ($class, $url, $path, $repo_id, $ref_id, $no_write) = @_;
	my $self = _new($class, $repo_id, $ref_id, $path);
	if (defined $url) {
		$self->init_remote_config($url, $no_write);
	}
	$self;
}

sub find_ref {
	my ($ref_id) = @_;
	foreach (command(qw/config -l/)) {
		next unless m!^svn-remote\.(.+)\.fetch=
		              \s*(.*)\s*:\s*refs/remotes/(.+)\s*$!x;
		my ($repo_id, $path, $ref) = ($1, $2, $3);
		if ($ref eq $ref_id) {
			$path = '' if ($path =~ m#^\./?#);
			return ($repo_id, $path);
		}
	}
	(undef, undef, undef);
}

sub new {
	my ($class, $ref_id, $repo_id, $path) = @_;
	if (defined $ref_id && !defined $repo_id && !defined $path) {
		($repo_id, $path) = find_ref($ref_id);
		if (!defined $repo_id) {
			die "Could not find a \"svn-remote.*.fetch\" key ",
			    "in the repository configuration matching: ",
			    "refs/remotes/$ref_id\n";
		}
	}
	my $self = _new($class, $repo_id, $ref_id, $path);
	if (!defined $self->{path} || !length $self->{path}) {
		my $fetch = command_oneline('config', '--get',
		                            "svn-remote.$repo_id.fetch",
		                            ":refs/remotes/$ref_id\$") or
		     die "Failed to read \"svn-remote.$repo_id.fetch\" ",
		         "\":refs/remotes/$ref_id\$\" in config\n";
		($self->{path}, undef) = split(/\s*:\s*/, $fetch);
	}
	$self->{url} = command_oneline('config', '--get',
	                               "svn-remote.$repo_id.url") or
                  die "Failed to read \"svn-remote.$repo_id.url\" in config\n";
	$self->rebuild;
	$self;
}

sub refname {
	my ($refname) = "refs/remotes/$_[0]->{ref_id}" ;

	# It cannot end with a slash /, we'll throw up on this because
	# SVN can't have directories with a slash in their name, either:
	if ($refname =~ m{/$}) {
		die "ref: '$refname' ends with a trailing slash, this is ",
		    "not permitted by git nor Subversion\n";
	}

	# It cannot have ASCII control character space, tilde ~, caret ^,
	# colon :, question-mark ?, asterisk *, space, or open bracket [
	# anywhere.
	#
	# Additionally, % must be escaped because it is used for escaping
	# and we want our escaped refname to be reversible
	$refname =~ s{([ \%~\^:\?\*\[\t])}{uc sprintf('%%%02x',ord($1))}eg;

	# no slash-separated component can begin with a dot .
	# /.* becomes /%2E*
	$refname =~ s{/\.}{/%2E}g;

	# It cannot have two consecutive dots .. anywhere
	# .. becomes %2E%2E
	$refname =~ s{\.\.}{%2E%2E}g;

	return $refname;
}

sub desanitize_refname {
	my ($refname) = @_;
	$refname =~ s{%(?:([0-9A-F]{2}))}{chr hex($1)}eg;
	return $refname;
}

sub svm_uuid {
	my ($self) = @_;
	return $self->{svm}->{uuid} if $self->svm;
	$self->ra;
	unless ($self->{svm}) {
		die "SVM UUID not cached, and reading remotely failed\n";
	}
	$self->{svm}->{uuid};
}

sub svm {
	my ($self) = @_;
	return $self->{svm} if $self->{svm};
	my $svm;
	# see if we have it in our config, first:
	eval {
		my $section = "svn-remote.$self->{repo_id}";
		$svm = {
		  source => tmp_config('--get', "$section.svm-source"),
		  uuid => tmp_config('--get', "$section.svm-uuid"),
		  replace => tmp_config('--get', "$section.svm-replace"),
		}
	};
	if ($svm && $svm->{source} && $svm->{uuid} && $svm->{replace}) {
		$self->{svm} = $svm;
	}
	$self->{svm};
}

sub _set_svm_vars {
	my ($self, $ra) = @_;
	return $ra if $self->svm;

	my @err = ( "useSvmProps set, but failed to read SVM properties\n",
		    "(svm:source, svm:uuid) ",
		    "from the following URLs:\n" );
	sub read_svm_props {
		my ($self, $ra, $path, $r) = @_;
		my $props = ($ra->get_dir($path, $r))[2];
		my $src = $props->{'svm:source'};
		my $uuid = $props->{'svm:uuid'};
		return undef if (!$src || !$uuid);

		chomp($src, $uuid);

		$uuid =~ m{^[0-9a-f\-]{30,}$}
		    or die "doesn't look right - svm:uuid is '$uuid'\n";

		# the '!' is used to mark the repos_root!/relative/path
		$src =~ s{/?!/?}{/};
		$src =~ s{/+$}{}; # no trailing slashes please
		# username is of no interest
		$src =~ s{(^[a-z\+]*://)[^/@]*@}{$1};

		my $replace = $ra->{url};
		$replace .= "/$path" if length $path;

		my $section = "svn-remote.$self->{repo_id}";
		tmp_config("$section.svm-source", $src);
		tmp_config("$section.svm-replace", $replace);
		tmp_config("$section.svm-uuid", $uuid);
		$self->{svm} = {
			source => $src,
			uuid => $uuid,
			replace => $replace
		};
	}

	my $r = $ra->get_latest_revnum;
	my $path = $self->{path};
	my %tried;
	while (length $path) {
		unless ($tried{"$self->{url}/$path"}) {
			return $ra if $self->read_svm_props($ra, $path, $r);
			$tried{"$self->{url}/$path"} = 1;
		}
		$path =~ s#/?[^/]+$##;
	}
	die "Path: '$path' should be ''\n" if $path ne '';
	return $ra if $self->read_svm_props($ra, $path, $r);
	$tried{"$self->{url}/$path"} = 1;

	if ($ra->{repos_root} eq $self->{url}) {
		die @err, (map { "  $_\n" } keys %tried), "\n";
	}

	# nope, make sure we're connected to the repository root:
	my $ok;
	my @tried_b;
	$path = $ra->{svn_path};
	$ra = Git::SVN::Ra->new($ra->{repos_root});
	while (length $path) {
		unless ($tried{"$ra->{url}/$path"}) {
			$ok = $self->read_svm_props($ra, $path, $r);
			last if $ok;
			$tried{"$ra->{url}/$path"} = 1;
		}
		$path =~ s#/?[^/]+$##;
	}
	die "Path: '$path' should be ''\n" if $path ne '';
	$ok ||= $self->read_svm_props($ra, $path, $r);
	$tried{"$ra->{url}/$path"} = 1;
	if (!$ok) {
		die @err, (map { "  $_\n" } keys %tried), "\n";
	}
	Git::SVN::Ra->new($self->{url});
}

sub svnsync {
	my ($self) = @_;
	return $self->{svnsync} if $self->{svnsync};

	if ($self->no_metadata) {
		die "Can't have both 'noMetadata' and ",
		    "'useSvnsyncProps' options set!\n";
	}
	if ($self->rewrite_root) {
		die "Can't have both 'useSvnsyncProps' and 'rewriteRoot' ",
		    "options set!\n";
	}

	my $svnsync;
	# see if we have it in our config, first:
	eval {
		my $section = "svn-remote.$self->{repo_id}";
		$svnsync = {
		  url => tmp_config('--get', "$section.svnsync-url"),
		  uuid => tmp_config('--get', "$section.svnsync-uuid"),
		}
	};
	if ($svnsync && $svnsync->{url} && $svnsync->{uuid}) {
		return $self->{svnsync} = $svnsync;
	}

	my $err = "useSvnsyncProps set, but failed to read " .
	          "svnsync property: svn:sync-from-";
	my $rp = $self->ra->rev_proplist(0);

	my $url = $rp->{'svn:sync-from-url'} or die $err . "url\n";
	$url =~ m{^[a-z\+]+://} or
	           die "doesn't look right - svn:sync-from-url is '$url'\n";

	my $uuid = $rp->{'svn:sync-from-uuid'} or die $err . "uuid\n";
	$uuid =~ m{^[0-9a-f\-]{30,}$} or
	           die "doesn't look right - svn:sync-from-uuid is '$uuid'\n";

	my $section = "svn-remote.$self->{repo_id}";
	tmp_config('--add', "$section.svnsync-uuid", $uuid);
	tmp_config('--add', "$section.svnsync-url", $url);
	return $self->{svnsync} = { url => $url, uuid => $uuid };
}

# this allows us to memoize our SVN::Ra UUID locally and avoid a
# remote lookup (useful for 'git svn log').
sub ra_uuid {
	my ($self) = @_;
	unless ($self->{ra_uuid}) {
		my $key = "svn-remote.$self->{repo_id}.uuid";
		my $uuid = eval { tmp_config('--get', $key) };
		if (!$@ && $uuid && $uuid =~ /^([a-f\d\-]{30,})$/) {
			$self->{ra_uuid} = $uuid;
		} else {
			die "ra_uuid called without URL\n" unless $self->{url};
			$self->{ra_uuid} = $self->ra->get_uuid;
			tmp_config('--add', $key, $self->{ra_uuid});
		}
	}
	$self->{ra_uuid};
}

sub _set_repos_root {
	my ($self, $repos_root) = @_;
	my $k = "svn-remote.$self->{repo_id}.reposRoot";
	$repos_root ||= $self->ra->{repos_root};
	tmp_config($k, $repos_root);
	$repos_root;
}

sub repos_root {
	my ($self) = @_;
	my $k = "svn-remote.$self->{repo_id}.reposRoot";
	eval { tmp_config('--get', $k) } || $self->_set_repos_root;
}

sub ra {
	my ($self) = shift;
	my $ra = Git::SVN::Ra->new($self->{url});
	$self->_set_repos_root($ra->{repos_root});
	if ($self->use_svm_props && !$self->{svm}) {
		if ($self->no_metadata) {
			die "Can't have both 'noMetadata' and ",
			    "'useSvmProps' options set!\n";
		} elsif ($self->use_svnsync_props) {
			die "Can't have both 'useSvnsyncProps' and ",
			    "'useSvmProps' options set!\n";
		}
		$ra = $self->_set_svm_vars($ra);
		$self->{-want_revprops} = 1;
	}
	$ra;
}

sub rel_path {
	my ($self) = @_;
	my $repos_root = $self->ra->{repos_root};
	return $self->{path} if ($self->{url} eq $repos_root);
	my $url = $self->{url} .
	          (length $self->{path} ? "/$self->{path}" : $self->{path});
	$url =~ s!^\Q$repos_root\E(?:/+|$)!!g;
	$url;
}

# prop_walk(PATH, REV, SUB)
# -------------------------
# Recursively traverse PATH at revision REV and invoke SUB for each
# directory that contains a SVN property.  SUB will be invoked as
# follows:  &SUB(gs, path, props);  where `gs' is this instance of
# Git::SVN, `path' the path to the directory where the properties
# `props' were found.  The `path' will be relative to point of checkout,
# that is, if url://repo/trunk is the current Git branch, and that
# directory contains a sub-directory `d', SUB will be invoked with `/d/'
# as `path' (note the trailing `/').
sub prop_walk {
	my ($self, $path, $rev, $sub) = @_;

	my ($dirent, undef, $props) = $self->ra->get_dir($path, $rev);
	$path =~ s#^/*#/#g;
	my $p = $path;
	# Strip the irrelevant part of the path.
	$p =~ s#^/+\Q$self->{path}\E(/|$)#/#;
	# Ensure the path is terminated by a `/'.
	$p =~ s#/*$#/#;

	# The properties contain all the internal SVN stuff nobody
	# (usually) cares about.
	my $interesting_props = 0;
	foreach (keys %{$props}) {
		# If it doesn't start with `svn:', it must be a
		# user-defined property.
		++$interesting_props and next if $_ !~ /^svn:/;
		# FIXME: Fragile, if SVN adds new public properties,
		# this needs to be updated.
		++$interesting_props if /^svn:(?:ignore|keywords|executable
		                                 |eol-style|mime-type
						 |externals|needs-lock)$/x;
	}
	&$sub($self, $p, $props) if $interesting_props;

	foreach (sort keys %$dirent) {
		next if $dirent->{$_}->{kind} != $SVN::Node::dir;
		$self->prop_walk($path . '/' . $_, $rev, $sub);
	}
}

sub last_rev { ($_[0]->last_rev_commit)[0] }
sub last_commit { ($_[0]->last_rev_commit)[1] }

# returns the newest SVN revision number and newest commit SHA1
sub last_rev_commit {
	my ($self) = @_;
	if (defined $self->{last_rev} && defined $self->{last_commit}) {
		return ($self->{last_rev}, $self->{last_commit});
	}
	my $c = ::verify_ref($self->refname.'^0');
	if ($c && !$self->use_svm_props && !$self->no_metadata) {
		my $rev = (::cmt_metadata($c))[1];
		if (defined $rev) {
			($self->{last_rev}, $self->{last_commit}) = ($rev, $c);
			return ($rev, $c);
		}
	}
	my $map_path = $self->map_path;
	unless (-e $map_path) {
		($self->{last_rev}, $self->{last_commit}) = (undef, undef);
		return (undef, undef);
	}
	my ($rev, $commit) = $self->rev_map_max(1);
	($self->{last_rev}, $self->{last_commit}) = ($rev, $commit);
	return ($rev, $commit);
}

sub get_fetch_range {
	my ($self, $min, $max) = @_;
	$max ||= $self->ra->get_latest_revnum;
	$min ||= $self->rev_map_max;
	(++$min, $max);
}

sub tmp_config {
	my (@args) = @_;
	my $old_def_config = "$ENV{GIT_DIR}/svn/config";
	my $config = "$ENV{GIT_DIR}/svn/.metadata";
	if (! -f $config && -f $old_def_config) {
		rename $old_def_config, $config or
		       die "Failed rename $old_def_config => $config: $!\n";
	}
	my $old_config = $ENV{GIT_CONFIG};
	$ENV{GIT_CONFIG} = $config;
	$@ = undef;
	my @ret = eval {
		unless (-f $config) {
			mkfile($config);
			open my $fh, '>', $config or
			    die "Can't open $config: $!\n";
			print $fh "; This file is used internally by ",
			          "git-svn\n" or die
				  "Couldn't write to $config: $!\n";
			print $fh "; You should not have to edit it\n" or
			      die "Couldn't write to $config: $!\n";
			close $fh or die "Couldn't close $config: $!\n";
		}
		command('config', @args);
	};
	my $err = $@;
	if (defined $old_config) {
		$ENV{GIT_CONFIG} = $old_config;
	} else {
		delete $ENV{GIT_CONFIG};
	}
	die $err if $err;
	wantarray ? @ret : $ret[0];
}

sub tmp_index_do {
	my ($self, $sub) = @_;
	my $old_index = $ENV{GIT_INDEX_FILE};
	$ENV{GIT_INDEX_FILE} = $self->{index};
	$@ = undef;
	my @ret = eval {
		my ($dir, $base) = ($self->{index} =~ m#^(.*?)/?([^/]+)$#);
		mkpath([$dir]) unless -d $dir;
		&$sub;
	};
	my $err = $@;
	if (defined $old_index) {
		$ENV{GIT_INDEX_FILE} = $old_index;
	} else {
		delete $ENV{GIT_INDEX_FILE};
	}
	die $err if $err;
	wantarray ? @ret : $ret[0];
}

sub assert_index_clean {
	my ($self, $treeish) = @_;

	$self->tmp_index_do(sub {
		command_noisy('read-tree', $treeish) unless -e $self->{index};
		my $x = command_oneline('write-tree');
		my ($y) = (command(qw/cat-file commit/, $treeish) =~
		           /^tree ($::sha1)/mo);
		return if $y eq $x;

		warn "Index mismatch: $y != $x\nrereading $treeish\n";
		unlink $self->{index} or die "unlink $self->{index}: $!\n";
		command_noisy('read-tree', $treeish);
		$x = command_oneline('write-tree');
		if ($y ne $x) {
			::fatal "trees ($treeish) $y != $x\n",
			        "Something is seriously wrong...";
		}
	});
}

sub get_commit_parents {
	my ($self, $log_entry) = @_;
	my (%seen, @ret, @tmp);
	# legacy support for 'set-tree'; this is only used by set_tree_cb:
	if (my $ip = $self->{inject_parents}) {
		if (my $commit = delete $ip->{$log_entry->{revision}}) {
			push @tmp, $commit;
		}
	}
	if (my $cur = ::verify_ref($self->refname.'^0')) {
		push @tmp, $cur;
	}
	if (my $ipd = $self->{inject_parents_dcommit}) {
		if (my $commit = delete $ipd->{$log_entry->{revision}}) {
			push @tmp, @$commit;
		}
	}
	push @tmp, $_ foreach (@{$log_entry->{parents}}, @tmp);
	while (my $p = shift @tmp) {
		next if $seen{$p};
		$seen{$p} = 1;
		push @ret, $p;
		# MAXPARENT is defined to 16 in commit-tree.c:
		last if @ret >= 16;
	}
	if (@tmp) {
		die "r$log_entry->{revision}: No room for parents:\n\t",
		    join("\n\t", @tmp), "\n";
	}
	@ret;
}

sub rewrite_root {
	my ($self) = @_;
	return $self->{-rewrite_root} if exists $self->{-rewrite_root};
	my $k = "svn-remote.$self->{repo_id}.rewriteRoot";
	my $rwr = eval { command_oneline(qw/config --get/, $k) };
	if ($rwr) {
		$rwr =~ s#/+$##;
		if ($rwr !~ m#^[a-z\+]+://#) {
			die "$rwr is not a valid URL (key: $k)\n";
		}
	}
	$self->{-rewrite_root} = $rwr;
}

sub metadata_url {
	my ($self) = @_;
	($self->rewrite_root || $self->{url}) .
	   (length $self->{path} ? '/' . $self->{path} : '');
}

sub full_url {
	my ($self) = @_;
	$self->{url} . (length $self->{path} ? '/' . $self->{path} : '');
}


sub set_commit_header_env {
	my ($log_entry) = @_;
	my %env;
	foreach my $ned (qw/NAME EMAIL DATE/) {
		foreach my $ac (qw/AUTHOR COMMITTER/) {
			$env{"GIT_${ac}_${ned}"} = $ENV{"GIT_${ac}_${ned}"};
		}
	}

	$ENV{GIT_AUTHOR_NAME} = $log_entry->{name};
	$ENV{GIT_AUTHOR_EMAIL} = $log_entry->{email};
	$ENV{GIT_AUTHOR_DATE} = $ENV{GIT_COMMITTER_DATE} = $log_entry->{date};

	$ENV{GIT_COMMITTER_NAME} = (defined $log_entry->{commit_name})
						? $log_entry->{commit_name}
						: $log_entry->{name};
	$ENV{GIT_COMMITTER_EMAIL} = (defined $log_entry->{commit_email})
						? $log_entry->{commit_email}
						: $log_entry->{email};
	\%env;
}

sub restore_commit_header_env {
	my ($env) = @_;
	foreach my $ned (qw/NAME EMAIL DATE/) {
		foreach my $ac (qw/AUTHOR COMMITTER/) {
			my $k = "GIT_${ac}_${ned}";
			if (defined $env->{$k}) {
				$ENV{$k} = $env->{$k};
			} else {
				delete $ENV{$k};
			}
		}
	}
}

sub do_git_commit {
	my ($self, $log_entry) = @_;
	my $lr = $self->last_rev;
	if (defined $lr && $lr >= $log_entry->{revision}) {
		die "Last fetched revision of ", $self->refname,
		    " was r$lr, but we are about to fetch: ",
		    "r$log_entry->{revision}!\n";
	}
	if (my $c = $self->rev_map_get($log_entry->{revision})) {
		croak "$log_entry->{revision} = $c already exists! ",
		      "Why are we refetching it?\n";
	}
	my $old_env = set_commit_header_env($log_entry);
	my $tree = $log_entry->{tree};
	if (!defined $tree) {
		$tree = $self->tmp_index_do(sub {
		                            command_oneline('write-tree') });
	}
	die "Tree is not a valid sha1: $tree\n" if $tree !~ /^$::sha1$/o;

	my @exec = ('git-commit-tree', $tree);
	foreach ($self->get_commit_parents($log_entry)) {
		push @exec, '-p', $_;
	}
	defined(my $pid = open3(my $msg_fh, my $out_fh, '>&STDERR', @exec))
	                                                           or croak $!;
	print $msg_fh $log_entry->{log} or croak $!;
	restore_commit_header_env($old_env);
	unless ($self->no_metadata) {
		print $msg_fh "\ngit-svn-id: $log_entry->{metadata}\n"
		              or croak $!;
	}
	$msg_fh->flush == 0 or croak $!;
	close $msg_fh or croak $!;
	chomp(my $commit = do { local $/; <$out_fh> });
	close $out_fh or croak $!;
	waitpid $pid, 0;
	croak $? if $?;
	if ($commit !~ /^$::sha1$/o) {
		die "Failed to commit, invalid sha1: $commit\n";
	}

	$self->rev_map_set($log_entry->{revision}, $commit, 1);

	$self->{last_rev} = $log_entry->{revision};
	$self->{last_commit} = $commit;
	print "r$log_entry->{revision}";
	if (defined $log_entry->{svm_revision}) {
		 print " (\@$log_entry->{svm_revision})";
		 $self->rev_map_set($log_entry->{svm_revision}, $commit,
		                   0, $self->svm_uuid);
	}
	print " = $commit ($self->{ref_id})\n";
	if (defined $_repack && (--$_repack_nr == 0)) {
		$_repack_nr = $_repack;
		# repack doesn't use any arguments with spaces in them, does it?
		print "Running git repack $_repack_flags ...\n";
		command_noisy('repack', split(/\s+/, $_repack_flags));
		print "Done repacking\n";
	}
	return $commit;
}

sub match_paths {
	my ($self, $paths, $r) = @_;
	return 1 if $self->{path} eq '';
	if (my $path = $paths->{"/$self->{path}"}) {
		return ($path->{action} eq 'D') ? 0 : 1;
	}
	$self->{path_regex} ||= qr/^\/\Q$self->{path}\E\//;
	if (grep /$self->{path_regex}/, keys %$paths) {
		return 1;
	}
	my $c = '';
	foreach (split m#/#, $self->{path}) {
		$c .= "/$_";
		next unless ($paths->{$c} &&
		             ($paths->{$c}->{action} =~ /^[AR]$/));
		if ($self->ra->check_path($self->{path}, $r) ==
		    $SVN::Node::dir) {
			return 1;
		}
	}
	return 0;
}

sub find_parent_branch {
	my ($self, $paths, $rev) = @_;
	return undef unless $self->follow_parent;
	unless (defined $paths) {
		my $err_handler = $SVN::Error::handler;
		$SVN::Error::handler = \&Git::SVN::Ra::skip_unknown_revs;
		$self->ra->get_log([$self->{path}], $rev, $rev, 0, 1, 1, sub {
		                   $paths =
				      Git::SVN::Ra::dup_changed_paths($_[0]) });
		$SVN::Error::handler = $err_handler;
	}
	return undef unless defined $paths;

	# look for a parent from another branch:
	my @b_path_components = split m#/#, $self->rel_path;
	my @a_path_components;
	my $i;
	while (@b_path_components) {
		$i = $paths->{'/'.join('/', @b_path_components)};
		last if $i && defined $i->{copyfrom_path};
		unshift(@a_path_components, pop(@b_path_components));
	}
	return undef unless defined $i && defined $i->{copyfrom_path};
	my $branch_from = $i->{copyfrom_path};
	if (@a_path_components) {
		print STDERR "branch_from: $branch_from => ";
		$branch_from .= '/'.join('/', @a_path_components);
		print STDERR $branch_from, "\n";
	}
	my $r = $i->{copyfrom_rev};
	my $repos_root = $self->ra->{repos_root};
	my $url = $self->ra->{url};
	my $new_url = $repos_root . $branch_from;
	print STDERR  "Found possible branch point: ",
	              "$new_url => ", $self->full_url, ", $r\n";
	$branch_from =~ s#^/##;
	my $gs = Git::SVN->find_by_url($new_url, $repos_root, $branch_from);
	unless ($gs) {
		my $ref_id = $self->{ref_id};
		$ref_id =~ s/\@\d+$//;
		$ref_id .= "\@$r";
		# just grow a tail if we're not unique enough :x
		$ref_id .= '-' while find_ref($ref_id);
		print STDERR "Initializing parent: $ref_id\n";
		$gs = Git::SVN->init($new_url, '', $ref_id, $ref_id, 1);
	}
	my ($r0, $parent) = $gs->find_rev_before($r, 1);
	if (!defined $r0 || !defined $parent) {
		my ($base, $head) = parse_revision_argument(0, $r);
		if ($base <= $r) {
			$gs->fetch($base, $r);
		}
		($r0, $parent) = $gs->last_rev_commit;
	}
	if (defined $r0 && defined $parent) {
		print STDERR "Found branch parent: ($self->{ref_id}) $parent\n";
		my $ed;
		if ($self->ra->can_do_switch) {
			$self->assert_index_clean($parent);
			print STDERR "Following parent with do_switch\n";
			# do_switch works with svn/trunk >= r22312, but that
			# is not included with SVN 1.4.3 (the latest version
			# at the moment), so we can't rely on it
			$self->{last_commit} = $parent;
			$ed = SVN::Git::Fetcher->new($self);
			$gs->ra->gs_do_switch($r0, $rev, $gs,
					      $self->full_url, $ed)
			  or die "SVN connection failed somewhere...\n";
		} elsif ($self->ra->trees_match($new_url, $r0,
			                        $self->full_url, $rev)) {
			print STDERR "Trees match:\n",
			             "  $new_url\@$r0\n",
			             "  ${\$self->full_url}\@$rev\n",
				     "Following parent with no changes\n";
			$self->tmp_index_do(sub {
			    command_noisy('read-tree', $parent);
			});
			$self->{last_commit} = $parent;
		} else {
			print STDERR "Following parent with do_update\n";
			$ed = SVN::Git::Fetcher->new($self);
			$self->ra->gs_do_update($rev, $rev, $self, $ed)
			  or die "SVN connection failed somewhere...\n";
		}
		print STDERR "Successfully followed parent\n";
		return $self->make_log_entry($rev, [$parent], $ed);
	}
	return undef;
}

sub do_fetch {
	my ($self, $paths, $rev) = @_;
	my $ed;
	my ($last_rev, @parents);
	if (my $lc = $self->last_commit) {
		# we can have a branch that was deleted, then re-added
		# under the same name but copied from another path, in
		# which case we'll have multiple parents (we don't
		# want to break the original ref, nor lose copypath info):
		if (my $log_entry = $self->find_parent_branch($paths, $rev)) {
			push @{$log_entry->{parents}}, $lc;
			return $log_entry;
		}
		$ed = SVN::Git::Fetcher->new($self);
		$last_rev = $self->{last_rev};
		$ed->{c} = $lc;
		@parents = ($lc);
	} else {
		$last_rev = $rev;
		if (my $log_entry = $self->find_parent_branch($paths, $rev)) {
			return $log_entry;
		}
		$ed = SVN::Git::Fetcher->new($self);
	}
	unless ($self->ra->gs_do_update($last_rev, $rev, $self, $ed)) {
		die "SVN connection failed somewhere...\n";
	}
	$self->make_log_entry($rev, \@parents, $ed);
}

sub get_untracked {
	my ($self, $ed) = @_;
	my @out;
	my $h = $ed->{empty};
	foreach (sort keys %$h) {
		my $act = $h->{$_} ? '+empty_dir' : '-empty_dir';
		push @out, "  $act: " . uri_encode($_);
		warn "W: $act: $_\n";
	}
	foreach my $t (qw/dir_prop file_prop/) {
		$h = $ed->{$t} or next;
		foreach my $path (sort keys %$h) {
			my $ppath = $path eq '' ? '.' : $path;
			foreach my $prop (sort keys %{$h->{$path}}) {
				next if $SKIP_PROP{$prop};
				my $v = $h->{$path}->{$prop};
				my $t_ppath_prop = "$t: " .
				                    uri_encode($ppath) . ' ' .
				                    uri_encode($prop);
				if (defined $v) {
					push @out, "  +$t_ppath_prop " .
					           uri_encode($v);
				} else {
					push @out, "  -$t_ppath_prop";
				}
			}
		}
	}
	foreach my $t (qw/absent_file absent_directory/) {
		$h = $ed->{$t} or next;
		foreach my $parent (sort keys %$h) {
			foreach my $path (sort @{$h->{$parent}}) {
				push @out, "  $t: " .
				           uri_encode("$parent/$path");
				warn "W: $t: $parent/$path ",
				     "Insufficient permissions?\n";
			}
		}
	}
	\@out;
}

sub parse_svn_date {
	my $date = shift || return '+0000 1970-01-01 00:00:00';
	my ($Y,$m,$d,$H,$M,$S) = ($date =~ /^(\d{4})\-(\d\d)\-(\d\d)T
	                                    (\d\d)\:(\d\d)\:(\d\d).\d+Z$/x) or
	                                 croak "Unable to parse date: $date\n";
	"+0000 $Y-$m-$d $H:$M:$S";
}

sub check_author {
	my ($author) = @_;
	if (!defined $author || length $author == 0) {
		$author = '(no author)';
	}
	if (defined $::_authors && ! defined $::users{$author}) {
		die "Author: $author not defined in $::_authors file\n";
	}
	$author;
}

sub make_log_entry {
	my ($self, $rev, $parents, $ed) = @_;
	my $untracked = $self->get_untracked($ed);

	open my $un, '>>', "$self->{dir}/unhandled.log" or croak $!;
	print $un "r$rev\n" or croak $!;
	print $un $_, "\n" foreach @$untracked;
	my %log_entry = ( parents => $parents || [], revision => $rev,
	                  log => '');

	my $headrev;
	my $logged = delete $self->{logged_rev_props};
	if (!$logged || $self->{-want_revprops}) {
		my $rp = $self->ra->rev_proplist($rev);
		foreach (sort keys %$rp) {
			my $v = $rp->{$_};
			if (/^svn:(author|date|log)$/) {
				$log_entry{$1} = $v;
			} elsif ($_ eq 'svm:headrev') {
				$headrev = $v;
			} else {
				print $un "  rev_prop: ", uri_encode($_), ' ',
					  uri_encode($v), "\n";
			}
		}
	} else {
		map { $log_entry{$_} = $logged->{$_} } keys %$logged;
	}
	close $un or croak $!;

	$log_entry{date} = parse_svn_date($log_entry{date});
	$log_entry{log} .= "\n";
	my $author = $log_entry{author} = check_author($log_entry{author});
	my ($name, $email) = defined $::users{$author} ? @{$::users{$author}}
						       : ($author, undef);

	my ($commit_name, $commit_email) = ($name, $email);
	if ($_use_log_author) {
		my $name_field;
		if ($log_entry{log} =~ /From:\s+(.*\S)\s*\n/i) {
			$name_field = $1;
		} elsif ($log_entry{log} =~ /Signed-off-by:\s+(.*\S)\s*\n/i) {
			$name_field = $1;
		}
		if (!defined $name_field) {
			#
		} elsif ($name_field =~ /(.*?)\s+<(.*)>/) {
			($name, $email) = ($1, $2);
		} elsif ($name_field =~ /(.*)@/) {
			($name, $email) = ($1, $name_field);
		} else {
			($name, $email) = ($name_field, 'unknown');
		}
	}
	if (defined $headrev && $self->use_svm_props) {
		if ($self->rewrite_root) {
			die "Can't have both 'useSvmProps' and 'rewriteRoot' ",
			    "options set!\n";
		}
		my ($uuid, $r) = $headrev =~ m{^([a-f\d\-]{30,}):(\d+)$};
		# we don't want "SVM: initializing mirror for junk" ...
		return undef if $r == 0;
		my $svm = $self->svm;
		if ($uuid ne $svm->{uuid}) {
			die "UUID mismatch on SVM path:\n",
			    "expected: $svm->{uuid}\n",
			    "     got: $uuid\n";
		}
		my $full_url = $self->full_url;
		$full_url =~ s#^\Q$svm->{replace}\E(/|$)#$svm->{source}$1# or
		             die "Failed to replace '$svm->{replace}' with ",
		                 "'$svm->{source}' in $full_url\n";
		# throw away username for storing in records
		remove_username($full_url);
		$log_entry{metadata} = "$full_url\@$r $uuid";
		$log_entry{svm_revision} = $r;
		$email ||= "$author\@$uuid";
		$commit_email ||= "$author\@$uuid";
	} elsif ($self->use_svnsync_props) {
		my $full_url = $self->svnsync->{url};
		$full_url .= "/$self->{path}" if length $self->{path};
		remove_username($full_url);
		my $uuid = $self->svnsync->{uuid};
		$log_entry{metadata} = "$full_url\@$rev $uuid";
		$email ||= "$author\@$uuid";
		$commit_email ||= "$author\@$uuid";
	} else {
		my $url = $self->metadata_url;
		remove_username($url);
		$log_entry{metadata} = "$url\@$rev " .
		                       $self->ra->get_uuid;
		$email ||= "$author\@" . $self->ra->get_uuid;
		$commit_email ||= "$author\@" . $self->ra->get_uuid;
	}
	$log_entry{name} = $name;
	$log_entry{email} = $email;
	$log_entry{commit_name} = $commit_name;
	$log_entry{commit_email} = $commit_email;
	\%log_entry;
}

sub fetch {
	my ($self, $min_rev, $max_rev, @parents) = @_;
	my ($last_rev, $last_commit) = $self->last_rev_commit;
	my ($base, $head) = $self->get_fetch_range($min_rev, $max_rev);
	$self->ra->gs_fetch_loop_common($base, $head, [$self]);
}

sub set_tree_cb {
	my ($self, $log_entry, $tree, $rev, $date, $author) = @_;
	$self->{inject_parents} = { $rev => $tree };
	$self->fetch(undef, undef);
}

sub set_tree {
	my ($self, $tree) = (shift, shift);
	my $log_entry = ::get_commit_entry($tree);
	unless ($self->{last_rev}) {
		fatal("Must have an existing revision to commit");
	}
	my %ed_opts = ( r => $self->{last_rev},
	                log => $log_entry->{log},
	                ra => $self->ra,
	                tree_a => $self->{last_commit},
	                tree_b => $tree,
	                editor_cb => sub {
			       $self->set_tree_cb($log_entry, $tree, @_) },
	                svn_path => $self->{path} );
	if (!SVN::Git::Editor->new(\%ed_opts)->apply_diff) {
		print "No changes\nr$self->{last_rev} = $tree\n";
	}
}

sub rebuild_from_rev_db {
	my ($self, $path) = @_;
	my $r = -1;
	open my $fh, '<', $path or croak "open: $!";
	while (<$fh>) {
		length($_) == 41 or croak "inconsistent size in ($_) != 41";
		chomp($_);
		++$r;
		next if $_ eq ('0' x 40);
		$self->rev_map_set($r, $_);
		print "r$r = $_\n";
	}
	close $fh or croak "close: $!";
	unlink $path or croak "unlink: $!";
}

sub rebuild {
	my ($self) = @_;
	my $map_path = $self->map_path;
	return if (-e $map_path && ! -z $map_path);
	return unless ::verify_ref($self->refname.'^0');
	if ($self->use_svm_props || $self->no_metadata) {
		my $rev_db = $self->rev_db_path;
		$self->rebuild_from_rev_db($rev_db);
		if ($self->use_svm_props) {
			my $svm_rev_db = $self->rev_db_path($self->svm_uuid);
			$self->rebuild_from_rev_db($svm_rev_db);
		}
		$self->unlink_rev_db_symlink;
		return;
	}
	print "Rebuilding $map_path ...\n";
	my ($log, $ctx) =
	    command_output_pipe(qw/rev-list --pretty=raw --no-color --reverse/,
	                        $self->refname, '--');
	my $full_url = $self->full_url;
	remove_username($full_url);
	my $svn_uuid = $self->ra_uuid;
	my $c;
	while (<$log>) {
		if ( m{^commit ($::sha1)$} ) {
			$c = $1;
			next;
		}
		next unless s{^\s*(git-svn-id:)}{$1};
		my ($url, $rev, $uuid) = ::extract_metadata($_);
		remove_username($url);

		# ignore merges (from set-tree)
		next if (!defined $rev || !$uuid);

		# if we merged or otherwise started elsewhere, this is
		# how we break out of it
		if (($uuid ne $svn_uuid) ||
		    ($full_url && $url && ($url ne $full_url))) {
			next;
		}

		$self->rev_map_set($rev, $c);
		print "r$rev = $c\n";
	}
	command_close_pipe($log, $ctx);
	print "Done rebuilding $map_path\n";
	my $rev_db_path = $self->rev_db_path;
	if (-f $self->rev_db_path) {
		unlink $self->rev_db_path or croak "unlink: $!";
	}
	$self->unlink_rev_db_symlink;
}

# rev_map:
# Tie::File seems to be prone to offset errors if revisions get sparse,
# it's not that fast, either.  Tie::File is also not in Perl 5.6.  So
# one of my favorite modules is out :<  Next up would be one of the DBM
# modules, but I'm not sure which is most portable...
#
# This is the replacement for the rev_db format, which was too big
# and inefficient for large repositories with a lot of sparse history
# (mainly tags)
#
# The format is this:
#   - 24 bytes for every record,
#     * 4 bytes for the integer representing an SVN revision number
#     * 20 bytes representing the sha1 of a git commit
#   - No empty padding records like the old format
#     (except the last record, which can be overwritten)
#   - new records are written append-only since SVN revision numbers
#     increase monotonically
#   - lookups on SVN revision number are done via a binary search
#   - Piping the file to xxd -c24 is a good way of dumping it for
#     viewing or editing (piped back through xxd -r), should the need
#     ever arise.
#   - The last record can be padding revision with an all-zero sha1
#     This is used to optimize fetch performance when using multiple
#     "fetch" directives in .git/config
#
# These files are disposable unless noMetadata or useSvmProps is set

sub _rev_map_set {
	my ($fh, $rev, $commit) = @_;

	my $size = (stat($fh))[7];
	($size % 24) == 0 or croak "inconsistent size: $size";

	my $wr_offset = 0;
	if ($size > 0) {
		sysseek($fh, -24, SEEK_END) or croak "seek: $!";
		my $read = sysread($fh, my $buf, 24) or croak "read: $!";
		$read == 24 or croak "read only $read bytes (!= 24)";
		my ($last_rev, $last_commit) = unpack(rev_map_fmt, $buf);
		if ($last_commit eq ('0' x40)) {
			if ($size >= 48) {
				sysseek($fh, -48, SEEK_END) or croak "seek: $!";
				$read = sysread($fh, $buf, 24) or
				    croak "read: $!";
				$read == 24 or
				    croak "read only $read bytes (!= 24)";
				($last_rev, $last_commit) =
				    unpack(rev_map_fmt, $buf);
				if ($last_commit eq ('0' x40)) {
					croak "inconsistent .rev_map\n";
				}
			}
			if ($last_rev >= $rev) {
				croak "last_rev is higher!: $last_rev >= $rev";
			}
			$wr_offset = -24;
		}
	}
	sysseek($fh, $wr_offset, SEEK_END) or croak "seek: $!";
	syswrite($fh, pack(rev_map_fmt, $rev, $commit), 24) == 24 or
	  croak "write: $!";
}

sub mkfile {
	my ($path) = @_;
	unless (-e $path) {
		my ($dir, $base) = ($path =~ m#^(.*?)/?([^/]+)$#);
		mkpath([$dir]) unless -d $dir;
		open my $fh, '>>', $path or die "Couldn't create $path: $!\n";
		close $fh or die "Couldn't close (create) $path: $!\n";
	}
}

sub rev_map_set {
	my ($self, $rev, $commit, $update_ref, $uuid) = @_;
	length $commit == 40 or die "arg3 must be a full SHA1 hexsum\n";
	my $db = $self->map_path($uuid);
	my $db_lock = "$db.lock";
	my $sig;
	if ($update_ref) {
		$SIG{INT} = $SIG{HUP} = $SIG{TERM} = $SIG{ALRM} = $SIG{PIPE} =
		            $SIG{USR1} = $SIG{USR2} = sub { $sig = $_[0] };
	}
	mkfile($db);

	$LOCKFILES{$db_lock} = 1;
	my $sync;
	# both of these options make our .rev_db file very, very important
	# and we can't afford to lose it because rebuild() won't work
	if ($self->use_svm_props || $self->no_metadata) {
		$sync = 1;
		copy($db, $db_lock) or die "rev_map_set(@_): ",
					   "Failed to copy: ",
					   "$db => $db_lock ($!)\n";
	} else {
		rename $db, $db_lock or die "rev_map_set(@_): ",
					    "Failed to rename: ",
					    "$db => $db_lock ($!)\n";
	}

	sysopen(my $fh, $db_lock, O_RDWR | O_CREAT)
	     or croak "Couldn't open $db_lock: $!\n";
	_rev_map_set($fh, $rev, $commit);
	if ($sync) {
		$fh->flush or die "Couldn't flush $db_lock: $!\n";
		$fh->sync or die "Couldn't sync $db_lock: $!\n";
	}
	close $fh or croak $!;
	if ($update_ref) {
		$_head = $self;
		command_noisy('update-ref', '-m', "r$rev",
		              $self->refname, $commit);
	}
	rename $db_lock, $db or die "rev_map_set(@_): ", "Failed to rename: ",
	                            "$db_lock => $db ($!)\n";
	delete $LOCKFILES{$db_lock};
	if ($update_ref) {
		$SIG{INT} = $SIG{HUP} = $SIG{TERM} = $SIG{ALRM} = $SIG{PIPE} =
		            $SIG{USR1} = $SIG{USR2} = 'DEFAULT';
		kill $sig, $$ if defined $sig;
	}
}

# If want_commit, this will return an array of (rev, commit) where
# commit _must_ be a valid commit in the archive.
# Otherwise, it'll return the max revision (whether or not the
# commit is valid or just a 0x40 placeholder).
sub rev_map_max {
	my ($self, $want_commit) = @_;
	$self->rebuild;
	my $map_path = $self->map_path;
	stat $map_path or return $want_commit ? (0, undef) : 0;
	sysopen(my $fh, $map_path, O_RDONLY) or croak "open: $!";
	my $size = (stat($fh))[7];
	($size % 24) == 0 or croak "inconsistent size: $size";

	if ($size == 0) {
		close $fh or croak "close: $!";
		return $want_commit ? (0, undef) : 0;
	}

	sysseek($fh, -24, SEEK_END) or croak "seek: $!";
	sysread($fh, my $buf, 24) == 24 or croak "read: $!";
	my ($r, $c) = unpack(rev_map_fmt, $buf);
	if ($want_commit && $c eq ('0' x40)) {
		if ($size < 48) {
			return $want_commit ? (0, undef) : 0;
		}
		sysseek($fh, -48, SEEK_END) or croak "seek: $!";
		sysread($fh, $buf, 24) == 24 or croak "read: $!";
		($r, $c) = unpack(rev_map_fmt, $buf);
		if ($c eq ('0'x40)) {
			croak "Penultimate record is all-zeroes in $map_path";
		}
	}
	close $fh or croak "close: $!";
	$want_commit ? ($r, $c) : $r;
}

sub rev_map_get {
	my ($self, $rev, $uuid) = @_;
	my $map_path = $self->map_path($uuid);
	return undef unless -e $map_path;

	sysopen(my $fh, $map_path, O_RDONLY) or croak "open: $!";
	my $size = (stat($fh))[7];
	($size % 24) == 0 or croak "inconsistent size: $size";

	if ($size == 0) {
		close $fh or croak "close: $fh";
		return undef;
	}

	my ($l, $u) = (0, $size - 24);
	my ($r, $c, $buf);

	while ($l <= $u) {
		my $i = int(($l/24 + $u/24) / 2) * 24;
		sysseek($fh, $i, SEEK_SET) or croak "seek: $!";
		sysread($fh, my $buf, 24) == 24 or croak "read: $!";
		my ($r, $c) = unpack('NH40', $buf);

		if ($r < $rev) {
			$l = $i + 24;
		} elsif ($r > $rev) {
			$u = $i - 24;
		} else { # $r == $rev
			close($fh) or croak "close: $!";
			return $c eq ('0' x 40) ? undef : $c;
		}
	}
	close($fh) or croak "close: $!";
	undef;
}

# Finds the first svn revision that exists on (if $eq_ok is true) or
# before $rev for the current branch.  It will not search any lower
# than $min_rev.  Returns the git commit hash and svn revision number
# if found, else (undef, undef).
sub find_rev_before {
	my ($self, $rev, $eq_ok, $min_rev) = @_;
	--$rev unless $eq_ok;
	$min_rev ||= 1;
	while ($rev >= $min_rev) {
		if (my $c = $self->rev_map_get($rev)) {
			return ($rev, $c);
		}
		--$rev;
	}
	return (undef, undef);
}

# Finds the first svn revision that exists on (if $eq_ok is true) or
# after $rev for the current branch.  It will not search any higher
# than $max_rev.  Returns the git commit hash and svn revision number
# if found, else (undef, undef).
sub find_rev_after {
	my ($self, $rev, $eq_ok, $max_rev) = @_;
	++$rev unless $eq_ok;
	$max_rev ||= $self->rev_map_max;
	while ($rev <= $max_rev) {
		if (my $c = $self->rev_map_get($rev)) {
			return ($rev, $c);
		}
		++$rev;
	}
	return (undef, undef);
}

sub _new {
	my ($class, $repo_id, $ref_id, $path) = @_;
	unless (defined $repo_id && length $repo_id) {
		$repo_id = $Git::SVN::default_repo_id;
	}
	unless (defined $ref_id && length $ref_id) {
		$_[2] = $ref_id = $Git::SVN::default_ref_id;
	}
	$_[1] = $repo_id = sanitize_remote_name($repo_id);
	my $dir = "$ENV{GIT_DIR}/svn/$ref_id";
	$_[3] = $path = '' unless (defined $path);
	mkpath(["$ENV{GIT_DIR}/svn"]);
	bless {
		ref_id => $ref_id, dir => $dir, index => "$dir/index",
	        path => $path, config => "$ENV{GIT_DIR}/svn/config",
	        map_root => "$dir/.rev_map", repo_id => $repo_id }, $class;
}

# for read-only access of old .rev_db formats
sub unlink_rev_db_symlink {
	my ($self) = @_;
	my $link = $self->rev_db_path;
	$link =~ s/\.[\w-]+$// or croak "missing UUID at the end of $link";
	if (-l $link) {
		unlink $link or croak "unlink: $link failed!";
	}
}

sub rev_db_path {
	my ($self, $uuid) = @_;
	my $db_path = $self->map_path($uuid);
	$db_path =~ s{/\.rev_map\.}{/\.rev_db\.}
	    or croak "map_path: $db_path does not contain '/.rev_map.' !";
	$db_path;
}

# the new replacement for .rev_db
sub map_path {
	my ($self, $uuid) = @_;
	$uuid ||= $self->ra_uuid;
	"$self->{map_root}.$uuid";
}

sub uri_encode {
	my ($f) = @_;
	$f =~ s#([^a-zA-Z0-9\*!\:_\./\-])#uc sprintf("%%%02x",ord($1))#eg;
	$f
}

sub remove_username {
	$_[0] =~ s{^([^:]*://)[^@]+@}{$1};
}

package Git::SVN::Prompt;
use strict;
use warnings;
require SVN::Core;
use vars qw/$_no_auth_cache $_username/;

sub simple {
	my ($cred, $realm, $default_username, $may_save, $pool) = @_;
	$may_save = undef if $_no_auth_cache;
	$default_username = $_username if defined $_username;
	if (defined $default_username && length $default_username) {
		if (defined $realm && length $realm) {
			print STDERR "Authentication realm: $realm\n";
			STDERR->flush;
		}
		$cred->username($default_username);
	} else {
		username($cred, $realm, $may_save, $pool);
	}
	$cred->password(_read_password("Password for '" .
	                               $cred->username . "': ", $realm));
	$cred->may_save($may_save);
	$SVN::_Core::SVN_NO_ERROR;
}

sub ssl_server_trust {
	my ($cred, $realm, $failures, $cert_info, $may_save, $pool) = @_;
	$may_save = undef if $_no_auth_cache;
	print STDERR "Error validating server certificate for '$realm':\n";
	{
		no warnings 'once';
		# All variables SVN::Auth::SSL::* are used only once,
		# so we're shutting up Perl warnings about this.
		if ($failures & $SVN::Auth::SSL::UNKNOWNCA) {
			print STDERR " - The certificate is not issued ",
			    "by a trusted authority. Use the\n",
			    "   fingerprint to validate ",
			    "the certificate manually!\n";
		}
		if ($failures & $SVN::Auth::SSL::CNMISMATCH) {
			print STDERR " - The certificate hostname ",
			    "does not match.\n";
		}
		if ($failures & $SVN::Auth::SSL::NOTYETVALID) {
			print STDERR " - The certificate is not yet valid.\n";
		}
		if ($failures & $SVN::Auth::SSL::EXPIRED) {
			print STDERR " - The certificate has expired.\n";
		}
		if ($failures & $SVN::Auth::SSL::OTHER) {
			print STDERR " - The certificate has ",
			    "an unknown error.\n";
		}
	} # no warnings 'once'
	printf STDERR
	        "Certificate information:\n".
	        " - Hostname: %s\n".
	        " - Valid: from %s until %s\n".
	        " - Issuer: %s\n".
	        " - Fingerprint: %s\n",
	        map $cert_info->$_, qw(hostname valid_from valid_until
	                               issuer_dname fingerprint);
	my $choice;
prompt:
	print STDERR $may_save ?
	      "(R)eject, accept (t)emporarily or accept (p)ermanently? " :
	      "(R)eject or accept (t)emporarily? ";
	STDERR->flush;
	$choice = lc(substr(<STDIN> || 'R', 0, 1));
	if ($choice =~ /^t$/i) {
		$cred->may_save(undef);
	} elsif ($choice =~ /^r$/i) {
		return -1;
	} elsif ($may_save && $choice =~ /^p$/i) {
		$cred->may_save($may_save);
	} else {
		goto prompt;
	}
	$cred->accepted_failures($failures);
	$SVN::_Core::SVN_NO_ERROR;
}

sub ssl_client_cert {
	my ($cred, $realm, $may_save, $pool) = @_;
	$may_save = undef if $_no_auth_cache;
	print STDERR "Client certificate filename: ";
	STDERR->flush;
	chomp(my $filename = <STDIN>);
	$cred->cert_file($filename);
	$cred->may_save($may_save);
	$SVN::_Core::SVN_NO_ERROR;
}

sub ssl_client_cert_pw {
	my ($cred, $realm, $may_save, $pool) = @_;
	$may_save = undef if $_no_auth_cache;
	$cred->password(_read_password("Password: ", $realm));
	$cred->may_save($may_save);
	$SVN::_Core::SVN_NO_ERROR;
}

sub username {
	my ($cred, $realm, $may_save, $pool) = @_;
	$may_save = undef if $_no_auth_cache;
	if (defined $realm && length $realm) {
		print STDERR "Authentication realm: $realm\n";
	}
	my $username;
	if (defined $_username) {
		$username = $_username;
	} else {
		print STDERR "Username: ";
		STDERR->flush;
		chomp($username = <STDIN>);
	}
	$cred->username($username);
	$cred->may_save($may_save);
	$SVN::_Core::SVN_NO_ERROR;
}

sub _read_password {
	my ($prompt, $realm) = @_;
	print STDERR $prompt;
	STDERR->flush;
	require Term::ReadKey;
	Term::ReadKey::ReadMode('noecho');
	my $password = '';
	while (defined(my $key = Term::ReadKey::ReadKey(0))) {
		last if $key =~ /[\012\015]/; # \n\r
		$password .= $key;
	}
	Term::ReadKey::ReadMode('restore');
	print STDERR "\n";
	STDERR->flush;
	$password;
}

package SVN::Git::Fetcher;
use vars qw/@ISA/;
use strict;
use warnings;
use Carp qw/croak/;
use IO::File qw//;

# file baton members: path, mode_a, mode_b, pool, fh, blob, base
sub new {
	my ($class, $git_svn) = @_;
	my $self = SVN::Delta::Editor->new;
	bless $self, $class;
	$self->{c} = $git_svn->{last_commit} if exists $git_svn->{last_commit};
	$self->{empty} = {};
	$self->{dir_prop} = {};
	$self->{file_prop} = {};
	$self->{absent_dir} = {};
	$self->{absent_file} = {};
	$self->{gii} = $git_svn->tmp_index_do(sub { Git::IndexInfo->new });
	$self;
}

sub set_path_strip {
	my ($self, $path) = @_;
	$self->{path_strip} = qr/^\Q$path\E(\/|$)/ if length $path;
}

sub open_root {
	{ path => '' };
}

sub open_directory {
	my ($self, $path, $pb, $rev) = @_;
	{ path => $path };
}

sub git_path {
	my ($self, $path) = @_;
	if ($self->{path_strip}) {
		$path =~ s!$self->{path_strip}!! or
		  die "Failed to strip path '$path' ($self->{path_strip})\n";
	}
	$path;
}

sub delete_entry {
	my ($self, $path, $rev, $pb) = @_;

	my $gpath = $self->git_path($path);
	return undef if ($gpath eq '');

	# remove entire directories.
	if (command('ls-tree', $self->{c}, '--', $gpath) =~ /^040000 tree/) {
		my ($ls, $ctx) = command_output_pipe(qw/ls-tree
		                                     -r --name-only -z/,
				                     $self->{c}, '--', $gpath);
		local $/ = "\0";
		while (<$ls>) {
			chomp;
			$self->{gii}->remove($_);
			print "\tD\t$_\n" unless $::_q;
		}
		print "\tD\t$gpath/\n" unless $::_q;
		command_close_pipe($ls, $ctx);
		$self->{empty}->{$path} = 0
	} else {
		$self->{gii}->remove($gpath);
		print "\tD\t$gpath\n" unless $::_q;
	}
	undef;
}

sub open_file {
	my ($self, $path, $pb, $rev) = @_;
	my $gpath = $self->git_path($path);
	my ($mode, $blob) = (command('ls-tree', $self->{c}, '--', $gpath)
	                     =~ /^(\d{6}) blob ([a-f\d]{40})\t/);
	unless (defined $mode && defined $blob) {
		die "$path was not found in commit $self->{c} (r$rev)\n";
	}
	{ path => $path, mode_a => $mode, mode_b => $mode, blob => $blob,
	  pool => SVN::Pool->new, action => 'M' };
}

sub add_file {
	my ($self, $path, $pb, $cp_path, $cp_rev) = @_;
	my ($dir, $file) = ($path =~ m#^(.*?)/?([^/]+)$#);
	delete $self->{empty}->{$dir};
	{ path => $path, mode_a => 100644, mode_b => 100644,
	  pool => SVN::Pool->new, action => 'A' };
}

sub add_directory {
	my ($self, $path, $cp_path, $cp_rev) = @_;
	my $gpath = $self->git_path($path);
	if ($gpath eq '') {
		my ($ls, $ctx) = command_output_pipe(qw/ls-tree
		                                     -r --name-only -z/,
				                     $self->{c});
		local $/ = "\0";
		while (<$ls>) {
			chomp;
			$self->{gii}->remove($_);
			print "\tD\t$_\n" unless $::_q;
		}
		command_close_pipe($ls, $ctx);
		$self->{empty}->{$path} = 0;
	}
	my ($dir, $file) = ($path =~ m#^(.*?)/?([^/]+)$#);
	delete $self->{empty}->{$dir};
	$self->{empty}->{$path} = 1;
	{ path => $path };
}

sub change_dir_prop {
	my ($self, $db, $prop, $value) = @_;
	$self->{dir_prop}->{$db->{path}} ||= {};
	$self->{dir_prop}->{$db->{path}}->{$prop} = $value;
	undef;
}

sub absent_directory {
	my ($self, $path, $pb) = @_;
	$self->{absent_dir}->{$pb->{path}} ||= [];
	push @{$self->{absent_dir}->{$pb->{path}}}, $path;
	undef;
}

sub absent_file {
	my ($self, $path, $pb) = @_;
	$self->{absent_file}->{$pb->{path}} ||= [];
	push @{$self->{absent_file}->{$pb->{path}}}, $path;
	undef;
}

sub change_file_prop {
	my ($self, $fb, $prop, $value) = @_;
	if ($prop eq 'svn:executable') {
		if ($fb->{mode_b} != 120000) {
			$fb->{mode_b} = defined $value ? 100755 : 100644;
		}
	} elsif ($prop eq 'svn:special') {
		$fb->{mode_b} = defined $value ? 120000 : 100644;
	} else {
		$self->{file_prop}->{$fb->{path}} ||= {};
		$self->{file_prop}->{$fb->{path}}->{$prop} = $value;
	}
	undef;
}

sub apply_textdelta {
	my ($self, $fb, $exp) = @_;
	my $fh = IO::File->new_tmpfile;
	$fh->autoflush(1);
	# $fh gets auto-closed() by SVN::TxDelta::apply(),
	# (but $base does not,) so dup() it for reading in close_file
	open my $dup, '<&', $fh or croak $!;
	my $base = IO::File->new_tmpfile;
	$base->autoflush(1);
	if ($fb->{blob}) {
		defined (my $pid = fork) or croak $!;
		if (!$pid) {
			open STDOUT, '>&', $base or croak $!;
			print STDOUT 'link ' if ($fb->{mode_a} == 120000);
			exec qw/git-cat-file blob/, $fb->{blob} or croak $!;
		}
		waitpid $pid, 0;
		croak $? if $?;

		if (defined $exp) {
			seek $base, 0, 0 or croak $!;
			my $got = ::md5sum($base);
			die "Checksum mismatch: $fb->{path} $fb->{blob}\n",
			    "expected: $exp\n",
			    "     got: $got\n" if ($got ne $exp);
		}
	}
	seek $base, 0, 0 or croak $!;
	$fb->{fh} = $dup;
	$fb->{base} = $base;
	[ SVN::TxDelta::apply($base, $fh, undef, $fb->{path}, $fb->{pool}) ];
}

sub close_file {
	my ($self, $fb, $exp) = @_;
	my $hash;
	my $path = $self->git_path($fb->{path});
	if (my $fh = $fb->{fh}) {
		if (defined $exp) {
			seek($fh, 0, 0) or croak $!;
			my $got = ::md5sum($fh);
			if ($got ne $exp) {
				die "Checksum mismatch: $path\n",
				    "expected: $exp\n    got: $got\n";
			}
		}
		sysseek($fh, 0, 0) or croak $!;
		if ($fb->{mode_b} == 120000) {
			eval {
				sysread($fh, my $buf, 5) == 5 or croak $!;
				$buf eq 'link ' or die "$path has mode 120000",
						       " but is not a link";
			};
			if ($@) {
				warn "$@\n";
				sysseek($fh, 0, 0) or croak $!;
			}
		}
		defined(my $pid = open my $out,'-|') or die "Can't fork: $!\n";
		if (!$pid) {
			open STDIN, '<&', $fh or croak $!;
			exec qw/git-hash-object -w --stdin/ or croak $!;
		}
		chomp($hash = do { local $/; <$out> });
		close $out or croak $!;
		close $fh or croak $!;
		$hash =~ /^[a-f\d]{40}$/ or die "not a sha1: $hash\n";
		close $fb->{base} or croak $!;
	} else {
		$hash = $fb->{blob} or die "no blob information\n";
	}
	$fb->{pool}->clear;
	$self->{gii}->update($fb->{mode_b}, $hash, $path) or croak $!;
	print "\t$fb->{action}\t$path\n" if $fb->{action} && ! $::_q;
	undef;
}

sub abort_edit {
	my $self = shift;
	$self->{nr} = $self->{gii}->{nr};
	delete $self->{gii};
	$self->SUPER::abort_edit(@_);
}

sub close_edit {
	my $self = shift;
	$self->{git_commit_ok} = 1;
	$self->{nr} = $self->{gii}->{nr};
	delete $self->{gii};
	$self->SUPER::close_edit(@_);
}

package SVN::Git::Editor;
use vars qw/@ISA $_rmdir $_cp_similarity $_find_copies_harder $_rename_limit/;
use strict;
use warnings;
use Carp qw/croak/;
use IO::File;

sub new {
	my ($class, $opts) = @_;
	foreach (qw/svn_path r ra tree_a tree_b log editor_cb/) {
		die "$_ required!\n" unless (defined $opts->{$_});
	}

	my $pool = SVN::Pool->new;
	my $mods = generate_diff($opts->{tree_a}, $opts->{tree_b});
	my $types = check_diff_paths($opts->{ra}, $opts->{svn_path},
	                             $opts->{r}, $mods);

	# $opts->{ra} functions should not be used after this:
	my @ce  = $opts->{ra}->get_commit_editor($opts->{log},
	                                        $opts->{editor_cb}, $pool);
	my $self = SVN::Delta::Editor->new(@ce, $pool);
	bless $self, $class;
	foreach (qw/svn_path r tree_a tree_b/) {
		$self->{$_} = $opts->{$_};
	}
	$self->{url} = $opts->{ra}->{url};
	$self->{mods} = $mods;
	$self->{types} = $types;
	$self->{pool} = $pool;
	$self->{bat} = { '' => $self->open_root($self->{r}, $self->{pool}) };
	$self->{rm} = { };
	$self->{path_prefix} = length $self->{svn_path} ?
	                       "$self->{svn_path}/" : '';
	return $self;
}

sub generate_diff {
	my ($tree_a, $tree_b) = @_;
	my @diff_tree = qw(diff-tree -z -r);
	if ($_cp_similarity) {
		push @diff_tree, "-C$_cp_similarity";
	} else {
		push @diff_tree, '-C';
	}
	push @diff_tree, '--find-copies-harder' if $_find_copies_harder;
	push @diff_tree, "-l$_rename_limit" if defined $_rename_limit;
	push @diff_tree, $tree_a, $tree_b;
	my ($diff_fh, $ctx) = command_output_pipe(@diff_tree);
	local $/ = "\0";
	my $state = 'meta';
	my @mods;
	while (<$diff_fh>) {
		chomp $_; # this gets rid of the trailing "\0"
		if ($state eq 'meta' && /^:(\d{6})\s(\d{6})\s
					$::sha1\s($::sha1)\s
					([MTCRAD])\d*$/xo) {
			push @mods, {	mode_a => $1, mode_b => $2,
					sha1_b => $3, chg => $4 };
			if ($4 =~ /^(?:C|R)$/) {
				$state = 'file_a';
			} else {
				$state = 'file_b';
			}
		} elsif ($state eq 'file_a') {
			my $x = $mods[$#mods] or croak "Empty array\n";
			if ($x->{chg} !~ /^(?:C|R)$/) {
				croak "Error parsing $_, $x->{chg}\n";
			}
			$x->{file_a} = $_;
			$state = 'file_b';
		} elsif ($state eq 'file_b') {
			my $x = $mods[$#mods] or croak "Empty array\n";
			if (exists $x->{file_a} && $x->{chg} !~ /^(?:C|R)$/) {
				croak "Error parsing $_, $x->{chg}\n";
			}
			if (!exists $x->{file_a} && $x->{chg} =~ /^(?:C|R)$/) {
				croak "Error parsing $_, $x->{chg}\n";
			}
			$x->{file_b} = $_;
			$state = 'meta';
		} else {
			croak "Error parsing $_\n";
		}
	}
	command_close_pipe($diff_fh, $ctx);
	\@mods;
}

sub check_diff_paths {
	my ($ra, $pfx, $rev, $mods) = @_;
	my %types;
	$pfx .= '/' if length $pfx;

	sub type_diff_paths {
		my ($ra, $types, $path, $rev) = @_;
		my @p = split m#/+#, $path;
		my $c = shift @p;
		unless (defined $types->{$c}) {
			$types->{$c} = $ra->check_path($c, $rev);
		}
		while (@p) {
			$c .= '/' . shift @p;
			next if defined $types->{$c};
			$types->{$c} = $ra->check_path($c, $rev);
		}
	}

	foreach my $m (@$mods) {
		foreach my $f (qw/file_a file_b/) {
			next unless defined $m->{$f};
			my ($dir) = ($m->{$f} =~ m#^(.*?)/?(?:[^/]+)$#);
			if (length $pfx.$dir && ! defined $types{$dir}) {
				type_diff_paths($ra, \%types, $pfx.$dir, $rev);
			}
		}
	}
	\%types;
}

sub split_path {
	return ($_[0] =~ m#^(.*?)/?([^/]+)$#);
}

sub repo_path {
	my ($self, $path) = @_;
	$self->{path_prefix}.(defined $path ? $path : '');
}

sub url_path {
	my ($self, $path) = @_;
	if ($self->{url} =~ m#^https?://#) {
		$path =~ s/([^a-zA-Z0-9_.-])/uc sprintf("%%%02x",ord($1))/eg;
	}
	$self->{url} . '/' . $self->repo_path($path);
}

sub rmdirs {
	my ($self) = @_;
	my $rm = $self->{rm};
	delete $rm->{''}; # we never delete the url we're tracking
	return unless %$rm;

	foreach (keys %$rm) {
		my @d = split m#/#, $_;
		my $c = shift @d;
		$rm->{$c} = 1;
		while (@d) {
			$c .= '/' . shift @d;
			$rm->{$c} = 1;
		}
	}
	delete $rm->{$self->{svn_path}};
	delete $rm->{''}; # we never delete the url we're tracking
	return unless %$rm;

	my ($fh, $ctx) = command_output_pipe(qw/ls-tree --name-only -r -z/,
	                                     $self->{tree_b});
	local $/ = "\0";
	while (<$fh>) {
		chomp;
		my @dn = split m#/#, $_;
		while (pop @dn) {
			delete $rm->{join '/', @dn};
		}
		unless (%$rm) {
			close $fh;
			return;
		}
	}
	command_close_pipe($fh, $ctx);

	my ($r, $p, $bat) = ($self->{r}, $self->{pool}, $self->{bat});
	foreach my $d (sort { $b =~ tr#/#/# <=> $a =~ tr#/#/# } keys %$rm) {
		$self->close_directory($bat->{$d}, $p);
		my ($dn) = ($d =~ m#^(.*?)/?(?:[^/]+)$#);
		print "\tD+\t$d/\n" unless $::_q;
		$self->SUPER::delete_entry($d, $r, $bat->{$dn}, $p);
		delete $bat->{$d};
	}
}

sub open_or_add_dir {
	my ($self, $full_path, $baton) = @_;
	my $t = $self->{types}->{$full_path};
	if (!defined $t) {
		die "$full_path not known in r$self->{r} or we have a bug!\n";
	}
	{
		no warnings 'once';
		# SVN::Node::none and SVN::Node::file are used only once,
		# so we're shutting up Perl's warnings about them.
		if ($t == $SVN::Node::none) {
			return $self->add_directory($full_path, $baton,
			    undef, -1, $self->{pool});
		} elsif ($t == $SVN::Node::dir) {
			return $self->open_directory($full_path, $baton,
			    $self->{r}, $self->{pool});
		} # no warnings 'once'
		print STDERR "$full_path already exists in repository at ",
		    "r$self->{r} and it is not a directory (",
		    ($t == $SVN::Node::file ? 'file' : 'unknown'),"/$t)\n";
	} # no warnings 'once'
	exit 1;
}

sub ensure_path {
	my ($self, $path) = @_;
	my $bat = $self->{bat};
	my $repo_path = $self->repo_path($path);
	return $bat->{''} unless (length $repo_path);
	my @p = split m#/+#, $repo_path;
	my $c = shift @p;
	$bat->{$c} ||= $self->open_or_add_dir($c, $bat->{''});
	while (@p) {
		my $c0 = $c;
		$c .= '/' . shift @p;
		$bat->{$c} ||= $self->open_or_add_dir($c, $bat->{$c0});
	}
	return $bat->{$c};
}

sub A {
	my ($self, $m) = @_;
	my ($dir, $file) = split_path($m->{file_b});
	my $pbat = $self->ensure_path($dir);
	my $fbat = $self->add_file($self->repo_path($m->{file_b}), $pbat,
					undef, -1);
	print "\tA\t$m->{file_b}\n" unless $::_q;
	$self->chg_file($fbat, $m);
	$self->close_file($fbat,undef,$self->{pool});
}

sub C {
	my ($self, $m) = @_;
	my ($dir, $file) = split_path($m->{file_b});
	my $pbat = $self->ensure_path($dir);
	my $fbat = $self->add_file($self->repo_path($m->{file_b}), $pbat,
				$self->url_path($m->{file_a}), $self->{r});
	print "\tC\t$m->{file_a} => $m->{file_b}\n" unless $::_q;
	$self->chg_file($fbat, $m);
	$self->close_file($fbat,undef,$self->{pool});
}

sub delete_entry {
	my ($self, $path, $pbat) = @_;
	my $rpath = $self->repo_path($path);
	my ($dir, $file) = split_path($rpath);
	$self->{rm}->{$dir} = 1;
	$self->SUPER::delete_entry($rpath, $self->{r}, $pbat, $self->{pool});
}

sub R {
	my ($self, $m) = @_;
	my ($dir, $file) = split_path($m->{file_b});
	my $pbat = $self->ensure_path($dir);
	my $fbat = $self->add_file($self->repo_path($m->{file_b}), $pbat,
				$self->url_path($m->{file_a}), $self->{r});
	print "\tR\t$m->{file_a} => $m->{file_b}\n" unless $::_q;
	$self->chg_file($fbat, $m);
	$self->close_file($fbat,undef,$self->{pool});

	($dir, $file) = split_path($m->{file_a});
	$pbat = $self->ensure_path($dir);
	$self->delete_entry($m->{file_a}, $pbat);
}

sub M {
	my ($self, $m) = @_;
	my ($dir, $file) = split_path($m->{file_b});
	my $pbat = $self->ensure_path($dir);
	my $fbat = $self->open_file($self->repo_path($m->{file_b}),
				$pbat,$self->{r},$self->{pool});
	print "\t$m->{chg}\t$m->{file_b}\n" unless $::_q;
	$self->chg_file($fbat, $m);
	$self->close_file($fbat,undef,$self->{pool});
}

sub T { shift->M(@_) }

sub change_file_prop {
	my ($self, $fbat, $pname, $pval) = @_;
	$self->SUPER::change_file_prop($fbat, $pname, $pval, $self->{pool});
}

sub chg_file {
	my ($self, $fbat, $m) = @_;
	if ($m->{mode_b} =~ /755$/ && $m->{mode_a} !~ /755$/) {
		$self->change_file_prop($fbat,'svn:executable','*');
	} elsif ($m->{mode_b} !~ /755$/ && $m->{mode_a} =~ /755$/) {
		$self->change_file_prop($fbat,'svn:executable',undef);
	}
	my $fh = IO::File->new_tmpfile or croak $!;
	if ($m->{mode_b} =~ /^120/) {
		print $fh 'link ' or croak $!;
		$self->change_file_prop($fbat,'svn:special','*');
	} elsif ($m->{mode_a} =~ /^120/ && $m->{mode_b} !~ /^120/) {
		$self->change_file_prop($fbat,'svn:special',undef);
	}
	defined(my $pid = fork) or croak $!;
	if (!$pid) {
		open STDOUT, '>&', $fh or croak $!;
		exec qw/git-cat-file blob/, $m->{sha1_b} or croak $!;
	}
	waitpid $pid, 0;
	croak $? if $?;
	$fh->flush == 0 or croak $!;
	seek $fh, 0, 0 or croak $!;

	my $exp = ::md5sum($fh);
	seek $fh, 0, 0 or croak $!;

	my $pool = SVN::Pool->new;
	my $atd = $self->apply_textdelta($fbat, undef, $pool);
	my $got = SVN::TxDelta::send_stream($fh, @$atd, $pool);
	die "Checksum mismatch\nexpected: $exp\ngot: $got\n" if ($got ne $exp);
	$pool->clear;

	close $fh or croak $!;
}

sub D {
	my ($self, $m) = @_;
	my ($dir, $file) = split_path($m->{file_b});
	my $pbat = $self->ensure_path($dir);
	print "\tD\t$m->{file_b}\n" unless $::_q;
	$self->delete_entry($m->{file_b}, $pbat);
}

sub close_edit {
	my ($self) = @_;
	my ($p,$bat) = ($self->{pool}, $self->{bat});
	foreach (sort { $b =~ tr#/#/# <=> $a =~ tr#/#/# } keys %$bat) {
		next if $_ eq '';
		$self->close_directory($bat->{$_}, $p);
	}
	$self->close_directory($bat->{''}, $p);
	$self->SUPER::close_edit($p);
	$p->clear;
}

sub abort_edit {
	my ($self) = @_;
	$self->SUPER::abort_edit($self->{pool});
}

sub DESTROY {
	my $self = shift;
	$self->SUPER::DESTROY(@_);
	$self->{pool}->clear;
}

# this drives the editor
sub apply_diff {
	my ($self) = @_;
	my $mods = $self->{mods};
	my %o = ( D => 1, R => 0, C => -1, A => 3, M => 3, T => 3 );
	foreach my $m (sort { $o{$a->{chg}} <=> $o{$b->{chg}} } @$mods) {
		my $f = $m->{chg};
		if (defined $o{$f}) {
			$self->$f($m);
		} else {
			fatal("Invalid change type: $f");
		}
	}
	$self->rmdirs if $_rmdir;
	if (@$mods == 0) {
		$self->abort_edit;
	} else {
		$self->close_edit;
	}
	return scalar @$mods;
}

package Git::SVN::Ra;
use vars qw/@ISA $config_dir $_log_window_size/;
use strict;
use warnings;
my ($ra_invalid, $can_do_switch, %ignored_err, $RA);

BEGIN {
	# enforce temporary pool usage for some simple functions
	no strict 'refs';
	for my $f (qw/rev_proplist get_latest_revnum get_uuid get_repos_root/) {
		my $SUPER = "SUPER::$f";
		*$f = sub {
			my $self = shift;
			my $pool = SVN::Pool->new;
			my @ret = $self->$SUPER(@_,$pool);
			$pool->clear;
			wantarray ? @ret : $ret[0];
		};
	}
}

<<<<<<< HEAD
sub _auth_providers () {
	[
	  SVN::Client::get_simple_provider(),
	  SVN::Client::get_ssl_server_trust_file_provider(),
	  SVN::Client::get_simple_prompt_provider(
	    \&Git::SVN::Prompt::simple, 2),
	  SVN::Client::get_ssl_client_cert_file_provider(),
	  SVN::Client::get_ssl_client_cert_prompt_provider(
	    \&Git::SVN::Prompt::ssl_client_cert, 2),
	  SVN::Client::get_ssl_client_cert_pw_prompt_provider(
	    \&Git::SVN::Prompt::ssl_client_cert_pw, 2),
	  SVN::Client::get_username_provider(),
	  SVN::Client::get_ssl_server_trust_prompt_provider(
	    \&Git::SVN::Prompt::ssl_server_trust),
	  SVN::Client::get_username_prompt_provider(
	    \&Git::SVN::Prompt::username, 2)
	]
}

=======
>>>>>>> aadd4efa
sub escape_uri_only {
	my ($uri) = @_;
	my @tmp;
	foreach (split m{/}, $uri) {
		s/([^\w.-])/sprintf("%%%02X",ord($1))/eg;
		push @tmp, $_;
	}
	join('/', @tmp);
}

sub escape_url {
	my ($url) = @_;
	if ($url =~ m#^(https?)://([^/]+)(.*)$#) {
		my ($scheme, $domain, $uri) = ($1, $2, escape_uri_only($3));
		$url = "$scheme://$domain$uri";
	}
	$url;
}

sub new {
	my ($class, $url) = @_;
	$url =~ s!/+$!!;
	return $RA if ($RA && $RA->{url} eq $url);

	SVN::_Core::svn_config_ensure($config_dir, undef);
	my ($baton, $callbacks) = SVN::Core::auth_open_helper(_auth_providers);
	my $config = SVN::Core::config_get_config($config_dir);
	$RA = undef;
<<<<<<< HEAD
	my $dont_store_passwords = 1;
	my $conf_t = ${$config}{'config'};
	{
		no warnings 'once';
		# The usage of $SVN::_Core::SVN_CONFIG_* variables
		# produces warnings that variables are used only once.
		# I had not found the better way to shut them up, so
		# the warnings of type 'once' are disabled in this block.
		if (SVN::_Core::svn_config_get_bool($conf_t,
		    $SVN::_Core::SVN_CONFIG_SECTION_AUTH,
		    $SVN::_Core::SVN_CONFIG_OPTION_STORE_PASSWORDS,
		    1) == 0) {
			SVN::_Core::svn_auth_set_parameter($baton,
			    $SVN::_Core::SVN_AUTH_PARAM_DONT_STORE_PASSWORDS,
			    bless (\$dont_store_passwords, "_p_void"));
		}
		if (SVN::_Core::svn_config_get_bool($conf_t,
		    $SVN::_Core::SVN_CONFIG_SECTION_AUTH,
		    $SVN::_Core::SVN_CONFIG_OPTION_STORE_AUTH_CREDS,
		    1) == 0) {
			$Git::SVN::Prompt::_no_auth_cache = 1;
		}
	} # no warnings 'once'
=======
>>>>>>> aadd4efa
	my $self = SVN::Ra->new(url => escape_url($url), auth => $baton,
	                      config => $config,
			      pool => SVN::Pool->new,
	                      auth_provider_callbacks => $callbacks);
	$self->{url} = $url;
	$self->{svn_path} = $url;
	$self->{repos_root} = $self->get_repos_root;
	$self->{svn_path} =~ s#^\Q$self->{repos_root}\E(/|$)##;
	$self->{cache} = { check_path => { r => 0, data => {} },
	                   get_dir => { r => 0, data => {} } };
	$RA = bless $self, $class;
}

sub check_path {
	my ($self, $path, $r) = @_;
	my $cache = $self->{cache}->{check_path};
	if ($r == $cache->{r} && exists $cache->{data}->{$path}) {
		return $cache->{data}->{$path};
	}
	my $pool = SVN::Pool->new;
	my $t = $self->SUPER::check_path($path, $r, $pool);
	$pool->clear;
	if ($r != $cache->{r}) {
		%{$cache->{data}} = ();
		$cache->{r} = $r;
	}
	$cache->{data}->{$path} = $t;
}

sub get_dir {
	my ($self, $dir, $r) = @_;
	my $cache = $self->{cache}->{get_dir};
	if ($r == $cache->{r}) {
		if (my $x = $cache->{data}->{$dir}) {
			return wantarray ? @$x : $x->[0];
		}
	}
	my $pool = SVN::Pool->new;
	my ($d, undef, $props) = $self->SUPER::get_dir($dir, $r, $pool);
	my %dirents = map { $_ => { kind => $d->{$_}->kind } } keys %$d;
	$pool->clear;
	if ($r != $cache->{r}) {
		%{$cache->{data}} = ();
		$cache->{r} = $r;
	}
	$cache->{data}->{$dir} = [ \%dirents, $r, $props ];
	wantarray ? (\%dirents, $r, $props) : \%dirents;
}

sub DESTROY {
	# do not call the real DESTROY since we store ourselves in $RA
}

sub get_log {
	my ($self, @args) = @_;
	my $pool = SVN::Pool->new;
	splice(@args, 3, 1) if ($SVN::Core::VERSION le '1.2.0');
	my $ret = $self->SUPER::get_log(@args, $pool);
	$pool->clear;
	$ret;
}

sub trees_match {
	my ($self, $url1, $rev1, $url2, $rev2) = @_;
	my $ctx = SVN::Client->new(auth => _auth_providers);
	my $out = IO::File->new_tmpfile;

	# older SVN (1.1.x) doesn't take $pool as the last parameter for
	# $ctx->diff(), so we'll create a default one
	my $pool = SVN::Pool->new_default_sub;

	$ra_invalid = 1; # this will open a new SVN::Ra connection to $url1
	$ctx->diff([], $url1, $rev1, $url2, $rev2, 1, 1, 0, $out, $out);
	$out->flush;
	my $ret = (($out->stat)[7] == 0);
	close $out or croak $!;

	$ret;
}

sub get_commit_editor {
	my ($self, $log, $cb, $pool) = @_;
	my @lock = $SVN::Core::VERSION ge '1.2.0' ? (undef, 0) : ();
	$self->SUPER::get_commit_editor($log, $cb, @lock, $pool);
}

sub gs_do_update {
	my ($self, $rev_a, $rev_b, $gs, $editor) = @_;
	my $new = ($rev_a == $rev_b);
	my $path = $gs->{path};

	if ($new && -e $gs->{index}) {
		unlink $gs->{index} or die
		  "Couldn't unlink index: $gs->{index}: $!\n";
	}
	my $pool = SVN::Pool->new;
	$editor->set_path_strip($path);
	my (@pc) = split m#/#, $path;
	my $reporter = $self->do_update($rev_b, (@pc ? shift @pc : ''),
	                                1, $editor, $pool);
	my @lock = $SVN::Core::VERSION ge '1.2.0' ? (undef) : ();

	# Since we can't rely on svn_ra_reparent being available, we'll
	# just have to do some magic with set_path to make it so
	# we only want a partial path.
	my $sp = '';
	my $final = join('/', @pc);
	while (@pc) {
		$reporter->set_path($sp, $rev_b, 0, @lock, $pool);
		$sp .= '/' if length $sp;
		$sp .= shift @pc;
	}
	die "BUG: '$sp' != '$final'\n" if ($sp ne $final);

	$reporter->set_path($sp, $rev_a, $new, @lock, $pool);

	$reporter->finish_report($pool);
	$pool->clear;
	$editor->{git_commit_ok};
}

# this requires SVN 1.4.3 or later (do_switch didn't work before 1.4.3, and
# svn_ra_reparent didn't work before 1.4)
sub gs_do_switch {
	my ($self, $rev_a, $rev_b, $gs, $url_b, $editor) = @_;
	my $path = $gs->{path};
	my $pool = SVN::Pool->new;

	my $full_url = $self->{url};
	my $old_url = $full_url;
	$full_url .= '/' . escape_uri_only($path) if length $path;
	my ($ra, $reparented);
	if ($old_url ne $full_url) {
		if ($old_url !~ m#^svn(\+ssh)?://#) {
			SVN::_Ra::svn_ra_reparent($self->{session}, $full_url,
			                          $pool);
			$self->{url} = $full_url;
			$reparented = 1;
		} else {
			$_[0] = undef;
			$self = undef;
			$RA = undef;
			$ra = Git::SVN::Ra->new($full_url);
			$ra_invalid = 1;
		}
	}
	$ra ||= $self;
	my $reporter = $ra->do_switch($rev_b, '', 1, $url_b, $editor, $pool);
	my @lock = $SVN::Core::VERSION ge '1.2.0' ? (undef) : ();
	$reporter->set_path('', $rev_a, 0, @lock, $pool);
	$reporter->finish_report($pool);

	if ($reparented) {
		SVN::_Ra::svn_ra_reparent($self->{session}, $old_url, $pool);
		$self->{url} = $old_url;
	}

	$pool->clear;
	$editor->{git_commit_ok};
}

sub longest_common_path {
	my ($gsv, $globs) = @_;
	my %common;
	my $common_max = scalar @$gsv;

	foreach my $gs (@$gsv) {
		my @tmp = split m#/#, $gs->{path};
		my $p = '';
		foreach (@tmp) {
			$p .= length($p) ? "/$_" : $_;
			$common{$p} ||= 0;
			$common{$p}++;
		}
	}
	$globs ||= [];
	$common_max += scalar @$globs;
	foreach my $glob (@$globs) {
		my @tmp = split m#/#, $glob->{path}->{left};
		my $p = '';
		foreach (@tmp) {
			$p .= length($p) ? "/$_" : $_;
			$common{$p} ||= 0;
			$common{$p}++;
		}
	}

	my $longest_path = '';
	foreach (sort {length $b <=> length $a} keys %common) {
		if ($common{$_} == $common_max) {
			$longest_path = $_;
			last;
		}
	}
	$longest_path;
}

sub gs_fetch_loop_common {
	my ($self, $base, $head, $gsv, $globs) = @_;
	return if ($base > $head);
	my $inc = $_log_window_size;
	my ($min, $max) = ($base, $head < $base + $inc ? $head : $base + $inc);
	my $longest_path = longest_common_path($gsv, $globs);
	my $ra_url = $self->{url};
	while (1) {
		my %revs;
		my $err;
		my $err_handler = $SVN::Error::handler;
		$SVN::Error::handler = sub {
			($err) = @_;
			skip_unknown_revs($err);
		};
		sub _cb {
			my ($paths, $r, $author, $date, $log) = @_;
			[ dup_changed_paths($paths),
			  { author => $author, date => $date, log => $log } ];
		}
		$self->get_log([$longest_path], $min, $max, 0, 1, 1,
		               sub { $revs{$_[1]} = _cb(@_) });
		if ($err && $max >= $head) {
			print STDERR "Path '$longest_path' ",
				     "was probably deleted:\n",
				     $err->expanded_message,
				     "\nWill attempt to follow ",
				     "revisions r$min .. r$max ",
				     "committed before the deletion\n";
			my $hi = $max;
			while (--$hi >= $min) {
				my $ok;
				$self->get_log([$longest_path], $min, $hi,
				               0, 1, 1, sub {
				               $ok ||= $_[1];
				               $revs{$_[1]} = _cb(@_) });
				if ($ok) {
					print STDERR "r$min .. r$ok OK\n";
					last;
				}
			}
		}
		$SVN::Error::handler = $err_handler;

		my %exists = map { $_->{path} => $_ } @$gsv;
		foreach my $r (sort {$a <=> $b} keys %revs) {
			my ($paths, $logged) = @{$revs{$r}};

			foreach my $gs ($self->match_globs(\%exists, $paths,
			                                   $globs, $r)) {
				if ($gs->rev_map_max >= $r) {
					next;
				}
				next unless $gs->match_paths($paths, $r);
				$gs->{logged_rev_props} = $logged;
				if (my $last_commit = $gs->last_commit) {
					$gs->assert_index_clean($last_commit);
				}
				my $log_entry = $gs->do_fetch($paths, $r);
				if ($log_entry) {
					$gs->do_git_commit($log_entry);
				}
				$INDEX_FILES{$gs->{index}} = 1;
			}
			foreach my $g (@$globs) {
				my $k = "svn-remote.$g->{remote}." .
				        "$g->{t}-maxRev";
				Git::SVN::tmp_config($k, $r);
			}
			if ($ra_invalid) {
				$_[0] = undef;
				$self = undef;
				$RA = undef;
				$self = Git::SVN::Ra->new($ra_url);
				$ra_invalid = undef;
			}
		}
		# pre-fill the .rev_db since it'll eventually get filled in
		# with '0' x40 if something new gets committed
		foreach my $gs (@$gsv) {
			next if $gs->rev_map_max >= $max;
			next if defined $gs->rev_map_get($max);
			$gs->rev_map_set($max, 0 x40);
		}
		foreach my $g (@$globs) {
			my $k = "svn-remote.$g->{remote}.$g->{t}-maxRev";
			Git::SVN::tmp_config($k, $max);
		}
		last if $max >= $head;
		$min = $max + 1;
		$max += $inc;
		$max = $head if ($max > $head);
	}
}

sub match_globs {
	my ($self, $exists, $paths, $globs, $r) = @_;

	sub get_dir_check {
		my ($self, $exists, $g, $r) = @_;
		my @x = eval { $self->get_dir($g->{path}->{left}, $r) };
		return unless scalar @x == 3;
		my $dirents = $x[0];
		foreach my $de (keys %$dirents) {
			next if $dirents->{$de}->{kind} != $SVN::Node::dir;
			my $p = $g->{path}->full_path($de);
			next if $exists->{$p};
			next if (length $g->{path}->{right} &&
				 ($self->check_path($p, $r) !=
				  $SVN::Node::dir));
			$exists->{$p} = Git::SVN->init($self->{url}, $p, undef,
					 $g->{ref}->full_path($de), 1);
		}
	}
	foreach my $g (@$globs) {
		if (my $path = $paths->{"/$g->{path}->{left}"}) {
			if ($path->{action} =~ /^[AR]$/) {
				get_dir_check($self, $exists, $g, $r);
			}
		}
		foreach (keys %$paths) {
			if (/$g->{path}->{left_regex}/ &&
			    !/$g->{path}->{regex}/) {
				next if $paths->{$_}->{action} !~ /^[AR]$/;
				get_dir_check($self, $exists, $g, $r);
			}
			next unless /$g->{path}->{regex}/;
			my $p = $1;
			my $pathname = $g->{path}->full_path($p);
			next if $exists->{$pathname};
			next if ($self->check_path($pathname, $r) !=
			         $SVN::Node::dir);
			$exists->{$pathname} = Git::SVN->init(
			                      $self->{url}, $pathname, undef,
			                      $g->{ref}->full_path($p), 1);
		}
		my $c = '';
		foreach (split m#/#, $g->{path}->{left}) {
			$c .= "/$_";
			next unless ($paths->{$c} &&
			             ($paths->{$c}->{action} =~ /^[AR]$/));
			get_dir_check($self, $exists, $g, $r);
		}
	}
	values %$exists;
}

sub minimize_url {
	my ($self) = @_;
	return $self->{url} if ($self->{url} eq $self->{repos_root});
	my $url = $self->{repos_root};
	my @components = split(m!/!, $self->{svn_path});
	my $c = '';
	do {
		$url .= "/$c" if length $c;
		eval { (ref $self)->new($url)->get_latest_revnum };
	} while ($@ && ($c = shift @components));
	$url;
}

sub can_do_switch {
	my $self = shift;
	unless (defined $can_do_switch) {
		my $pool = SVN::Pool->new;
		my $rep = eval {
			$self->do_switch(1, '', 0, $self->{url},
			                 SVN::Delta::Editor->new, $pool);
		};
		if ($@) {
			$can_do_switch = 0;
		} else {
			$rep->abort_report($pool);
			$can_do_switch = 1;
		}
		$pool->clear;
	}
	$can_do_switch;
}

sub skip_unknown_revs {
	my ($err) = @_;
	my $errno = $err->apr_err();
	# Maybe the branch we're tracking didn't
	# exist when the repo started, so it's
	# not an error if it doesn't, just continue
	#
	# Wonderfully consistent library, eh?
	# 160013 - svn:// and file://
	# 175002 - http(s)://
	# 175007 - http(s):// (this repo required authorization, too...)
	#   More codes may be discovered later...
	if ($errno == 175007 || $errno == 175002 || $errno == 160013) {
		my $err_key = $err->expanded_message;
		# revision numbers change every time, filter them out
		$err_key =~ s/\d+/\0/g;
		$err_key = "$errno\0$err_key";
		unless ($ignored_err{$err_key}) {
			warn "W: Ignoring error from SVN, path probably ",
			     "does not exist: ($errno): ",
			     $err->expanded_message,"\n";
			warn "W: Do not be alarmed at the above message ",
			     "git-svn is just searching aggressively for ",
			     "old history.\n",
			     "This may take a while on large repositories\n";
			$ignored_err{$err_key} = 1;
		}
		return;
	}
	die "Error from SVN, ($errno): ", $err->expanded_message,"\n";
}

# svn_log_changed_path_t objects passed to get_log are likely to be
# overwritten even if only the refs are copied to an external variable,
# so we should dup the structures in their entirety.  Using an externally
# passed pool (instead of our temporary and quickly cleared pool in
# Git::SVN::Ra) does not help matters at all...
sub dup_changed_paths {
	my ($paths) = @_;
	return undef unless $paths;
	my %ret;
	foreach my $p (keys %$paths) {
		my $i = $paths->{$p};
		my %s = map { $_ => $i->$_ }
		              qw/copyfrom_path copyfrom_rev action/;
		$ret{$p} = \%s;
	}
	\%ret;
}

package Git::SVN::Log;
use strict;
use warnings;
use POSIX qw/strftime/;
use constant commit_log_separator => ('-' x 72) . "\n";
use vars qw/$TZ $limit $color $pager $non_recursive $verbose $oneline
            %rusers $show_commit $incremental/;
my $l_fmt;

sub cmt_showable {
	my ($c) = @_;
	return 1 if defined $c->{r};

	# big commit message got truncated by the 16k pretty buffer in rev-list
	if ($c->{l} && $c->{l}->[-1] eq "...\n" &&
				$c->{a_raw} =~ /\@([a-f\d\-]+)>$/) {
		@{$c->{l}} = ();
		my @log = command(qw/cat-file commit/, $c->{c});

		# shift off the headers
		shift @log while ($log[0] ne '');
		shift @log;

		# TODO: make $c->{l} not have a trailing newline in the future
		@{$c->{l}} = map { "$_\n" } grep !/^git-svn-id: /, @log;

		(undef, $c->{r}, undef) = ::extract_metadata(
				(grep(/^git-svn-id: /, @log))[-1]);
	}
	return defined $c->{r};
}

sub log_use_color {
	return $color || Git->repository->get_colorbool('color.diff');
}

sub git_svn_log_cmd {
	my ($r_min, $r_max, @args) = @_;
	my $head = 'HEAD';
	my (@files, @log_opts);
	foreach my $x (@args) {
		if ($x eq '--' || @files) {
			push @files, $x;
		} else {
			if (::verify_ref("$x^0")) {
				$head = $x;
			} else {
				push @log_opts, $x;
			}
		}
	}

	my ($url, $rev, $uuid, $gs) = ::working_head_info($head);
	$gs ||= Git::SVN->_new;
	my @cmd = (qw/log --abbrev-commit --pretty=raw --default/,
	           $gs->refname);
	push @cmd, '-r' unless $non_recursive;
	push @cmd, qw/--raw --name-status/ if $verbose;
	push @cmd, '--color' if log_use_color();
	push @cmd, @log_opts;
	if (defined $r_max && $r_max == $r_min) {
		push @cmd, '--max-count=1';
		if (my $c = $gs->rev_map_get($r_max)) {
			push @cmd, $c;
		}
	} elsif (defined $r_max) {
		if ($r_max < $r_min) {
			($r_min, $r_max) = ($r_max, $r_min);
		}
		my (undef, $c_max) = $gs->find_rev_before($r_max, 1, $r_min);
		my (undef, $c_min) = $gs->find_rev_after($r_min, 1, $r_max);
		# If there are no commits in the range, both $c_max and $c_min
		# will be undefined.  If there is at least 1 commit in the
		# range, both will be defined.
		return () if !defined $c_min || !defined $c_max;
		if ($c_min eq $c_max) {
			push @cmd, '--max-count=1', $c_min;
		} else {
			push @cmd, '--boundary', "$c_min..$c_max";
		}
	}
	return (@cmd, @files);
}

# adapted from pager.c
sub config_pager {
	$pager ||= $ENV{GIT_PAGER} || $ENV{PAGER};
	if (!defined $pager) {
		$pager = 'less';
	} elsif (length $pager == 0 || $pager eq 'cat') {
		$pager = undef;
	}
	$ENV{GIT_PAGER_IN_USE} = defined($pager);
}

sub run_pager {
	return unless -t *STDOUT && defined $pager;
	pipe my $rfd, my $wfd or return;
	defined(my $pid = fork) or ::fatal "Can't fork: $!";
	if (!$pid) {
		open STDOUT, '>&', $wfd or
		                     ::fatal "Can't redirect to stdout: $!";
		return;
	}
	open STDIN, '<&', $rfd or ::fatal "Can't redirect stdin: $!";
	$ENV{LESS} ||= 'FRSX';
	exec $pager or ::fatal "Can't run pager: $! ($pager)";
}

sub format_svn_date {
	return strftime("%Y-%m-%d %H:%M:%S %z (%a, %d %b %Y)", localtime(shift));
}

sub parse_git_date {
	my ($t, $tz) = @_;
	# Date::Parse isn't in the standard Perl distro :(
	if ($tz =~ s/^\+//) {
		$t += tz_to_s_offset($tz);
	} elsif ($tz =~ s/^\-//) {
		$t -= tz_to_s_offset($tz);
	}
	return $t;
}

sub set_local_timezone {
	if (defined $TZ) {
		$ENV{TZ} = $TZ;
	} else {
		delete $ENV{TZ};
	}
}

sub tz_to_s_offset {
	my ($tz) = @_;
	$tz =~ s/(\d\d)$//;
	return ($1 * 60) + ($tz * 3600);
}

sub get_author_info {
	my ($dest, $author, $t, $tz) = @_;
	$author =~ s/(?:^\s*|\s*$)//g;
	$dest->{a_raw} = $author;
	my $au;
	if ($::_authors) {
		$au = $rusers{$author} || undef;
	}
	if (!$au) {
		($au) = ($author =~ /<([^>]+)\@[^>]+>$/);
	}
	$dest->{t} = $t;
	$dest->{tz} = $tz;
	$dest->{a} = $au;
	$dest->{t_utc} = parse_git_date($t, $tz);
}

sub process_commit {
	my ($c, $r_min, $r_max, $defer) = @_;
	if (defined $r_min && defined $r_max) {
		if ($r_min == $c->{r} && $r_min == $r_max) {
			show_commit($c);
			return 0;
		}
		return 1 if $r_min == $r_max;
		if ($r_min < $r_max) {
			# we need to reverse the print order
			return 0 if (defined $limit && --$limit < 0);
			push @$defer, $c;
			return 1;
		}
		if ($r_min != $r_max) {
			return 1 if ($r_min < $c->{r});
			return 1 if ($r_max > $c->{r});
		}
	}
	return 0 if (defined $limit && --$limit < 0);
	show_commit($c);
	return 1;
}

sub show_commit {
	my $c = shift;
	if ($oneline) {
		my $x = "\n";
		if (my $l = $c->{l}) {
			while ($l->[0] =~ /^\s*$/) { shift @$l }
			$x = $l->[0];
		}
		$l_fmt ||= 'A' . length($c->{r});
		print 'r',pack($l_fmt, $c->{r}),' | ';
		print "$c->{c} | " if $show_commit;
		print $x;
	} else {
		show_commit_normal($c);
	}
}

sub show_commit_changed_paths {
	my ($c) = @_;
	return unless $c->{changed};
	print "Changed paths:\n", @{$c->{changed}};
}

sub show_commit_normal {
	my ($c) = @_;
	print commit_log_separator, "r$c->{r} | ";
	print "$c->{c} | " if $show_commit;
	print "$c->{a} | ", format_svn_date($c->{t_utc}), ' | ';
	my $nr_line = 0;

	if (my $l = $c->{l}) {
		while ($l->[$#$l] eq "\n" && $#$l > 0
		                          && $l->[($#$l - 1)] eq "\n") {
			pop @$l;
		}
		$nr_line = scalar @$l;
		if (!$nr_line) {
			print "1 line\n\n\n";
		} else {
			if ($nr_line == 1) {
				$nr_line = '1 line';
			} else {
				$nr_line .= ' lines';
			}
			print $nr_line, "\n";
			show_commit_changed_paths($c);
			print "\n";
			print $_ foreach @$l;
		}
	} else {
		print "1 line\n";
		show_commit_changed_paths($c);
		print "\n";

	}
	foreach my $x (qw/raw stat diff/) {
		if ($c->{$x}) {
			print "\n";
			print $_ foreach @{$c->{$x}}
		}
	}
}

sub cmd_show_log {
	my (@args) = @_;
	my ($r_min, $r_max);
	my $r_last = -1; # prevent dupes
	set_local_timezone();
	if (defined $::_revision) {
		if ($::_revision =~ /^(\d+):(\d+)$/) {
			($r_min, $r_max) = ($1, $2);
		} elsif ($::_revision =~ /^\d+$/) {
			$r_min = $r_max = $::_revision;
		} else {
			::fatal "-r$::_revision is not supported, use ",
				"standard 'git log' arguments instead";
		}
	}

	config_pager();
	@args = git_svn_log_cmd($r_min, $r_max, @args);
	if (!@args) {
		print commit_log_separator unless $incremental || $oneline;
		return;
	}
	my $log = command_output_pipe(@args);
	run_pager();
	my (@k, $c, $d, $stat);
	my $esc_color = qr/(?:\033\[(?:(?:\d+;)*\d*)?m)*/;
	while (<$log>) {
		if (/^${esc_color}commit -?($::sha1_short)/o) {
			my $cmt = $1;
			if ($c && cmt_showable($c) && $c->{r} != $r_last) {
				$r_last = $c->{r};
				process_commit($c, $r_min, $r_max, \@k) or
								goto out;
			}
			$d = undef;
			$c = { c => $cmt };
		} elsif (/^${esc_color}author (.+) (\d+) ([\-\+]?\d+)$/o) {
			get_author_info($c, $1, $2, $3);
		} elsif (/^${esc_color}(?:tree|parent|committer) /o) {
			# ignore
		} elsif (/^${esc_color}:\d{6} \d{6} $::sha1_short/o) {
			push @{$c->{raw}}, $_;
		} elsif (/^${esc_color}[ACRMDT]\t/) {
			# we could add $SVN->{svn_path} here, but that requires
			# remote access at the moment (repo_path_split)...
			s#^(${esc_color})([ACRMDT])\t#$1   $2 #o;
			push @{$c->{changed}}, $_;
		} elsif (/^${esc_color}diff /o) {
			$d = 1;
			push @{$c->{diff}}, $_;
		} elsif ($d) {
			push @{$c->{diff}}, $_;
		} elsif (/^\ .+\ \|\s*\d+\ $esc_color[\+\-]*
		          $esc_color*[\+\-]*$esc_color$/x) {
			$stat = 1;
			push @{$c->{stat}}, $_;
		} elsif ($stat && /^ \d+ files changed, \d+ insertions/) {
			push @{$c->{stat}}, $_;
			$stat = undef;
		} elsif (/^${esc_color}    (git-svn-id:.+)$/o) {
			($c->{url}, $c->{r}, undef) = ::extract_metadata($1);
		} elsif (s/^${esc_color}    //o) {
			push @{$c->{l}}, $_;
		}
	}
	if ($c && defined $c->{r} && $c->{r} != $r_last) {
		$r_last = $c->{r};
		process_commit($c, $r_min, $r_max, \@k);
	}
	if (@k) {
		($r_min, $r_max) = ($r_max, $r_min);
		process_commit($_, $r_min, $r_max) foreach reverse @k;
	}
out:
	close $log;
	print commit_log_separator unless $incremental || $oneline;
}

package Git::SVN::Migration;
# these version numbers do NOT correspond to actual version numbers
# of git nor git-svn.  They are just relative.
#
# v0 layout: .git/$id/info/url, refs/heads/$id-HEAD
#
# v1 layout: .git/$id/info/url, refs/remotes/$id
#
# v2 layout: .git/svn/$id/info/url, refs/remotes/$id
#
# v3 layout: .git/svn/$id, refs/remotes/$id
#            - info/url may remain for backwards compatibility
#            - this is what we migrate up to this layout automatically,
#            - this will be used by git svn init on single branches
# v3.1 layout (auto migrated):
#            - .rev_db => .rev_db.$UUID, .rev_db will remain as a symlink
#              for backwards compatibility
#
# v4 layout: .git/svn/$repo_id/$id, refs/remotes/$repo_id/$id
#            - this is only created for newly multi-init-ed
#              repositories.  Similar in spirit to the
#              --use-separate-remotes option in git-clone (now default)
#            - we do not automatically migrate to this (following
#              the example set by core git)
#
# v5 layout: .rev_db.$UUID => .rev_map.$UUID
#            - newer, more-efficient format that uses 24-bytes per record
#              with no filler space.
#            - use xxd -c24 < .rev_map.$UUID to view and debug
#            - This is a one-way migration, repositories updated to the
#              new format will not be able to use old git-svn without
#              rebuilding the .rev_db.  Rebuilding the rev_db is not
#              possible if noMetadata or useSvmProps are set; but should
#              be no problem for users that use the (sensible) defaults.
use strict;
use warnings;
use Carp qw/croak/;
use File::Path qw/mkpath/;
use File::Basename qw/dirname basename/;
use vars qw/$_minimize/;

sub migrate_from_v0 {
	my $git_dir = $ENV{GIT_DIR};
	return undef unless -d $git_dir;
	my ($fh, $ctx) = command_output_pipe(qw/rev-parse --symbolic --all/);
	my $migrated = 0;
	while (<$fh>) {
		chomp;
		my ($id, $orig_ref) = ($_, $_);
		next unless $id =~ s#^refs/heads/(.+)-HEAD$#$1#;
		next unless -f "$git_dir/$id/info/url";
		my $new_ref = "refs/remotes/$id";
		if (::verify_ref("$new_ref^0")) {
			print STDERR "W: $orig_ref is probably an old ",
			             "branch used by an ancient version of ",
				     "git-svn.\n",
				     "However, $new_ref also exists.\n",
				     "We will not be able ",
				     "to use this branch until this ",
				     "ambiguity is resolved.\n";
			next;
		}
		print STDERR "Migrating from v0 layout...\n" if !$migrated;
		print STDERR "Renaming ref: $orig_ref => $new_ref\n";
		command_noisy('update-ref', $new_ref, $orig_ref);
		command_noisy('update-ref', '-d', $orig_ref, $orig_ref);
		$migrated++;
	}
	command_close_pipe($fh, $ctx);
	print STDERR "Done migrating from v0 layout...\n" if $migrated;
	$migrated;
}

sub migrate_from_v1 {
	my $git_dir = $ENV{GIT_DIR};
	my $migrated = 0;
	return $migrated unless -d $git_dir;
	my $svn_dir = "$git_dir/svn";

	# just in case somebody used 'svn' as their $id at some point...
	return $migrated if -d $svn_dir && ! -f "$svn_dir/info/url";

	print STDERR "Migrating from a git-svn v1 layout...\n";
	mkpath([$svn_dir]);
	print STDERR "Data from a previous version of git-svn exists, but\n\t",
	             "$svn_dir\n\t(required for this version ",
	             "($::VERSION) of git-svn) does not. exist\n";
	my ($fh, $ctx) = command_output_pipe(qw/rev-parse --symbolic --all/);
	while (<$fh>) {
		my $x = $_;
		next unless $x =~ s#^refs/remotes/##;
		chomp $x;
		next unless -f "$git_dir/$x/info/url";
		my $u = eval { ::file_to_s("$git_dir/$x/info/url") };
		next unless $u;
		my $dn = dirname("$git_dir/svn/$x");
		mkpath([$dn]) unless -d $dn;
		if ($x eq 'svn') { # they used 'svn' as GIT_SVN_ID:
			mkpath(["$git_dir/svn/svn"]);
			print STDERR " - $git_dir/$x/info => ",
			                "$git_dir/svn/$x/info\n";
			rename "$git_dir/$x/info", "$git_dir/svn/$x/info" or
			       croak "$!: $x";
			# don't worry too much about these, they probably
			# don't exist with repos this old (save for index,
			# and we can easily regenerate that)
			foreach my $f (qw/unhandled.log index .rev_db/) {
				rename "$git_dir/$x/$f", "$git_dir/svn/$x/$f";
			}
		} else {
			print STDERR " - $git_dir/$x => $git_dir/svn/$x\n";
			rename "$git_dir/$x", "$git_dir/svn/$x" or
			       croak "$!: $x";
		}
		$migrated++;
	}
	command_close_pipe($fh, $ctx);
	print STDERR "Done migrating from a git-svn v1 layout\n";
	$migrated;
}

sub read_old_urls {
	my ($l_map, $pfx, $path) = @_;
	my @dir;
	foreach (<$path/*>) {
		if (-r "$_/info/url") {
			$pfx .= '/' if $pfx && $pfx !~ m!/$!;
			my $ref_id = $pfx . basename $_;
			my $url = ::file_to_s("$_/info/url");
			$l_map->{$ref_id} = $url;
		} elsif (-d $_) {
			push @dir, $_;
		}
	}
	foreach (@dir) {
		my $x = $_;
		$x =~ s!^\Q$ENV{GIT_DIR}\E/svn/!!o;
		read_old_urls($l_map, $x, $_);
	}
}

sub migrate_from_v2 {
	my @cfg = command(qw/config -l/);
	return if grep /^svn-remote\..+\.url=/, @cfg;
	my %l_map;
	read_old_urls(\%l_map, '', "$ENV{GIT_DIR}/svn");
	my $migrated = 0;

	foreach my $ref_id (sort keys %l_map) {
		eval { Git::SVN->init($l_map{$ref_id}, '', undef, $ref_id) };
		if ($@) {
			Git::SVN->init($l_map{$ref_id}, '', $ref_id, $ref_id);
		}
		$migrated++;
	}
	$migrated;
}

sub minimize_connections {
	my $r = Git::SVN::read_all_remotes();
	my $new_urls = {};
	my $root_repos = {};
	foreach my $repo_id (keys %$r) {
		my $url = $r->{$repo_id}->{url} or next;
		my $fetch = $r->{$repo_id}->{fetch} or next;
		my $ra = Git::SVN::Ra->new($url);

		# skip existing cases where we already connect to the root
		if (($ra->{url} eq $ra->{repos_root}) ||
		    (Git::SVN::sanitize_remote_name($ra->{repos_root}) eq
		     $repo_id)) {
			$root_repos->{$ra->{url}} = $repo_id;
			next;
		}

		my $root_ra = Git::SVN::Ra->new($ra->{repos_root});
		my $root_path = $ra->{url};
		$root_path =~ s#^\Q$ra->{repos_root}\E(/|$)##;
		foreach my $path (keys %$fetch) {
			my $ref_id = $fetch->{$path};
			my $gs = Git::SVN->new($ref_id, $repo_id, $path);

			# make sure we can read when connecting to
			# a higher level of a repository
			my ($last_rev, undef) = $gs->last_rev_commit;
			if (!defined $last_rev) {
				$last_rev = eval {
					$root_ra->get_latest_revnum;
				};
				next if $@;
			}
			my $new = $root_path;
			$new .= length $path ? "/$path" : '';
			eval {
				$root_ra->get_log([$new], $last_rev, $last_rev,
			                          0, 0, 1, sub { });
			};
			next if $@;
			$new_urls->{$ra->{repos_root}}->{$new} =
			        { ref_id => $ref_id,
				  old_repo_id => $repo_id,
				  old_path => $path };
		}
	}

	my @emptied;
	foreach my $url (keys %$new_urls) {
		# see if we can re-use an existing [svn-remote "repo_id"]
		# instead of creating a(n ugly) new section:
		my $repo_id = $root_repos->{$url} ||
		              Git::SVN::sanitize_remote_name($url);

		my $fetch = $new_urls->{$url};
		foreach my $path (keys %$fetch) {
			my $x = $fetch->{$path};
			Git::SVN->init($url, $path, $repo_id, $x->{ref_id});
			my $pfx = "svn-remote.$x->{old_repo_id}";

			my $old_fetch = quotemeta("$x->{old_path}:".
			                          "refs/remotes/$x->{ref_id}");
			command_noisy(qw/config --unset/,
			              "$pfx.fetch", '^'. $old_fetch . '$');
			delete $r->{$x->{old_repo_id}}->
			       {fetch}->{$x->{old_path}};
			if (!keys %{$r->{$x->{old_repo_id}}->{fetch}}) {
				command_noisy(qw/config --unset/,
				              "$pfx.url");
				push @emptied, $x->{old_repo_id}
			}
		}
	}
	if (@emptied) {
		my $file = $ENV{GIT_CONFIG} || $ENV{GIT_CONFIG_LOCAL} ||
		           "$ENV{GIT_DIR}/config";
		print STDERR <<EOF;
The following [svn-remote] sections in your config file ($file) are empty
and can be safely removed:
EOF
		print STDERR "[svn-remote \"$_\"]\n" foreach @emptied;
	}
}

sub migration_check {
	migrate_from_v0();
	migrate_from_v1();
	migrate_from_v2();
	minimize_connections() if $_minimize;
}

package Git::IndexInfo;
use strict;
use warnings;
use Git qw/command_input_pipe command_close_pipe/;

sub new {
	my ($class) = @_;
	my ($gui, $ctx) = command_input_pipe(qw/update-index -z --index-info/);
	bless { gui => $gui, ctx => $ctx, nr => 0}, $class;
}

sub remove {
	my ($self, $path) = @_;
	if (print { $self->{gui} } '0 ', 0 x 40, "\t", $path, "\0") {
		return ++$self->{nr};
	}
	undef;
}

sub update {
	my ($self, $mode, $hash, $path) = @_;
	if (print { $self->{gui} } $mode, ' ', $hash, "\t", $path, "\0") {
		return ++$self->{nr};
	}
	undef;
}

sub DESTROY {
	my ($self) = @_;
	command_close_pipe($self->{gui}, $self->{ctx});
}

package Git::SVN::GlobSpec;
use strict;
use warnings;

sub new {
	my ($class, $glob) = @_;
	my $re = $glob;
	$re =~ s!/+$!!g; # no need for trailing slashes
	my $nr = ($re =~ s!^(.*)\*(.*)$!\(\[^/\]+\)!g);
	my ($left, $right) = ($1, $2);
	if ($nr > 1) {
		die "Only one '*' wildcard expansion ",
		    "is supported (got $nr): '$glob'\n";
	} elsif ($nr == 0) {
		die "One '*' is needed for glob: '$glob'\n";
	}
	$re = quotemeta($left) . $re . quotemeta($right);
	if (length $left && !($left =~ s!/+$!!g)) {
		die "Missing trailing '/' on left side of: '$glob' ($left)\n";
	}
	if (length $right && !($right =~ s!^/+!!g)) {
		die "Missing leading '/' on right side of: '$glob' ($right)\n";
	}
	my $left_re = qr/^\/\Q$left\E(\/|$)/;
	bless { left => $left, right => $right, left_regex => $left_re,
	        regex => qr/$re/, glob => $glob }, $class;
}

sub full_path {
	my ($self, $path) = @_;
	return (length $self->{left} ? "$self->{left}/" : '') .
	       $path . (length $self->{right} ? "/$self->{right}" : '');
}

__END__

Data structures:


$remotes = { # returned by read_all_remotes()
	'svn' => {
		# svn-remote.svn.url=https://svn.musicpd.org
		url => 'https://svn.musicpd.org',
		# svn-remote.svn.fetch=mpd/trunk:trunk
		fetch => {
			'mpd/trunk' => 'trunk',
		},
		# svn-remote.svn.tags=mpd/tags/*:tags/*
		tags => {
			path => {
				left => 'mpd/tags',
				right => '',
				regex => qr!mpd/tags/([^/]+)$!,
				glob => 'tags/*',
			},
			ref => {
				left => 'tags',
				right => '',
				regex => qr!tags/([^/]+)$!,
				glob => 'tags/*',
			},
		}
	}
};

$log_entry hashref as returned by libsvn_log_entry()
{
	log => 'whitespace-formatted log entry
',						# trailing newline is preserved
	revision => '8',			# integer
	date => '2004-02-24T17:01:44.108345Z',	# commit date
	author => 'committer name'
};


# this is generated by generate_diff();
@mods = array of diff-index line hashes, each element represents one line
	of diff-index output

diff-index line ($m hash)
{
	mode_a => first column of diff-index output, no leading ':',
	mode_b => second column of diff-index output,
	sha1_b => sha1sum of the final blob,
	chg => change type [MCRADT],
	file_a => original file name of a file (iff chg is 'C' or 'R')
	file_b => new/current file name of a file (any chg)
}
;

# retval of read_url_paths{,_all}();
$l_map = {
	# repository root url
	'https://svn.musicpd.org' => {
		# repository path 		# GIT_SVN_ID
		'mpd/trunk'		=>	'trunk',
		'mpd/tags/0.11.5'	=>	'tags/0.11.5',
	},
}

Notes:
	I don't trust the each() function on unless I created %hash myself
	because the internal iterator may not have started at base.<|MERGE_RESOLUTION|>--- conflicted
+++ resolved
@@ -3618,7 +3618,6 @@
 	}
 }
 
-<<<<<<< HEAD
 sub _auth_providers () {
 	[
 	  SVN::Client::get_simple_provider(),
@@ -3638,8 +3637,6 @@
 	]
 }
 
-=======
->>>>>>> aadd4efa
 sub escape_uri_only {
 	my ($uri) = @_;
 	my @tmp;
@@ -3668,7 +3665,6 @@
 	my ($baton, $callbacks) = SVN::Core::auth_open_helper(_auth_providers);
 	my $config = SVN::Core::config_get_config($config_dir);
 	$RA = undef;
-<<<<<<< HEAD
 	my $dont_store_passwords = 1;
 	my $conf_t = ${$config}{'config'};
 	{
@@ -3692,8 +3688,6 @@
 			$Git::SVN::Prompt::_no_auth_cache = 1;
 		}
 	} # no warnings 'once'
-=======
->>>>>>> aadd4efa
 	my $self = SVN::Ra->new(url => escape_url($url), auth => $baton,
 	                      config => $config,
 			      pool => SVN::Pool->new,

--- conflicted
+++ resolved
@@ -46,11 +46,8 @@
 	const char *uploadpack = NULL;
 	const char **pattern = NULL;
 	struct argv_array ref_prefixes = ARGV_ARRAY_INIT;
-<<<<<<< HEAD
 	int i;
-=======
 	struct string_list server_options = STRING_LIST_INIT_DUP;
->>>>>>> 5e3548ef
 
 	struct remote *remote;
 	struct transport *transport;
@@ -125,12 +122,8 @@
 		transport->server_options = &server_options;
 
 	ref = transport_get_remote_refs(transport, &ref_prefixes);
-<<<<<<< HEAD
 	if (transport_disconnect(transport)) {
 		UNLEAK(sorting);
-=======
-	if (transport_disconnect(transport))
->>>>>>> 5e3548ef
 		return 1;
 	}
 

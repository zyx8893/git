--- conflicted
+++ resolved
@@ -142,7 +142,6 @@
 	test_cmp expected actual
 '
 
-<<<<<<< HEAD
 test_expect_success 'dual-coloring' '
 	sed -e "s|^:||" >expect <<-\EOF &&
 	:<YELLOW>1:  a4b3333 = 1:  f686024 s/5/A/<RESET>
@@ -181,7 +180,7 @@
 	test_decode_color >actual <actual.raw &&
 	test_cmp expect actual
 '
-=======
+
 for prev in topic master..topic
 do
 	test_expect_success "format-patch --range-diff=$prev" '
@@ -193,6 +192,5 @@
 		grep "= 4: .* s/12/B" actual
 	'
 done
->>>>>>> 40ce4160
 
 test_done
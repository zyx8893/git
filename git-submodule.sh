#!/bin/sh
#
# git-submodule.sh: add, init, update or list git submodules
#
# Copyright (c) 2007 Lars Hjemli

dashless=$(basename "$0" | sed -e 's/-/ /')
<<<<<<< HEAD
USAGE="[--quiet] add [-b branch] [-f|--force] [--name <name>] [--reference <repository>] [--] <repository> [<path>]
=======
USAGE="[--quiet] add [-b <branch>] [-f|--force] [--reference <repository>] [--] <repository> [<path>]
>>>>>>> 38ae92e4
   or: $dashless [--quiet] status [--cached] [--recursive] [--] [<path>...]
   or: $dashless [--quiet] init [--] [<path>...]
   or: $dashless [--quiet] update [--init] [-N|--no-fetch] [-f|--force] [--rebase] [--reference <repository>] [--merge] [--recursive] [--] [<path>...]
   or: $dashless [--quiet] summary [--cached|--files] [--summary-limit <n>] [commit] [--] [<path>...]
   or: $dashless [--quiet] foreach [--recursive] <command>
   or: $dashless [--quiet] sync [--recursive] [--] [<path>...]"
OPTIONS_SPEC=
. git-sh-setup
. git-sh-i18n
. git-parse-remote
require_work_tree

command=
branch=
force=
reference=
cached=
recursive=
init=
files=
nofetch=
update=
prefix=
custom_name=

# The function takes at most 2 arguments. The first argument is the
# URL that navigates to the submodule origin repo. When relative, this URL
# is relative to the superproject origin URL repo. The second up_path
# argument, if specified, is the relative path that navigates
# from the submodule working tree to the superproject working tree.
#
# The output of the function is the origin URL of the submodule.
#
# The output will either be an absolute URL or filesystem path (if the
# superproject origin URL is an absolute URL or filesystem path,
# respectively) or a relative file system path (if the superproject
# origin URL is a relative file system path).
#
# When the output is a relative file system path, the path is either
# relative to the submodule working tree, if up_path is specified, or to
# the superproject working tree otherwise.
resolve_relative_url ()
{
	remote=$(get_default_remote)
	remoteurl=$(git config "remote.$remote.url") ||
		remoteurl=$(pwd) # the repository is its own authoritative upstream
	url="$1"
	remoteurl=${remoteurl%/}
	sep=/
	up_path="$2"

	case "$remoteurl" in
	*:*|/*)
		is_relative=
		;;
	./*|../*)
		is_relative=t
		;;
	*)
		is_relative=t
		remoteurl="./$remoteurl"
		;;
	esac

	while test -n "$url"
	do
		case "$url" in
		../*)
			url="${url#../}"
			case "$remoteurl" in
			*/*)
				remoteurl="${remoteurl%/*}"
				;;
			*:*)
				remoteurl="${remoteurl%:*}"
				sep=:
				;;
			*)
				if test -z "$is_relative" || test "." = "$remoteurl"
				then
					die "$(eval_gettext "cannot strip one component off url '\$remoteurl'")"
				else
					remoteurl=.
				fi
				;;
			esac
			;;
		./*)
			url="${url#./}"
			;;
		*)
			break;;
		esac
	done
	remoteurl="$remoteurl$sep${url%/}"
	echo "${is_relative:+${up_path}}${remoteurl#./}"
}

#
# Get submodule info for registered submodules
# $@ = path to limit submodule list
#
module_list()
{
	(
		git ls-files --error-unmatch --stage -- "$@" ||
		echo "unmatched pathspec exists"
	) |
	perl -e '
	my %unmerged = ();
	my ($null_sha1) = ("0" x 40);
	my @out = ();
	my $unmatched = 0;
	while (<STDIN>) {
		if (/^unmatched pathspec/) {
			$unmatched = 1;
			next;
		}
		chomp;
		my ($mode, $sha1, $stage, $path) =
			/^([0-7]+) ([0-9a-f]{40}) ([0-3])\t(.*)$/;
		next unless $mode eq "160000";
		if ($stage ne "0") {
			if (!$unmerged{$path}++) {
				push @out, "$mode $null_sha1 U\t$path\n";
			}
			next;
		}
		push @out, "$_\n";
	}
	if ($unmatched) {
		print "#unmatched\n";
	} else {
		print for (@out);
	}
	'
}

die_if_unmatched ()
{
	if test "$1" = "#unmatched"
	then
		exit 1
	fi
}

#
# Map submodule path to submodule name
#
# $1 = path
#
module_name()
{
	# Do we have "submodule.<something>.path = $1" defined in .gitmodules file?
	sm_path="$1"
	re=$(printf '%s\n' "$1" | sed -e 's/[].[^$\\*]/\\&/g')
	name=$( git config -f .gitmodules --get-regexp '^submodule\..*\.path$' |
		sed -n -e 's|^submodule\.\(.*\)\.path '"$re"'$|\1|p' )
	test -z "$name" &&
	die "$(eval_gettext "No submodule mapping found in .gitmodules for path '\$sm_path'")"
	echo "$name"
}

#
# Clone a submodule
#
# Prior to calling, cmd_update checks that a possibly existing
# path is not a git repository.
# Likewise, cmd_add checks that path does not exist at all,
# since it is the location of a new submodule.
#
module_clone()
{
	sm_path=$1
	name=$2
	url=$3
	reference="$4"
	quiet=
	if test -n "$GIT_QUIET"
	then
		quiet=-q
	fi

	gitdir=
	gitdir_base=
	base_name=$(dirname "$name")

	gitdir=$(git rev-parse --git-dir)
	gitdir_base="$gitdir/modules/$base_name"
	gitdir="$gitdir/modules/$name"

	if test -d "$gitdir"
	then
		mkdir -p "$sm_path"
		rm -f "$gitdir/index"
	else
		mkdir -p "$gitdir_base"
		(
			clear_local_git_env
			git clone $quiet -n ${reference:+"$reference"} \
				--separate-git-dir "$gitdir" "$url" "$sm_path"
		) ||
		die "$(eval_gettext "Clone of '\$url' into submodule path '\$sm_path' failed")"
	fi

	# We already are at the root of the work tree but cd_to_toplevel will
	# resolve any symlinks that might be present in $PWD
	a=$(cd_to_toplevel && cd "$gitdir" && pwd)/
	b=$(cd_to_toplevel && cd "$sm_path" && pwd)/
	# normalize Windows-style absolute paths to POSIX-style absolute paths
	case $a in [a-zA-Z]:/*) a=/${a%%:*}${a#*:} ;; esac
	case $b in [a-zA-Z]:/*) b=/${b%%:*}${b#*:} ;; esac
	# Remove all common leading directories after a sanity check
	if test "${a#$b}" != "$a" || test "${b#$a}" != "$b"; then
		die "$(eval_gettext "Gitdir '\$a' is part of the submodule path '\$b' or vice versa")"
	fi
	while test "${a%%/*}" = "${b%%/*}"
	do
		a=${a#*/}
		b=${b#*/}
	done
	# Now chop off the trailing '/'s that were added in the beginning
	a=${a%/}
	b=${b%/}

	# Turn each leading "*/" component into "../"
	rel=$(echo $b | sed -e 's|[^/][^/]*|..|g')
	echo "gitdir: $rel/$a" >"$sm_path/.git"

	rel=$(echo $a | sed -e 's|[^/][^/]*|..|g')
	(clear_local_git_env; cd "$sm_path" && GIT_WORK_TREE=. git config core.worktree "$rel/$b")
}

#
# Add a new submodule to the working tree, .gitmodules and the index
#
# $@ = repo path
#
# optional branch is stored in global branch variable
#
cmd_add()
{
	# parse $args after "submodule ... add".
	while test $# -ne 0
	do
		case "$1" in
		-b | --branch)
			case "$2" in '') usage ;; esac
			branch=$2
			shift
			;;
		-f | --force)
			force=$1
			;;
		-q|--quiet)
			GIT_QUIET=1
			;;
		--reference)
			case "$2" in '') usage ;; esac
			reference="--reference=$2"
			shift
			;;
		--reference=*)
			reference="$1"
			;;
		--name)
			case "$2" in '') usage ;; esac
			custom_name=$2
			shift
			;;
		--)
			shift
			break
			;;
		-*)
			usage
			;;
		*)
			break
			;;
		esac
		shift
	done

	repo=$1
	sm_path=$2

	if test -z "$sm_path"; then
		sm_path=$(echo "$repo" |
			sed -e 's|/$||' -e 's|:*/*\.git$||' -e 's|.*[/:]||g')
	fi

	if test -z "$repo" -o -z "$sm_path"; then
		usage
	fi

	# assure repo is absolute or relative to parent
	case "$repo" in
	./*|../*)
		# dereference source url relative to parent's url
		realrepo=$(resolve_relative_url "$repo") || exit
		;;
	*:*|/*)
		# absolute url
		realrepo=$repo
		;;
	*)
		die "$(eval_gettext "repo URL: '\$repo' must be absolute or begin with ./|../")"
	;;
	esac

	# normalize path:
	# multiple //; leading ./; /./; /../; trailing /
	sm_path=$(printf '%s/\n' "$sm_path" |
		sed -e '
			s|//*|/|g
			s|^\(\./\)*||
			s|/\./|/|g
			:start
			s|\([^/]*\)/\.\./||
			tstart
			s|/*$||
		')
	git ls-files --error-unmatch "$sm_path" > /dev/null 2>&1 &&
	die "$(eval_gettext "'\$sm_path' already exists in the index")"

	if test -z "$force" && ! git add --dry-run --ignore-missing "$sm_path" > /dev/null 2>&1
	then
		eval_gettextln "The following path is ignored by one of your .gitignore files:
\$sm_path
Use -f if you really want to add it." >&2
		exit 1
	fi

	if test -n "$custom_name"
	then
		sm_name="$custom_name"
	else
		sm_name="$sm_path"
	fi

	# perhaps the path exists and is already a git repo, else clone it
	if test -e "$sm_path"
	then
		if test -d "$sm_path"/.git -o -f "$sm_path"/.git
		then
			eval_gettextln "Adding existing repo at '\$sm_path' to the index"
		else
			die "$(eval_gettext "'\$sm_path' already exists and is not a valid git repo")"
		fi

	else
		if test -d ".git/modules/$sm_name"
		then
			if test -z "$force"
			then
				echo >&2 "$(eval_gettext "A git directory for '\$sm_name' is found locally with remote(s):")"
				GIT_DIR=".git/modules/$sm_name" GIT_WORK_TREE=. git remote -v | grep '(fetch)' | sed -e s,^,"  ", -e s,' (fetch)',, >&2
				echo >&2 "$(eval_gettext "If you want to reuse this local git directory instead of cloning again from")"
				echo >&2 "  $realrepo"
				echo >&2 "$(eval_gettext "use the '--force' option. If the local git directory is not the correct repo")"
				die "$(eval_gettext "or you are unsure what this means choose another name with the '--name' option.")"
			else
				echo "$(eval_gettext "Reactivating local git directory for submodule '\$sm_name'.")"
			fi
		fi
		module_clone "$sm_path" "$sm_name" "$realrepo" "$reference" || exit
		(
			clear_local_git_env
			cd "$sm_path" &&
			# ash fails to wordsplit ${branch:+-b "$branch"...}
			case "$branch" in
			'') git checkout -f -q ;;
			?*) git checkout -f -q -B "$branch" "origin/$branch" ;;
			esac
		) || die "$(eval_gettext "Unable to checkout submodule '\$sm_path'")"
	fi
	git config submodule."$sm_name".url "$realrepo"

	git add $force "$sm_path" ||
	die "$(eval_gettext "Failed to add submodule '\$sm_path'")"

	git config -f .gitmodules submodule."$sm_name".path "$sm_path" &&
	git config -f .gitmodules submodule."$sm_name".url "$repo" &&
	git add --force .gitmodules ||
	die "$(eval_gettext "Failed to register submodule '\$sm_path'")"
}

#
# Execute an arbitrary command sequence in each checked out
# submodule
#
# $@ = command to execute
#
cmd_foreach()
{
	# parse $args after "submodule ... foreach".
	while test $# -ne 0
	do
		case "$1" in
		-q|--quiet)
			GIT_QUIET=1
			;;
		--recursive)
			recursive=1
			;;
		-*)
			usage
			;;
		*)
			break
			;;
		esac
		shift
	done

	toplevel=$(pwd)

	# dup stdin so that it can be restored when running the external
	# command in the subshell (and a recursive call to this function)
	exec 3<&0

	module_list |
	while read mode sha1 stage sm_path
	do
		die_if_unmatched "$mode"
		if test -e "$sm_path"/.git
		then
			say "$(eval_gettext "Entering '\$prefix\$sm_path'")"
			name=$(module_name "$sm_path")
			(
				prefix="$prefix$sm_path/"
				clear_local_git_env
				# we make $path available to scripts ...
				path=$sm_path
				cd "$sm_path" &&
				eval "$@" &&
				if test -n "$recursive"
				then
					cmd_foreach "--recursive" "$@"
				fi
			) <&3 3<&- ||
			die "$(eval_gettext "Stopping at '\$sm_path'; script returned non-zero status.")"
		fi
	done
}

#
# Register submodules in .git/config
#
# $@ = requested paths (default to all)
#
cmd_init()
{
	# parse $args after "submodule ... init".
	while test $# -ne 0
	do
		case "$1" in
		-q|--quiet)
			GIT_QUIET=1
			;;
		--)
			shift
			break
			;;
		-*)
			usage
			;;
		*)
			break
			;;
		esac
		shift
	done

	module_list "$@" |
	while read mode sha1 stage sm_path
	do
		die_if_unmatched "$mode"
		name=$(module_name "$sm_path") || exit

		# Copy url setting when it is not set yet
		if test -z "$(git config "submodule.$name.url")"
		then
			url=$(git config -f .gitmodules submodule."$name".url)
			test -z "$url" &&
			die "$(eval_gettext "No url found for submodule path '\$sm_path' in .gitmodules")"

			# Possibly a url relative to parent
			case "$url" in
			./*|../*)
				url=$(resolve_relative_url "$url") || exit
				;;
			esac
			git config submodule."$name".url "$url" ||
			die "$(eval_gettext "Failed to register url for submodule path '\$sm_path'")"

			say "$(eval_gettext "Submodule '\$name' (\$url) registered for path '\$sm_path'")"
		fi

		# Copy "update" setting when it is not set yet
		upd="$(git config -f .gitmodules submodule."$name".update)"
		test -z "$upd" ||
		test -n "$(git config submodule."$name".update)" ||
		git config submodule."$name".update "$upd" ||
		die "$(eval_gettext "Failed to register update mode for submodule path '\$sm_path'")"
	done
}

#
# Update each submodule path to correct revision, using clone and checkout as needed
#
# $@ = requested paths (default to all)
#
cmd_update()
{
	# parse $args after "submodule ... update".
	orig_flags=
	while test $# -ne 0
	do
		case "$1" in
		-q|--quiet)
			GIT_QUIET=1
			;;
		-i|--init)
			init=1
			;;
		-N|--no-fetch)
			nofetch=1
			;;
		-f|--force)
			force=$1
			;;
		-r|--rebase)
			update="rebase"
			;;
		--reference)
			case "$2" in '') usage ;; esac
			reference="--reference=$2"
			orig_flags="$orig_flags $(git rev-parse --sq-quote "$1")"
			shift
			;;
		--reference=*)
			reference="$1"
			;;
		-m|--merge)
			update="merge"
			;;
		--recursive)
			recursive=1
			;;
		--checkout)
			update="checkout"
			;;
		--)
			shift
			break
			;;
		-*)
			usage
			;;
		*)
			break
			;;
		esac
		orig_flags="$orig_flags $(git rev-parse --sq-quote "$1")"
		shift
	done

	if test -n "$init"
	then
		cmd_init "--" "$@" || return
	fi

	cloned_modules=
	module_list "$@" | {
	err=
	while read mode sha1 stage sm_path
	do
		die_if_unmatched "$mode"
		if test "$stage" = U
		then
			echo >&2 "Skipping unmerged submodule $sm_path"
			continue
		fi
		name=$(module_name "$sm_path") || exit
		url=$(git config submodule."$name".url)
		if ! test -z "$update"
		then
			update_module=$update
		else
			update_module=$(git config submodule."$name".update)
		fi

		if test "$update_module" = "none"
		then
			echo "Skipping submodule '$sm_path'"
			continue
		fi

		if test -z "$url"
		then
			# Only mention uninitialized submodules when its
			# path have been specified
			test "$#" != "0" &&
			say "$(eval_gettext "Submodule path '\$sm_path' not initialized
Maybe you want to use 'update --init'?")"
			continue
		fi

		if ! test -d "$sm_path"/.git -o -f "$sm_path"/.git
		then
			module_clone "$sm_path" "$name" "$url" "$reference" || exit
			cloned_modules="$cloned_modules;$name"
			subsha1=
		else
			subsha1=$(clear_local_git_env; cd "$sm_path" &&
				git rev-parse --verify HEAD) ||
			die "$(eval_gettext "Unable to find current revision in submodule path '\$sm_path'")"
		fi

		if test "$subsha1" != "$sha1" -o -n "$force"
		then
			subforce=$force
			# If we don't already have a -f flag and the submodule has never been checked out
			if test -z "$subsha1" -a -z "$force"
			then
				subforce="-f"
			fi

			if test -z "$nofetch"
			then
				# Run fetch only if $sha1 isn't present or it
				# is not reachable from a ref.
				(clear_local_git_env; cd "$sm_path" &&
					( (rev=$(git rev-list -n 1 $sha1 --not --all 2>/dev/null) &&
					 test -z "$rev") || git-fetch)) ||
				die "$(eval_gettext "Unable to fetch in submodule path '\$sm_path'")"
			fi

			# Is this something we just cloned?
			case ";$cloned_modules;" in
			*";$name;"*)
				# then there is no local change to integrate
				update_module= ;;
			esac

			must_die_on_failure=
			case "$update_module" in
			rebase)
				command="git rebase"
				die_msg="$(eval_gettext "Unable to rebase '\$sha1' in submodule path '\$sm_path'")"
				say_msg="$(eval_gettext "Submodule path '\$sm_path': rebased into '\$sha1'")"
				must_die_on_failure=yes
				;;
			merge)
				command="git merge"
				die_msg="$(eval_gettext "Unable to merge '\$sha1' in submodule path '\$sm_path'")"
				say_msg="$(eval_gettext "Submodule path '\$sm_path': merged in '\$sha1'")"
				must_die_on_failure=yes
				;;
			*)
				command="git checkout $subforce -q"
				die_msg="$(eval_gettext "Unable to checkout '\$sha1' in submodule path '\$sm_path'")"
				say_msg="$(eval_gettext "Submodule path '\$sm_path': checked out '\$sha1'")"
				;;
			esac

			if (clear_local_git_env; cd "$sm_path" && $command "$sha1")
			then
				say "$say_msg"
			elif test -n "$must_die_on_failure"
			then
				die_with_status 2 "$die_msg"
			else
				err="${err};$die_msg"
				continue
			fi
		fi

		if test -n "$recursive"
		then
			(clear_local_git_env; cd "$sm_path" && eval cmd_update "$orig_flags")
			res=$?
			if test $res -gt 0
			then
				die_msg="$(eval_gettext "Failed to recurse into submodule path '\$sm_path'")"
				if test $res -eq 1
				then
					err="${err};$die_msg"
					continue
				else
					die_with_status $res "$die_msg"
				fi
			fi
		fi
	done

	if test -n "$err"
	then
		OIFS=$IFS
		IFS=';'
		for e in $err
		do
			if test -n "$e"
			then
				echo >&2 "$e"
			fi
		done
		IFS=$OIFS
		exit 1
	fi
	}
}

set_name_rev () {
	revname=$( (
		clear_local_git_env
		cd "$1" && {
			git describe "$2" 2>/dev/null ||
			git describe --tags "$2" 2>/dev/null ||
			git describe --contains "$2" 2>/dev/null ||
			git describe --all --always "$2"
		}
	) )
	test -z "$revname" || revname=" ($revname)"
}
#
# Show commit summary for submodules in index or working tree
#
# If '--cached' is given, show summary between index and given commit,
# or between working tree and given commit
#
# $@ = [commit (default 'HEAD'),] requested paths (default all)
#
cmd_summary() {
	summary_limit=-1
	for_status=
	diff_cmd=diff-index

	# parse $args after "submodule ... summary".
	while test $# -ne 0
	do
		case "$1" in
		--cached)
			cached="$1"
			;;
		--files)
			files="$1"
			;;
		--for-status)
			for_status="$1"
			;;
		-n|--summary-limit)
			if summary_limit=$(($2 + 0)) 2>/dev/null && test "$summary_limit" = "$2"
			then
				:
			else
				usage
			fi
			shift
			;;
		--)
			shift
			break
			;;
		-*)
			usage
			;;
		*)
			break
			;;
		esac
		shift
	done

	test $summary_limit = 0 && return

	if rev=$(git rev-parse -q --verify --default HEAD ${1+"$1"})
	then
		head=$rev
		test $# = 0 || shift
	elif test -z "$1" -o "$1" = "HEAD"
	then
		# before the first commit: compare with an empty tree
		head=$(git hash-object -w -t tree --stdin </dev/null)
		test -z "$1" || shift
	else
		head="HEAD"
	fi

	if [ -n "$files" ]
	then
		test -n "$cached" &&
		die "$(gettext "The --cached option cannot be used with the --files option")"
		diff_cmd=diff-files
		head=
	fi

	cd_to_toplevel
	# Get modified modules cared by user
	modules=$(git $diff_cmd $cached --ignore-submodules=dirty --raw $head -- "$@" |
		sane_egrep '^:([0-7]* )?160000' |
		while read mod_src mod_dst sha1_src sha1_dst status name
		do
			# Always show modules deleted or type-changed (blob<->module)
			test $status = D -o $status = T && echo "$name" && continue
			# Also show added or modified modules which are checked out
			GIT_DIR="$name/.git" git-rev-parse --git-dir >/dev/null 2>&1 &&
			echo "$name"
		done
	)

	test -z "$modules" && return

	git $diff_cmd $cached --ignore-submodules=dirty --raw $head -- $modules |
	sane_egrep '^:([0-7]* )?160000' |
	cut -c2- |
	while read mod_src mod_dst sha1_src sha1_dst status name
	do
		if test -z "$cached" &&
			test $sha1_dst = 0000000000000000000000000000000000000000
		then
			case "$mod_dst" in
			160000)
				sha1_dst=$(GIT_DIR="$name/.git" git rev-parse HEAD)
				;;
			100644 | 100755 | 120000)
				sha1_dst=$(git hash-object $name)
				;;
			000000)
				;; # removed
			*)
				# unexpected type
				eval_gettextln "unexpected mode \$mod_dst" >&2
				continue ;;
			esac
		fi
		missing_src=
		missing_dst=

		test $mod_src = 160000 &&
		! GIT_DIR="$name/.git" git-rev-parse -q --verify $sha1_src^0 >/dev/null &&
		missing_src=t

		test $mod_dst = 160000 &&
		! GIT_DIR="$name/.git" git-rev-parse -q --verify $sha1_dst^0 >/dev/null &&
		missing_dst=t

		total_commits=
		case "$missing_src,$missing_dst" in
		t,)
			errmsg="$(eval_gettext "  Warn: \$name doesn't contain commit \$sha1_src")"
			;;
		,t)
			errmsg="$(eval_gettext "  Warn: \$name doesn't contain commit \$sha1_dst")"
			;;
		t,t)
			errmsg="$(eval_gettext "  Warn: \$name doesn't contain commits \$sha1_src and \$sha1_dst")"
			;;
		*)
			errmsg=
			total_commits=$(
			if test $mod_src = 160000 -a $mod_dst = 160000
			then
				range="$sha1_src...$sha1_dst"
			elif test $mod_src = 160000
			then
				range=$sha1_src
			else
				range=$sha1_dst
			fi
			GIT_DIR="$name/.git" \
			git rev-list --first-parent $range -- | wc -l
			)
			total_commits=" ($(($total_commits + 0)))"
			;;
		esac

		sha1_abbr_src=$(echo $sha1_src | cut -c1-7)
		sha1_abbr_dst=$(echo $sha1_dst | cut -c1-7)
		if test $status = T
		then
			blob="$(gettext "blob")"
			submodule="$(gettext "submodule")"
			if test $mod_dst = 160000
			then
				echo "* $name $sha1_abbr_src($blob)->$sha1_abbr_dst($submodule)$total_commits:"
			else
				echo "* $name $sha1_abbr_src($submodule)->$sha1_abbr_dst($blob)$total_commits:"
			fi
		else
			echo "* $name $sha1_abbr_src...$sha1_abbr_dst$total_commits:"
		fi
		if test -n "$errmsg"
		then
			# Don't give error msg for modification whose dst is not submodule
			# i.e. deleted or changed to blob
			test $mod_dst = 160000 && echo "$errmsg"
		else
			if test $mod_src = 160000 -a $mod_dst = 160000
			then
				limit=
				test $summary_limit -gt 0 && limit="-$summary_limit"
				GIT_DIR="$name/.git" \
				git log $limit --pretty='format:  %m %s' \
				--first-parent $sha1_src...$sha1_dst
			elif test $mod_dst = 160000
			then
				GIT_DIR="$name/.git" \
				git log --pretty='format:  > %s' -1 $sha1_dst
			else
				GIT_DIR="$name/.git" \
				git log --pretty='format:  < %s' -1 $sha1_src
			fi
			echo
		fi
		echo
	done |
	if test -n "$for_status"; then
		if [ -n "$files" ]; then
			gettextln "# Submodules changed but not updated:"
		else
			gettextln "# Submodule changes to be committed:"
		fi
		echo "#"
		sed -e 's|^|# |' -e 's|^# $|#|'
	else
		cat
	fi
}
#
# List all submodules, prefixed with:
#  - submodule not initialized
#  + different revision checked out
#
# If --cached was specified the revision in the index will be printed
# instead of the currently checked out revision.
#
# $@ = requested paths (default to all)
#
cmd_status()
{
	# parse $args after "submodule ... status".
	while test $# -ne 0
	do
		case "$1" in
		-q|--quiet)
			GIT_QUIET=1
			;;
		--cached)
			cached=1
			;;
		--recursive)
			recursive=1
			;;
		--)
			shift
			break
			;;
		-*)
			usage
			;;
		*)
			break
			;;
		esac
		shift
	done

	module_list "$@" |
	while read mode sha1 stage sm_path
	do
		die_if_unmatched "$mode"
		name=$(module_name "$sm_path") || exit
		url=$(git config submodule."$name".url)
		displaypath="$prefix$sm_path"
		if test "$stage" = U
		then
			say "U$sha1 $displaypath"
			continue
		fi
		if test -z "$url" || ! test -d "$sm_path"/.git -o -f "$sm_path"/.git
		then
			say "-$sha1 $displaypath"
			continue;
		fi
		set_name_rev "$sm_path" "$sha1"
		if git diff-files --ignore-submodules=dirty --quiet -- "$sm_path"
		then
			say " $sha1 $displaypath$revname"
		else
			if test -z "$cached"
			then
				sha1=$(clear_local_git_env; cd "$sm_path" && git rev-parse --verify HEAD)
				set_name_rev "$sm_path" "$sha1"
			fi
			say "+$sha1 $displaypath$revname"
		fi

		if test -n "$recursive"
		then
			(
				prefix="$displaypath/"
				clear_local_git_env
				cd "$sm_path" &&
				eval cmd_status
			) ||
			die "$(eval_gettext "Failed to recurse into submodule path '\$sm_path'")"
		fi
	done
}
#
# Sync remote urls for submodules
# This makes the value for remote.$remote.url match the value
# specified in .gitmodules.
#
cmd_sync()
{
	while test $# -ne 0
	do
		case "$1" in
		-q|--quiet)
			GIT_QUIET=1
			shift
			;;
		--recursive)
			recursive=1
			shift
			;;
		--)
			shift
			break
			;;
		-*)
			usage
			;;
		*)
			break
			;;
		esac
	done
	cd_to_toplevel
	module_list "$@" |
	while read mode sha1 stage sm_path
	do
		die_if_unmatched "$mode"
		name=$(module_name "$sm_path")
		url=$(git config -f .gitmodules --get submodule."$name".url)

		# Possibly a url relative to parent
		case "$url" in
		./*|../*)
			# rewrite foo/bar as ../.. to find path from
			# submodule work tree to superproject work tree
			up_path="$(echo "$sm_path" | sed "s/[^/][^/]*/../g")" &&
			# guarantee a trailing /
			up_path=${up_path%/}/ &&
			# path from submodule work tree to submodule origin repo
			sub_origin_url=$(resolve_relative_url "$url" "$up_path") &&
			# path from superproject work tree to submodule origin repo
			super_config_url=$(resolve_relative_url "$url") || exit
			;;
		*)
			sub_origin_url="$url"
			super_config_url="$url"
			;;
		esac

		if git config "submodule.$name.url" >/dev/null 2>/dev/null
		then
			say "$(eval_gettext "Synchronizing submodule url for '\$prefix\$sm_path'")"
			git config submodule."$name".url "$super_config_url"

			if test -e "$sm_path"/.git
			then
			(
				clear_local_git_env
				cd "$sm_path"
				remote=$(get_default_remote)
				git config remote."$remote".url "$sub_origin_url"

				if test -n "$recursive"
				then
					prefix="$prefix$sm_path/"
					eval cmd_sync
				fi
			)
			fi
		fi
	done
}

# This loop parses the command line arguments to find the
# subcommand name to dispatch.  Parsing of the subcommand specific
# options are primarily done by the subcommand implementations.
# Subcommand specific options such as --branch and --cached are
# parsed here as well, for backward compatibility.

while test $# != 0 && test -z "$command"
do
	case "$1" in
	add | foreach | init | update | status | summary | sync)
		command=$1
		;;
	-q|--quiet)
		GIT_QUIET=1
		;;
	-b|--branch)
		case "$2" in
		'')
			usage
			;;
		esac
		branch="$2"; shift
		;;
	--cached)
		cached="$1"
		;;
	--)
		break
		;;
	-*)
		usage
		;;
	*)
		break
		;;
	esac
	shift
done

# No command word defaults to "status"
if test -z "$command"
then
    if test $# = 0
    then
	command=status
    else
	usage
    fi
fi

# "-b branch" is accepted only by "add"
if test -n "$branch" && test "$command" != add
then
	usage
fi

# "--cached" is accepted only by "status" and "summary"
if test -n "$cached" && test "$command" != status -a "$command" != summary
then
	usage
fi

"cmd_$command" "$@"<|MERGE_RESOLUTION|>--- conflicted
+++ resolved
@@ -5,11 +5,7 @@
 # Copyright (c) 2007 Lars Hjemli
 
 dashless=$(basename "$0" | sed -e 's/-/ /')
-<<<<<<< HEAD
-USAGE="[--quiet] add [-b branch] [-f|--force] [--name <name>] [--reference <repository>] [--] <repository> [<path>]
-=======
-USAGE="[--quiet] add [-b <branch>] [-f|--force] [--reference <repository>] [--] <repository> [<path>]
->>>>>>> 38ae92e4
+USAGE="[--quiet] add [-b <branch>] [-f|--force] [--name <name>] [--reference <repository>] [--] <repository> [<path>]
    or: $dashless [--quiet] status [--cached] [--recursive] [--] [<path>...]
    or: $dashless [--quiet] init [--] [<path>...]
    or: $dashless [--quiet] update [--init] [-N|--no-fetch] [-f|--force] [--rebase] [--reference <repository>] [--merge] [--recursive] [--] [<path>...]

/*
 * GIT - The information manager from hell
 *
 * Copyright (C) 2000-2002 Michael R. Elkins <me@mutt.org>
 * Copyright (C) 2002-2004 Oswald Buddenhagen <ossi@users.sf.net>
 * Copyright (C) 2004 Theodore Y. Ts'o <tytso@mit.edu>
 * Copyright (C) 2006 Mike McCormack
 * Copyright (C) 2006 Christian Couder
 *
 *  This program is free software; you can redistribute it and/or modify
 *  it under the terms of the GNU General Public License as published by
 *  the Free Software Foundation; either version 2 of the License, or
 *  (at your option) any later version.
 *
 *  This program is distributed in the hope that it will be useful,
 *  but WITHOUT ANY WARRANTY; without even the implied warranty of
 *  MERCHANTABILITY or FITNESS FOR A PARTICULAR PURPOSE.  See the
 *  GNU General Public License for more details.
 *
 *  You should have received a copy of the GNU General Public License
 *  along with this program; if not, write to the Free Software
 *  Foundation, Inc., 59 Temple Place, Suite 330, Boston, MA  02111-1307  USA
 */

#include "cache.h"
#include "quote.h"

/* Get a trace file descriptor from "key" env variable. */
static int get_trace_fd(struct trace_key *key)
{
	static struct trace_key trace_default = { "GIT_TRACE" };
	const char *trace;

	/* use default "GIT_TRACE" if NULL */
	if (!key)
		key = &trace_default;

	/* don't open twice */
	if (key->initialized)
		return key->fd;

	trace = getenv(key->key);

	if (!trace || !strcmp(trace, "") ||
	    !strcmp(trace, "0") || !strcasecmp(trace, "false"))
		key->fd = 0;
	else if (!strcmp(trace, "1") || !strcasecmp(trace, "true"))
		key->fd = STDERR_FILENO;
	else if (strlen(trace) == 1 && isdigit(*trace))
		key->fd = atoi(trace);
	else if (is_absolute_path(trace)) {
		int fd = open(trace, O_WRONLY | O_APPEND | O_CREAT, 0666);
		if (fd == -1) {
			fprintf(stderr,
				"Could not open '%s' for tracing: %s\n"
				"Defaulting to tracing on stderr...\n",
				trace, strerror(errno));
			key->fd = STDERR_FILENO;
		} else {
			key->fd = fd;
			key->need_close = 1;
		}
	} else {
		fprintf(stderr, "What does '%s' for %s mean?\n"
			"If you want to trace into a file, then please set "
			"%s to an absolute pathname (starting with /).\n"
			"Defaulting to tracing on stderr...\n",
			trace, key->key, key->key);
		key->fd = STDERR_FILENO;
	}

	key->initialized = 1;
	return key->fd;
}

void trace_disable(struct trace_key *key)
{
	if (key->need_close)
		close(key->fd);
	key->fd = 0;
	key->initialized = 1;
	key->need_close = 0;
}

static const char err_msg[] = "Could not trace into fd given by "
	"GIT_TRACE environment variable";

static int prepare_trace_line(const char *file, int line,
			      struct trace_key *key, struct strbuf *buf)
{
	static struct trace_key trace_bare = TRACE_KEY_INIT(BARE);
	struct timeval tv;
	struct tm tm;
	time_t secs;

	if (!trace_want(key))
		return 0;

	set_try_to_free_routine(NULL);	/* is never reset */

	/* unit tests may want to disable additional trace output */
	if (trace_want(&trace_bare))
		return 1;

	/* print current timestamp */
	gettimeofday(&tv, NULL);
	secs = tv.tv_sec;
	localtime_r(&secs, &tm);
	strbuf_addf(buf, "%02d:%02d:%02d.%06ld ", tm.tm_hour, tm.tm_min,
		    tm.tm_sec, (long) tv.tv_usec);

#ifdef HAVE_VARIADIC_MACROS
	/* print file:line */
	strbuf_addf(buf, "%s:%d ", file, line);
	/* align trace output (column 40 catches most files names in git) */
	while (buf->len < 40)
		strbuf_addch(buf, ' ');
#endif

	return 1;
}

static void print_trace_line(struct trace_key *key, struct strbuf *buf)
{
	/* append newline if missing */
	if (buf->len && buf->buf[buf->len - 1] != '\n')
		strbuf_addch(buf, '\n');

	write_or_whine_pipe(get_trace_fd(key), buf->buf, buf->len, err_msg);
	strbuf_release(buf);
}

static void trace_vprintf_fl(const char *file, int line, struct trace_key *key,
			     const char *format, va_list ap)
{
	struct strbuf buf = STRBUF_INIT;

	if (!prepare_trace_line(file, line, key, &buf))
		return;

	strbuf_vaddf(&buf, format, ap);
	print_trace_line(key, &buf);
}

static void trace_argv_vprintf_fl(const char *file, int line,
				  const char **argv, const char *format,
				  va_list ap)
{
	struct strbuf buf = STRBUF_INIT;

	if (!prepare_trace_line(file, line, NULL, &buf))
		return;

	strbuf_vaddf(&buf, format, ap);

	sq_quote_argv(&buf, argv, 0);
	print_trace_line(NULL, &buf);
}

void trace_strbuf_fl(const char *file, int line, struct trace_key *key,
		     const struct strbuf *data)
{
	struct strbuf buf = STRBUF_INIT;

	if (!prepare_trace_line(file, line, key, &buf))
		return;

	strbuf_addbuf(&buf, data);
	print_trace_line(key, &buf);
}

static struct trace_key trace_perf_key = TRACE_KEY_INIT(PERFORMANCE);

static void trace_performance_vprintf_fl(const char *file, int line,
					 uint64_t nanos, const char *format,
					 va_list ap)
{
	struct strbuf buf = STRBUF_INIT;

	if (!prepare_trace_line(file, line, &trace_perf_key, &buf))
		return;

	strbuf_addf(&buf, "performance: %.9f s", (double) nanos / 1000000000);

	if (format && *format) {
		strbuf_addstr(&buf, ": ");
		strbuf_vaddf(&buf, format, ap);
	}

	print_trace_line(&trace_perf_key, &buf);
}

#ifndef HAVE_VARIADIC_MACROS

void trace_printf(const char *format, ...)
{
	va_list ap;
	va_start(ap, format);
	trace_vprintf_fl(NULL, 0, NULL, format, ap);
	va_end(ap);
}

void trace_printf_key(struct trace_key *key, const char *format, ...)
{
	va_list ap;
	va_start(ap, format);
	trace_vprintf_fl(NULL, 0, key, format, ap);
	va_end(ap);
}

void trace_argv_printf(const char **argv, const char *format, ...)
{
	va_list ap;
	va_start(ap, format);
	trace_argv_vprintf_fl(NULL, 0, argv, format, ap);
	va_end(ap);
}

void trace_strbuf(const char *key, const struct strbuf *data)
{
	trace_strbuf_fl(NULL, 0, key, data);
}

void trace_performance(uint64_t nanos, const char *format, ...)
{
	va_list ap;
	va_start(ap, format);
	trace_performance_vprintf_fl(NULL, 0, nanos, format, ap);
	va_end(ap);
}

void trace_performance_since(uint64_t start, const char *format, ...)
{
	va_list ap;
	va_start(ap, format);
	trace_performance_vprintf_fl(NULL, 0, getnanotime() - start,
				     format, ap);
	va_end(ap);
}

#else

void trace_printf_key_fl(const char *file, int line, struct trace_key *key,
			 const char *format, ...)
{
	va_list ap;
	va_start(ap, format);
	trace_vprintf_fl(file, line, key, format, ap);
	va_end(ap);
}

void trace_argv_printf_fl(const char *file, int line, const char **argv,
			  const char *format, ...)
{
	va_list ap;
	va_start(ap, format);
	trace_argv_vprintf_fl(file, line, argv, format, ap);
	va_end(ap);
}

void trace_performance_fl(const char *file, int line, uint64_t nanos,
			      const char *format, ...)
{
	va_list ap;
	va_start(ap, format);
	trace_performance_vprintf_fl(file, line, nanos, format, ap);
	va_end(ap);
}

#endif /* HAVE_VARIADIC_MACROS */


static const char *quote_crnl(const char *path)
{
	static char new_path[PATH_MAX];
	const char *p2 = path;
	char *p1 = new_path;

	if (!path)
		return NULL;

	while (*p2) {
		switch (*p2) {
		case '\\': *p1++ = '\\'; *p1++ = '\\'; break;
		case '\n': *p1++ = '\\'; *p1++ = 'n'; break;
		case '\r': *p1++ = '\\'; *p1++ = 'r'; break;
		default:
			*p1++ = *p2;
		}
		p2++;
	}
	*p1 = '\0';
	return new_path;
}

/* FIXME: move prefix to startup_info struct and get rid of this arg */
void trace_repo_setup(const char *prefix)
{
	static struct trace_key key = TRACE_KEY_INIT(SETUP);
	const char *git_work_tree;
	char *cwd;

	if (!trace_want(&key))
		return;

	cwd = xgetcwd();

	if (!(git_work_tree = get_git_work_tree()))
		git_work_tree = "(null)";

	if (!prefix)
		prefix = "(null)";

<<<<<<< HEAD
	trace_printf_key(&key, "setup: git_dir: %s\n", quote_crnl(get_git_dir()));
	trace_printf_key(&key, "setup: worktree: %s\n", quote_crnl(git_work_tree));
	trace_printf_key(&key, "setup: cwd: %s\n", quote_crnl(cwd));
	trace_printf_key(&key, "setup: prefix: %s\n", quote_crnl(prefix));
=======
	trace_printf_key(key, "setup: git_dir: %s\n", quote_crnl(get_git_dir()));
	trace_printf_key(key, "setup: worktree: %s\n", quote_crnl(git_work_tree));
	trace_printf_key(key, "setup: cwd: %s\n", quote_crnl(cwd));
	trace_printf_key(key, "setup: prefix: %s\n", quote_crnl(prefix));

	free(cwd);
>>>>>>> 9610decf
}

int trace_want(struct trace_key *key)
{
	return !!get_trace_fd(key);
}

#ifdef HAVE_CLOCK_GETTIME

static inline uint64_t highres_nanos(void)
{
	struct timespec ts;
	if (clock_gettime(CLOCK_MONOTONIC, &ts))
		return 0;
	return (uint64_t) ts.tv_sec * 1000000000 + ts.tv_nsec;
}

#elif defined (GIT_WINDOWS_NATIVE)

static inline uint64_t highres_nanos(void)
{
	static uint64_t high_ns, scaled_low_ns;
	static int scale;
	LARGE_INTEGER cnt;

	if (!scale) {
		if (!QueryPerformanceFrequency(&cnt))
			return 0;

		/* high_ns = number of ns per cnt.HighPart */
		high_ns = (1000000000LL << 32) / (uint64_t) cnt.QuadPart;

		/*
		 * Number of ns per cnt.LowPart is 10^9 / frequency (or
		 * high_ns >> 32). For maximum precision, we scale this factor
		 * so that it just fits within 32 bit (i.e. won't overflow if
		 * multiplied with cnt.LowPart).
		 */
		scaled_low_ns = high_ns;
		scale = 32;
		while (scaled_low_ns >= 0x100000000LL) {
			scaled_low_ns >>= 1;
			scale--;
		}
	}

	/* if QPF worked on initialization, we expect QPC to work as well */
	QueryPerformanceCounter(&cnt);

	return (high_ns * cnt.HighPart) +
	       ((scaled_low_ns * cnt.LowPart) >> scale);
}

#else
# define highres_nanos() 0
#endif

static inline uint64_t gettimeofday_nanos(void)
{
	struct timeval tv;
	gettimeofday(&tv, NULL);
	return (uint64_t) tv.tv_sec * 1000000000 + tv.tv_usec * 1000;
}

/*
 * Returns nanoseconds since the epoch (01/01/1970), for performance tracing
 * (i.e. favoring high precision over wall clock time accuracy).
 */
inline uint64_t getnanotime(void)
{
	static uint64_t offset;
	if (offset > 1) {
		/* initialization succeeded, return offset + high res time */
		return offset + highres_nanos();
	} else if (offset == 1) {
		/* initialization failed, fall back to gettimeofday */
		return gettimeofday_nanos();
	} else {
		/* initialize offset if high resolution timer works */
		uint64_t now = gettimeofday_nanos();
		uint64_t highres = highres_nanos();
		if (highres)
			offset = now - highres;
		else
			offset = 1;
		return now;
	}
}

static uint64_t command_start_time;
static struct strbuf command_line = STRBUF_INIT;

static void print_command_performance_atexit(void)
{
	trace_performance_since(command_start_time, "git command:%s",
				command_line.buf);
}

void trace_command_performance(const char **argv)
{
	if (!trace_want(&trace_perf_key))
		return;

	if (!command_start_time)
		atexit(print_command_performance_atexit);

	strbuf_reset(&command_line);
	sq_quote_argv(&command_line, argv, 0);
	command_start_time = getnanotime();
}<|MERGE_RESOLUTION|>--- conflicted
+++ resolved
@@ -311,19 +311,12 @@
 	if (!prefix)
 		prefix = "(null)";
 
-<<<<<<< HEAD
 	trace_printf_key(&key, "setup: git_dir: %s\n", quote_crnl(get_git_dir()));
 	trace_printf_key(&key, "setup: worktree: %s\n", quote_crnl(git_work_tree));
 	trace_printf_key(&key, "setup: cwd: %s\n", quote_crnl(cwd));
 	trace_printf_key(&key, "setup: prefix: %s\n", quote_crnl(prefix));
-=======
-	trace_printf_key(key, "setup: git_dir: %s\n", quote_crnl(get_git_dir()));
-	trace_printf_key(key, "setup: worktree: %s\n", quote_crnl(git_work_tree));
-	trace_printf_key(key, "setup: cwd: %s\n", quote_crnl(cwd));
-	trace_printf_key(key, "setup: prefix: %s\n", quote_crnl(prefix));
 
 	free(cwd);
->>>>>>> 9610decf
 }
 
 int trace_want(struct trace_key *key)

/*
 * GIT - The information manager from hell
 *
 * Copyright (C) Linus Torvalds, 2005
 *
 * This handles basic git sha1 object files - packing, unpacking,
 * creation etc.
 */
#include "cache.h"
#include "config.h"
#include "string-list.h"
#include "lockfile.h"
#include "delta.h"
#include "pack.h"
#include "blob.h"
#include "commit.h"
#include "run-command.h"
#include "tag.h"
#include "tree.h"
#include "tree-walk.h"
#include "refs.h"
#include "pack-revindex.h"
#include "sha1-lookup.h"
#include "bulk-checkin.h"
#include "streaming.h"
#include "dir.h"
#include "list.h"
#include "mergesort.h"
#include "quote.h"
#include "packfile.h"
#include "fetch-object.h"

/* The maximum size for an object header. */
#define MAX_HEADER_LEN 32

const unsigned char null_sha1[GIT_MAX_RAWSZ];
const struct object_id null_oid;
const struct object_id empty_tree_oid = {
	EMPTY_TREE_SHA1_BIN_LITERAL
};
const struct object_id empty_blob_oid = {
	EMPTY_BLOB_SHA1_BIN_LITERAL
};

static void git_hash_sha1_init(git_hash_ctx *ctx)
{
	git_SHA1_Init(&ctx->sha1);
}

static void git_hash_sha1_update(git_hash_ctx *ctx, const void *data, size_t len)
{
	git_SHA1_Update(&ctx->sha1, data, len);
}

static void git_hash_sha1_final(unsigned char *hash, git_hash_ctx *ctx)
{
	git_SHA1_Final(hash, &ctx->sha1);
}

static void git_hash_unknown_init(git_hash_ctx *ctx)
{
	die("trying to init unknown hash");
}

static void git_hash_unknown_update(git_hash_ctx *ctx, const void *data, size_t len)
{
	die("trying to update unknown hash");
}

static void git_hash_unknown_final(unsigned char *hash, git_hash_ctx *ctx)
{
	die("trying to finalize unknown hash");
}

const struct git_hash_algo hash_algos[GIT_HASH_NALGOS] = {
	{
		NULL,
		0x00000000,
		0,
		0,
		git_hash_unknown_init,
		git_hash_unknown_update,
		git_hash_unknown_final,
		NULL,
		NULL,
	},
	{
		"sha-1",
		/* "sha1", big-endian */
		0x73686131,
		GIT_SHA1_RAWSZ,
		GIT_SHA1_HEXSZ,
		git_hash_sha1_init,
		git_hash_sha1_update,
		git_hash_sha1_final,
		&empty_tree_oid,
		&empty_blob_oid,
	},
};

/*
 * This is meant to hold a *small* number of objects that you would
 * want read_sha1_file() to be able to return, but yet you do not want
 * to write them into the object store (e.g. a browse-only
 * application).
 */
static struct cached_object {
	unsigned char sha1[20];
	enum object_type type;
	void *buf;
	unsigned long size;
} *cached_objects;
static int cached_object_nr, cached_object_alloc;

static struct cached_object empty_tree = {
	EMPTY_TREE_SHA1_BIN_LITERAL,
	OBJ_TREE,
	"",
	0
};

static struct cached_object *find_cached_object(const unsigned char *sha1)
{
	int i;
	struct cached_object *co = cached_objects;

	for (i = 0; i < cached_object_nr; i++, co++) {
		if (!hashcmp(co->sha1, sha1))
			return co;
	}
	if (!hashcmp(sha1, empty_tree.sha1))
		return &empty_tree;
	return NULL;
}


static int get_conv_flags(unsigned flags)
{
	if (flags & HASH_RENORMALIZE)
		return CONV_EOL_RENORMALIZE;
	else if (flags & HASH_WRITE_OBJECT)
	  return global_conv_flags_eol;
	else
		return 0;
}


int mkdir_in_gitdir(const char *path)
{
	if (mkdir(path, 0777)) {
		int saved_errno = errno;
		struct stat st;
		struct strbuf sb = STRBUF_INIT;

		if (errno != EEXIST)
			return -1;
		/*
		 * Are we looking at a path in a symlinked worktree
		 * whose original repository does not yet have it?
		 * e.g. .git/rr-cache pointing at its original
		 * repository in which the user hasn't performed any
		 * conflict resolution yet?
		 */
		if (lstat(path, &st) || !S_ISLNK(st.st_mode) ||
		    strbuf_readlink(&sb, path, st.st_size) ||
		    !is_absolute_path(sb.buf) ||
		    mkdir(sb.buf, 0777)) {
			strbuf_release(&sb);
			errno = saved_errno;
			return -1;
		}
		strbuf_release(&sb);
	}
	return adjust_shared_perm(path);
}

enum scld_error safe_create_leading_directories(char *path)
{
	char *next_component = path + offset_1st_component(path);
	enum scld_error ret = SCLD_OK;

	while (ret == SCLD_OK && next_component) {
		struct stat st;
		char *slash = next_component, slash_character;

		while (*slash && !is_dir_sep(*slash))
			slash++;

		if (!*slash)
			break;

		next_component = slash + 1;
		while (is_dir_sep(*next_component))
			next_component++;
		if (!*next_component)
			break;

		slash_character = *slash;
		*slash = '\0';
		if (!stat(path, &st)) {
			/* path exists */
			if (!S_ISDIR(st.st_mode)) {
				errno = ENOTDIR;
				ret = SCLD_EXISTS;
			}
		} else if (mkdir(path, 0777)) {
			if (errno == EEXIST &&
			    !stat(path, &st) && S_ISDIR(st.st_mode))
				; /* somebody created it since we checked */
			else if (errno == ENOENT)
				/*
				 * Either mkdir() failed because
				 * somebody just pruned the containing
				 * directory, or stat() failed because
				 * the file that was in our way was
				 * just removed.  Either way, inform
				 * the caller that it might be worth
				 * trying again:
				 */
				ret = SCLD_VANISHED;
			else
				ret = SCLD_FAILED;
		} else if (adjust_shared_perm(path)) {
			ret = SCLD_PERMS;
		}
		*slash = slash_character;
	}
	return ret;
}

enum scld_error safe_create_leading_directories_const(const char *path)
{
	int save_errno;
	/* path points to cache entries, so xstrdup before messing with it */
	char *buf = xstrdup(path);
	enum scld_error result = safe_create_leading_directories(buf);

	save_errno = errno;
	free(buf);
	errno = save_errno;
	return result;
}

int raceproof_create_file(const char *path, create_file_fn fn, void *cb)
{
	/*
	 * The number of times we will try to remove empty directories
	 * in the way of path. This is only 1 because if another
	 * process is racily creating directories that conflict with
	 * us, we don't want to fight against them.
	 */
	int remove_directories_remaining = 1;

	/*
	 * The number of times that we will try to create the
	 * directories containing path. We are willing to attempt this
	 * more than once, because another process could be trying to
	 * clean up empty directories at the same time as we are
	 * trying to create them.
	 */
	int create_directories_remaining = 3;

	/* A scratch copy of path, filled lazily if we need it: */
	struct strbuf path_copy = STRBUF_INIT;

	int ret, save_errno;

	/* Sanity check: */
	assert(*path);

retry_fn:
	ret = fn(path, cb);
	save_errno = errno;
	if (!ret)
		goto out;

	if (errno == EISDIR && remove_directories_remaining-- > 0) {
		/*
		 * A directory is in the way. Maybe it is empty; try
		 * to remove it:
		 */
		if (!path_copy.len)
			strbuf_addstr(&path_copy, path);

		if (!remove_dir_recursively(&path_copy, REMOVE_DIR_EMPTY_ONLY))
			goto retry_fn;
	} else if (errno == ENOENT && create_directories_remaining-- > 0) {
		/*
		 * Maybe the containing directory didn't exist, or
		 * maybe it was just deleted by a process that is
		 * racing with us to clean up empty directories. Try
		 * to create it:
		 */
		enum scld_error scld_result;

		if (!path_copy.len)
			strbuf_addstr(&path_copy, path);

		do {
			scld_result = safe_create_leading_directories(path_copy.buf);
			if (scld_result == SCLD_OK)
				goto retry_fn;
		} while (scld_result == SCLD_VANISHED && create_directories_remaining-- > 0);
	}

out:
	strbuf_release(&path_copy);
	errno = save_errno;
	return ret;
}

static void fill_sha1_path(struct strbuf *buf, const unsigned char *sha1)
{
	int i;
	for (i = 0; i < 20; i++) {
		static char hex[] = "0123456789abcdef";
		unsigned int val = sha1[i];
		strbuf_addch(buf, hex[val >> 4]);
		strbuf_addch(buf, hex[val & 0xf]);
		if (!i)
			strbuf_addch(buf, '/');
	}
}

void sha1_file_name(struct strbuf *buf, const unsigned char *sha1)
{
	strbuf_addstr(buf, get_object_directory());
	strbuf_addch(buf, '/');
	fill_sha1_path(buf, sha1);
}

struct strbuf *alt_scratch_buf(struct alternate_object_database *alt)
{
	strbuf_setlen(&alt->scratch, alt->base_len);
	return &alt->scratch;
}

static const char *alt_sha1_path(struct alternate_object_database *alt,
				 const unsigned char *sha1)
{
	struct strbuf *buf = alt_scratch_buf(alt);
	fill_sha1_path(buf, sha1);
	return buf->buf;
}

struct alternate_object_database *alt_odb_list;
static struct alternate_object_database **alt_odb_tail;

/*
 * Return non-zero iff the path is usable as an alternate object database.
 */
static int alt_odb_usable(struct strbuf *path, const char *normalized_objdir)
{
	struct alternate_object_database *alt;

	/* Detect cases where alternate disappeared */
	if (!is_directory(path->buf)) {
		error("object directory %s does not exist; "
		      "check .git/objects/info/alternates.",
		      path->buf);
		return 0;
	}

	/*
	 * Prevent the common mistake of listing the same
	 * thing twice, or object directory itself.
	 */
	for (alt = alt_odb_list; alt; alt = alt->next) {
		if (!fspathcmp(path->buf, alt->path))
			return 0;
	}
	if (!fspathcmp(path->buf, normalized_objdir))
		return 0;

	return 1;
}

/*
 * Prepare alternate object database registry.
 *
 * The variable alt_odb_list points at the list of struct
 * alternate_object_database.  The elements on this list come from
 * non-empty elements from colon separated ALTERNATE_DB_ENVIRONMENT
 * environment variable, and $GIT_OBJECT_DIRECTORY/info/alternates,
 * whose contents is similar to that environment variable but can be
 * LF separated.  Its base points at a statically allocated buffer that
 * contains "/the/directory/corresponding/to/.git/objects/...", while
 * its name points just after the slash at the end of ".git/objects/"
 * in the example above, and has enough space to hold 40-byte hex
 * SHA1, an extra slash for the first level indirection, and the
 * terminating NUL.
 */
static void read_info_alternates(const char * relative_base, int depth);
static int link_alt_odb_entry(const char *entry, const char *relative_base,
	int depth, const char *normalized_objdir)
{
	struct alternate_object_database *ent;
	struct strbuf pathbuf = STRBUF_INIT;

	if (!is_absolute_path(entry) && relative_base) {
		strbuf_realpath(&pathbuf, relative_base, 1);
		strbuf_addch(&pathbuf, '/');
	}
	strbuf_addstr(&pathbuf, entry);

	if (strbuf_normalize_path(&pathbuf) < 0 && relative_base) {
		error("unable to normalize alternate object path: %s",
		      pathbuf.buf);
		strbuf_release(&pathbuf);
		return -1;
	}

	/*
	 * The trailing slash after the directory name is given by
	 * this function at the end. Remove duplicates.
	 */
	while (pathbuf.len && pathbuf.buf[pathbuf.len - 1] == '/')
		strbuf_setlen(&pathbuf, pathbuf.len - 1);

	if (!alt_odb_usable(&pathbuf, normalized_objdir)) {
		strbuf_release(&pathbuf);
		return -1;
	}

	ent = alloc_alt_odb(pathbuf.buf);

	/* add the alternate entry */
	*alt_odb_tail = ent;
	alt_odb_tail = &(ent->next);
	ent->next = NULL;

	/* recursively add alternates */
	read_info_alternates(pathbuf.buf, depth + 1);

	strbuf_release(&pathbuf);
	return 0;
}

static const char *parse_alt_odb_entry(const char *string,
				       int sep,
				       struct strbuf *out)
{
	const char *end;

	strbuf_reset(out);

	if (*string == '#') {
		/* comment; consume up to next separator */
		end = strchrnul(string, sep);
	} else if (*string == '"' && !unquote_c_style(out, string, &end)) {
		/*
		 * quoted path; unquote_c_style has copied the
		 * data for us and set "end". Broken quoting (e.g.,
		 * an entry that doesn't end with a quote) falls
		 * back to the unquoted case below.
		 */
	} else {
		/* normal, unquoted path */
		end = strchrnul(string, sep);
		strbuf_add(out, string, end - string);
	}

	if (*end)
		end++;
	return end;
}

static void link_alt_odb_entries(const char *alt, int sep,
				 const char *relative_base, int depth)
{
	struct strbuf objdirbuf = STRBUF_INIT;
	struct strbuf entry = STRBUF_INIT;

	if (!alt || !*alt)
		return;

	if (depth > 5) {
		error("%s: ignoring alternate object stores, nesting too deep.",
				relative_base);
		return;
	}

	strbuf_add_absolute_path(&objdirbuf, get_object_directory());
	if (strbuf_normalize_path(&objdirbuf) < 0)
		die("unable to normalize object directory: %s",
		    objdirbuf.buf);

	while (*alt) {
		alt = parse_alt_odb_entry(alt, sep, &entry);
		if (!entry.len)
			continue;
		link_alt_odb_entry(entry.buf, relative_base, depth, objdirbuf.buf);
	}
	strbuf_release(&entry);
	strbuf_release(&objdirbuf);
}

static void read_info_alternates(const char * relative_base, int depth)
{
	char *path;
	struct strbuf buf = STRBUF_INIT;

	path = xstrfmt("%s/info/alternates", relative_base);
	if (strbuf_read_file(&buf, path, 1024) < 0) {
		warn_on_fopen_errors(path);
		free(path);
		return;
	}

	link_alt_odb_entries(buf.buf, '\n', relative_base, depth);
	strbuf_release(&buf);
	free(path);
}

struct alternate_object_database *alloc_alt_odb(const char *dir)
{
	struct alternate_object_database *ent;

	FLEX_ALLOC_STR(ent, path, dir);
	strbuf_init(&ent->scratch, 0);
	strbuf_addf(&ent->scratch, "%s/", dir);
	ent->base_len = ent->scratch.len;

	return ent;
}

void add_to_alternates_file(const char *reference)
{
	struct lock_file lock = LOCK_INIT;
	char *alts = git_pathdup("objects/info/alternates");
	FILE *in, *out;
	int found = 0;

	hold_lock_file_for_update(&lock, alts, LOCK_DIE_ON_ERROR);
	out = fdopen_lock_file(&lock, "w");
	if (!out)
		die_errno("unable to fdopen alternates lockfile");

	in = fopen(alts, "r");
	if (in) {
		struct strbuf line = STRBUF_INIT;

		while (strbuf_getline(&line, in) != EOF) {
			if (!strcmp(reference, line.buf)) {
				found = 1;
				break;
			}
			fprintf_or_die(out, "%s\n", line.buf);
		}

		strbuf_release(&line);
		fclose(in);
	}
	else if (errno != ENOENT)
		die_errno("unable to read alternates file");

	if (found) {
		rollback_lock_file(&lock);
	} else {
		fprintf_or_die(out, "%s\n", reference);
		if (commit_lock_file(&lock))
			die_errno("unable to move new alternates file into place");
		if (alt_odb_tail)
			link_alt_odb_entries(reference, '\n', NULL, 0);
	}
	free(alts);
}

void add_to_alternates_memory(const char *reference)
{
	/*
	 * Make sure alternates are initialized, or else our entry may be
	 * overwritten when they are.
	 */
	prepare_alt_odb();

	link_alt_odb_entries(reference, '\n', NULL, 0);
}

/*
 * Compute the exact path an alternate is at and returns it. In case of
 * error NULL is returned and the human readable error is added to `err`
 * `path` may be relative and should point to $GITDIR.
 * `err` must not be null.
 */
char *compute_alternate_path(const char *path, struct strbuf *err)
{
	char *ref_git = NULL;
	const char *repo, *ref_git_s;
	int seen_error = 0;

	ref_git_s = real_path_if_valid(path);
	if (!ref_git_s) {
		seen_error = 1;
		strbuf_addf(err, _("path '%s' does not exist"), path);
		goto out;
	} else
		/*
		 * Beware: read_gitfile(), real_path() and mkpath()
		 * return static buffer
		 */
		ref_git = xstrdup(ref_git_s);

	repo = read_gitfile(ref_git);
	if (!repo)
		repo = read_gitfile(mkpath("%s/.git", ref_git));
	if (repo) {
		free(ref_git);
		ref_git = xstrdup(repo);
	}

	if (!repo && is_directory(mkpath("%s/.git/objects", ref_git))) {
		char *ref_git_git = mkpathdup("%s/.git", ref_git);
		free(ref_git);
		ref_git = ref_git_git;
	} else if (!is_directory(mkpath("%s/objects", ref_git))) {
		struct strbuf sb = STRBUF_INIT;
		seen_error = 1;
		if (get_common_dir(&sb, ref_git)) {
			strbuf_addf(err,
				    _("reference repository '%s' as a linked "
				      "checkout is not supported yet."),
				    path);
			goto out;
		}

		strbuf_addf(err, _("reference repository '%s' is not a "
					"local repository."), path);
		goto out;
	}

	if (!access(mkpath("%s/shallow", ref_git), F_OK)) {
		strbuf_addf(err, _("reference repository '%s' is shallow"),
			    path);
		seen_error = 1;
		goto out;
	}

	if (!access(mkpath("%s/info/grafts", ref_git), F_OK)) {
		strbuf_addf(err,
			    _("reference repository '%s' is grafted"),
			    path);
		seen_error = 1;
		goto out;
	}

out:
	if (seen_error) {
		FREE_AND_NULL(ref_git);
	}

	return ref_git;
}

int foreach_alt_odb(alt_odb_fn fn, void *cb)
{
	struct alternate_object_database *ent;
	int r = 0;

	prepare_alt_odb();
	for (ent = alt_odb_list; ent; ent = ent->next) {
		r = fn(ent, cb);
		if (r)
			break;
	}
	return r;
}

void prepare_alt_odb(void)
{
	const char *alt;

	if (alt_odb_tail)
		return;

	alt = getenv(ALTERNATE_DB_ENVIRONMENT);

	alt_odb_tail = &alt_odb_list;
	link_alt_odb_entries(alt, PATH_SEP, NULL, 0);

	read_info_alternates(get_object_directory(), 0);
}

/* Returns 1 if we have successfully freshened the file, 0 otherwise. */
static int freshen_file(const char *fn)
{
	struct utimbuf t;
	t.actime = t.modtime = time(NULL);
	return !utime(fn, &t);
}

/*
 * All of the check_and_freshen functions return 1 if the file exists and was
 * freshened (if freshening was requested), 0 otherwise. If they return
 * 0, you should not assume that it is safe to skip a write of the object (it
 * either does not exist on disk, or has a stale mtime and may be subject to
 * pruning).
 */
int check_and_freshen_file(const char *fn, int freshen)
{
	if (access(fn, F_OK))
		return 0;
	if (freshen && !freshen_file(fn))
		return 0;
	return 1;
}

static int check_and_freshen_local(const unsigned char *sha1, int freshen)
{
	static struct strbuf buf = STRBUF_INIT;

	strbuf_reset(&buf);
	sha1_file_name(&buf, sha1);

	return check_and_freshen_file(buf.buf, freshen);
}

static int check_and_freshen_nonlocal(const unsigned char *sha1, int freshen)
{
	struct alternate_object_database *alt;
	prepare_alt_odb();
	for (alt = alt_odb_list; alt; alt = alt->next) {
		const char *path = alt_sha1_path(alt, sha1);
		if (check_and_freshen_file(path, freshen))
			return 1;
	}
	return 0;
}

static int check_and_freshen(const unsigned char *sha1, int freshen)
{
	return check_and_freshen_local(sha1, freshen) ||
	       check_and_freshen_nonlocal(sha1, freshen);
}

int has_loose_object_nonlocal(const unsigned char *sha1)
{
	return check_and_freshen_nonlocal(sha1, 0);
}

static int has_loose_object(const unsigned char *sha1)
{
	return check_and_freshen(sha1, 0);
}

static void mmap_limit_check(size_t length)
{
	static size_t limit = 0;
	if (!limit) {
		limit = git_env_ulong("GIT_MMAP_LIMIT", 0);
		if (!limit)
			limit = SIZE_MAX;
	}
	if (length > limit)
		die("attempting to mmap %"PRIuMAX" over limit %"PRIuMAX,
		    (uintmax_t)length, (uintmax_t)limit);
}

void *xmmap_gently(void *start, size_t length,
		  int prot, int flags, int fd, off_t offset)
{
	void *ret;

	mmap_limit_check(length);
	ret = mmap(start, length, prot, flags, fd, offset);
	if (ret == MAP_FAILED) {
		if (!length)
			return NULL;
		release_pack_memory(length);
		ret = mmap(start, length, prot, flags, fd, offset);
	}
	return ret;
}

void *xmmap(void *start, size_t length,
	int prot, int flags, int fd, off_t offset)
{
	void *ret = xmmap_gently(start, length, prot, flags, fd, offset);
	if (ret == MAP_FAILED)
		die_errno("mmap failed");
	return ret;
}

/*
 * With an in-core object data in "map", rehash it to make sure the
 * object name actually matches "sha1" to detect object corruption.
 * With "map" == NULL, try reading the object named with "sha1" using
 * the streaming interface and rehash it to do the same.
 */
int check_object_signature(const struct object_id *oid, void *map,
			   unsigned long size, const char *type)
{
	struct object_id real_oid;
	enum object_type obj_type;
	struct git_istream *st;
	git_hash_ctx c;
	char hdr[MAX_HEADER_LEN];
	int hdrlen;

	if (map) {
		hash_object_file(map, size, type, &real_oid);
		return oidcmp(oid, &real_oid) ? -1 : 0;
	}

	st = open_istream(oid, &obj_type, &size, NULL);
	if (!st)
		return -1;

	/* Generate the header */
	hdrlen = xsnprintf(hdr, sizeof(hdr), "%s %lu", type_name(obj_type), size) + 1;

	/* Sha1.. */
	the_hash_algo->init_fn(&c);
	the_hash_algo->update_fn(&c, hdr, hdrlen);
	for (;;) {
		char buf[1024 * 16];
		ssize_t readlen = read_istream(st, buf, sizeof(buf));

		if (readlen < 0) {
			close_istream(st);
			return -1;
		}
		if (!readlen)
			break;
		the_hash_algo->update_fn(&c, buf, readlen);
	}
	the_hash_algo->final_fn(real_oid.hash, &c);
	close_istream(st);
	return oidcmp(oid, &real_oid) ? -1 : 0;
}

int git_open_cloexec(const char *name, int flags)
{
	int fd;
	static int o_cloexec = O_CLOEXEC;

	fd = open(name, flags | o_cloexec);
	if ((o_cloexec & O_CLOEXEC) && fd < 0 && errno == EINVAL) {
		/* Try again w/o O_CLOEXEC: the kernel might not support it */
		o_cloexec &= ~O_CLOEXEC;
		fd = open(name, flags | o_cloexec);
	}

#if defined(F_GETFD) && defined(F_SETFD) && defined(FD_CLOEXEC)
	{
		static int fd_cloexec = FD_CLOEXEC;

		if (!o_cloexec && 0 <= fd && fd_cloexec) {
			/* Opened w/o O_CLOEXEC?  try with fcntl(2) to add it */
			int flags = fcntl(fd, F_GETFD);
			if (fcntl(fd, F_SETFD, flags | fd_cloexec))
				fd_cloexec = 0;
		}
	}
#endif
	return fd;
}

/*
 * Find "sha1" as a loose object in the local repository or in an alternate.
 * Returns 0 on success, negative on failure.
 *
 * The "path" out-parameter will give the path of the object we found (if any).
 * Note that it may point to static storage and is only valid until another
 * call to sha1_file_name(), etc.
 */
static int stat_sha1_file(const unsigned char *sha1, struct stat *st,
			  const char **path)
{
	struct alternate_object_database *alt;
	static struct strbuf buf = STRBUF_INIT;

	strbuf_reset(&buf);
	sha1_file_name(&buf, sha1);
	*path = buf.buf;

	if (!lstat(*path, st))
		return 0;

	prepare_alt_odb();
	errno = ENOENT;
	for (alt = alt_odb_list; alt; alt = alt->next) {
		*path = alt_sha1_path(alt, sha1);
		if (!lstat(*path, st))
			return 0;
	}

	return -1;
}

/*
 * Like stat_sha1_file(), but actually open the object and return the
 * descriptor. See the caveats on the "path" parameter above.
 */
static int open_sha1_file(const unsigned char *sha1, const char **path)
{
	int fd;
	struct alternate_object_database *alt;
	int most_interesting_errno;
	static struct strbuf buf = STRBUF_INIT;

	strbuf_reset(&buf);
	sha1_file_name(&buf, sha1);
	*path = buf.buf;

	fd = git_open(*path);
	if (fd >= 0)
		return fd;
	most_interesting_errno = errno;

	prepare_alt_odb();
	for (alt = alt_odb_list; alt; alt = alt->next) {
		*path = alt_sha1_path(alt, sha1);
		fd = git_open(*path);
		if (fd >= 0)
			return fd;
		if (most_interesting_errno == ENOENT)
			most_interesting_errno = errno;
	}
	errno = most_interesting_errno;
	return -1;
}

/*
 * Map the loose object at "path" if it is not NULL, or the path found by
 * searching for a loose object named "sha1".
 */
static void *map_sha1_file_1(const char *path,
			     const unsigned char *sha1,
			     unsigned long *size)
{
	void *map;
	int fd;

	if (path)
		fd = git_open(path);
	else
		fd = open_sha1_file(sha1, &path);
	map = NULL;
	if (fd >= 0) {
		struct stat st;

		if (!fstat(fd, &st)) {
			*size = xsize_t(st.st_size);
			if (!*size) {
				/* mmap() is forbidden on empty files */
				error("object file %s is empty", path);
				return NULL;
			}
			map = xmmap(NULL, *size, PROT_READ, MAP_PRIVATE, fd, 0);
		}
		close(fd);
	}
	return map;
}

void *map_sha1_file(const unsigned char *sha1, unsigned long *size)
{
	return map_sha1_file_1(NULL, sha1, size);
}

static int unpack_sha1_short_header(git_zstream *stream,
				    unsigned char *map, unsigned long mapsize,
				    void *buffer, unsigned long bufsiz)
{
	/* Get the data stream */
	memset(stream, 0, sizeof(*stream));
	stream->next_in = map;
	stream->avail_in = mapsize;
	stream->next_out = buffer;
	stream->avail_out = bufsiz;

	git_inflate_init(stream);
	return git_inflate(stream, 0);
}

int unpack_sha1_header(git_zstream *stream,
		       unsigned char *map, unsigned long mapsize,
		       void *buffer, unsigned long bufsiz)
{
	int status = unpack_sha1_short_header(stream, map, mapsize,
					      buffer, bufsiz);

	if (status < Z_OK)
		return status;

	/* Make sure we have the terminating NUL */
	if (!memchr(buffer, '\0', stream->next_out - (unsigned char *)buffer))
		return -1;
	return 0;
}

static int unpack_sha1_header_to_strbuf(git_zstream *stream, unsigned char *map,
					unsigned long mapsize, void *buffer,
					unsigned long bufsiz, struct strbuf *header)
{
	int status;

	status = unpack_sha1_short_header(stream, map, mapsize, buffer, bufsiz);
	if (status < Z_OK)
		return -1;

	/*
	 * Check if entire header is unpacked in the first iteration.
	 */
	if (memchr(buffer, '\0', stream->next_out - (unsigned char *)buffer))
		return 0;

	/*
	 * buffer[0..bufsiz] was not large enough.  Copy the partial
	 * result out to header, and then append the result of further
	 * reading the stream.
	 */
	strbuf_add(header, buffer, stream->next_out - (unsigned char *)buffer);
	stream->next_out = buffer;
	stream->avail_out = bufsiz;

	do {
		status = git_inflate(stream, 0);
		strbuf_add(header, buffer, stream->next_out - (unsigned char *)buffer);
		if (memchr(buffer, '\0', stream->next_out - (unsigned char *)buffer))
			return 0;
		stream->next_out = buffer;
		stream->avail_out = bufsiz;
	} while (status != Z_STREAM_END);
	return -1;
}

static void *unpack_sha1_rest(git_zstream *stream, void *buffer, unsigned long size, const unsigned char *sha1)
{
	int bytes = strlen(buffer) + 1;
	unsigned char *buf = xmallocz(size);
	unsigned long n;
	int status = Z_OK;

	n = stream->total_out - bytes;
	if (n > size)
		n = size;
	memcpy(buf, (char *) buffer + bytes, n);
	bytes = n;
	if (bytes <= size) {
		/*
		 * The above condition must be (bytes <= size), not
		 * (bytes < size).  In other words, even though we
		 * expect no more output and set avail_out to zero,
		 * the input zlib stream may have bytes that express
		 * "this concludes the stream", and we *do* want to
		 * eat that input.
		 *
		 * Otherwise we would not be able to test that we
		 * consumed all the input to reach the expected size;
		 * we also want to check that zlib tells us that all
		 * went well with status == Z_STREAM_END at the end.
		 */
		stream->next_out = buf + bytes;
		stream->avail_out = size - bytes;
		while (status == Z_OK)
			status = git_inflate(stream, Z_FINISH);
	}
	if (status == Z_STREAM_END && !stream->avail_in) {
		git_inflate_end(stream);
		return buf;
	}

	if (status < 0)
		error("corrupt loose object '%s'", sha1_to_hex(sha1));
	else if (stream->avail_in)
		error("garbage at end of loose object '%s'",
		      sha1_to_hex(sha1));
	free(buf);
	return NULL;
}

/*
 * We used to just use "sscanf()", but that's actually way
 * too permissive for what we want to check. So do an anal
 * object header parse by hand.
 */
static int parse_sha1_header_extended(const char *hdr, struct object_info *oi,
			       unsigned int flags)
{
	const char *type_buf = hdr;
	unsigned long size;
	int type, type_len = 0;

	/*
	 * The type can be of any size but is followed by
	 * a space.
	 */
	for (;;) {
		char c = *hdr++;
		if (!c)
			return -1;
		if (c == ' ')
			break;
		type_len++;
	}

	type = type_from_string_gently(type_buf, type_len, 1);
	if (oi->type_name)
		strbuf_add(oi->type_name, type_buf, type_len);
	/*
	 * Set type to 0 if its an unknown object and
	 * we're obtaining the type using '--allow-unknown-type'
	 * option.
	 */
	if ((flags & OBJECT_INFO_ALLOW_UNKNOWN_TYPE) && (type < 0))
		type = 0;
	else if (type < 0)
		die("invalid object type");
	if (oi->typep)
		*oi->typep = type;

	/*
	 * The length must follow immediately, and be in canonical
	 * decimal format (ie "010" is not valid).
	 */
	size = *hdr++ - '0';
	if (size > 9)
		return -1;
	if (size) {
		for (;;) {
			unsigned long c = *hdr - '0';
			if (c > 9)
				break;
			hdr++;
			size = size * 10 + c;
		}
	}

	if (oi->sizep)
		*oi->sizep = size;

	/*
	 * The length must be followed by a zero byte
	 */
	return *hdr ? -1 : type;
}

int parse_sha1_header(const char *hdr, unsigned long *sizep)
{
	struct object_info oi = OBJECT_INFO_INIT;

	oi.sizep = sizep;
	return parse_sha1_header_extended(hdr, &oi, 0);
}

static int sha1_loose_object_info(const unsigned char *sha1,
				  struct object_info *oi,
				  int flags)
{
	int status = 0;
	unsigned long mapsize;
	void *map;
	git_zstream stream;
	char hdr[MAX_HEADER_LEN];
	struct strbuf hdrbuf = STRBUF_INIT;
	unsigned long size_scratch;

	if (oi->delta_base_sha1)
		hashclr(oi->delta_base_sha1);

	/*
	 * If we don't care about type or size, then we don't
	 * need to look inside the object at all. Note that we
	 * do not optimize out the stat call, even if the
	 * caller doesn't care about the disk-size, since our
	 * return value implicitly indicates whether the
	 * object even exists.
	 */
	if (!oi->typep && !oi->type_name && !oi->sizep && !oi->contentp) {
		const char *path;
		struct stat st;
		if (stat_sha1_file(sha1, &st, &path) < 0)
			return -1;
		if (oi->disk_sizep)
			*oi->disk_sizep = st.st_size;
		return 0;
	}

	map = map_sha1_file(sha1, &mapsize);
	if (!map)
		return -1;

	if (!oi->sizep)
		oi->sizep = &size_scratch;

	if (oi->disk_sizep)
		*oi->disk_sizep = mapsize;
	if ((flags & OBJECT_INFO_ALLOW_UNKNOWN_TYPE)) {
		if (unpack_sha1_header_to_strbuf(&stream, map, mapsize, hdr, sizeof(hdr), &hdrbuf) < 0)
			status = error("unable to unpack %s header with --allow-unknown-type",
				       sha1_to_hex(sha1));
	} else if (unpack_sha1_header(&stream, map, mapsize, hdr, sizeof(hdr)) < 0)
		status = error("unable to unpack %s header",
			       sha1_to_hex(sha1));
	if (status < 0)
		; /* Do nothing */
	else if (hdrbuf.len) {
		if ((status = parse_sha1_header_extended(hdrbuf.buf, oi, flags)) < 0)
			status = error("unable to parse %s header with --allow-unknown-type",
				       sha1_to_hex(sha1));
	} else if ((status = parse_sha1_header_extended(hdr, oi, flags)) < 0)
		status = error("unable to parse %s header", sha1_to_hex(sha1));

	if (status >= 0 && oi->contentp) {
		*oi->contentp = unpack_sha1_rest(&stream, hdr,
						 *oi->sizep, sha1);
		if (!*oi->contentp) {
			git_inflate_end(&stream);
			status = -1;
		}
	} else
		git_inflate_end(&stream);

	munmap(map, mapsize);
	if (status && oi->typep)
		*oi->typep = status;
	if (oi->sizep == &size_scratch)
		oi->sizep = NULL;
	strbuf_release(&hdrbuf);
	oi->whence = OI_LOOSE;
	return (status < 0) ? status : 0;
}

int fetch_if_missing = 1;

int oid_object_info_extended(const struct object_id *oid, struct object_info *oi, unsigned flags)
{
	static struct object_info blank_oi = OBJECT_INFO_INIT;
	struct pack_entry e;
	int rtype;
	const struct object_id *real = oid;
	int already_retried = 0;

	if (flags & OBJECT_INFO_LOOKUP_REPLACE)
		real = lookup_replace_object(oid);

	if (is_null_oid(real))
		return -1;

	if (!oi)
		oi = &blank_oi;

	if (!(flags & OBJECT_INFO_SKIP_CACHED)) {
		struct cached_object *co = find_cached_object(real->hash);
		if (co) {
			if (oi->typep)
				*(oi->typep) = co->type;
			if (oi->sizep)
				*(oi->sizep) = co->size;
			if (oi->disk_sizep)
				*(oi->disk_sizep) = 0;
			if (oi->delta_base_sha1)
				hashclr(oi->delta_base_sha1);
			if (oi->type_name)
				strbuf_addstr(oi->type_name, type_name(co->type));
			if (oi->contentp)
				*oi->contentp = xmemdupz(co->buf, co->size);
			oi->whence = OI_CACHED;
			return 0;
		}
	}

	while (1) {
		if (find_pack_entry(real->hash, &e))
			break;

		if (flags & OBJECT_INFO_IGNORE_LOOSE)
			return -1;

		/* Most likely it's a loose object. */
		if (!sha1_loose_object_info(real->hash, oi, flags))
			return 0;

		/* Not a loose object; someone else may have just packed it. */
<<<<<<< HEAD
		if (!(flags & OBJECT_INFO_QUICK)) {
			reprepare_packed_git();
			if (find_pack_entry(real, &e))
				break;
		}
=======
		reprepare_packed_git();
		if (find_pack_entry(real->hash, &e))
			break;
>>>>>>> 1a750441

		/* Check if it is a missing object */
		if (fetch_if_missing && repository_format_partial_clone &&
		    !already_retried) {
			/*
			 * TODO Investigate haveing fetch_object() return
			 * TODO error/success and stopping the music here.
			 */
			fetch_object(repository_format_partial_clone, real->hash);
			already_retried = 1;
			continue;
		}

		return -1;
	}

	if (oi == &blank_oi)
		/*
		 * We know that the caller doesn't actually need the
		 * information below, so return early.
		 */
		return 0;
	rtype = packed_object_info(e.p, e.offset, oi);
	if (rtype < 0) {
		mark_bad_packed_object(e.p, real->hash);
		return oid_object_info_extended(real, oi, 0);
	} else if (oi->whence == OI_PACKED) {
		oi->u.packed.offset = e.offset;
		oi->u.packed.pack = e.p;
		oi->u.packed.is_delta = (rtype == OBJ_REF_DELTA ||
					 rtype == OBJ_OFS_DELTA);
	}

	return 0;
}

/* returns enum object_type or negative */
int oid_object_info(const struct object_id *oid, unsigned long *sizep)
{
	enum object_type type;
	struct object_info oi = OBJECT_INFO_INIT;

	oi.typep = &type;
	oi.sizep = sizep;
	if (oid_object_info_extended(oid, &oi,
				     OBJECT_INFO_LOOKUP_REPLACE) < 0)
		return -1;
	return type;
}

static void *read_object(const unsigned char *sha1, enum object_type *type,
			 unsigned long *size)
{
	struct object_id oid;
	struct object_info oi = OBJECT_INFO_INIT;
	void *content;
	oi.typep = type;
	oi.sizep = size;
	oi.contentp = &content;

	hashcpy(oid.hash, sha1);

	if (oid_object_info_extended(&oid, &oi, 0) < 0)
		return NULL;
	return content;
}

int pretend_object_file(void *buf, unsigned long len, enum object_type type,
			struct object_id *oid)
{
	struct cached_object *co;

	hash_object_file(buf, len, type_name(type), oid);
	if (has_sha1_file(oid->hash) || find_cached_object(oid->hash))
		return 0;
	ALLOC_GROW(cached_objects, cached_object_nr + 1, cached_object_alloc);
	co = &cached_objects[cached_object_nr++];
	co->size = len;
	co->type = type;
	co->buf = xmalloc(len);
	memcpy(co->buf, buf, len);
	hashcpy(co->sha1, oid->hash);
	return 0;
}

/*
 * This function dies on corrupt objects; the callers who want to
 * deal with them should arrange to call read_object() and give error
 * messages themselves.
 */
void *read_object_file_extended(const struct object_id *oid,
				enum object_type *type,
				unsigned long *size,
				int lookup_replace)
{
	void *data;
	const struct packed_git *p;
	const char *path;
	struct stat st;
	const struct object_id *repl = lookup_replace ? lookup_replace_object(oid)
						      : oid;

	errno = 0;
	data = read_object(repl->hash, type, size);
	if (data)
		return data;

	if (errno && errno != ENOENT)
		die_errno("failed to read object %s", oid_to_hex(oid));

	/* die if we replaced an object with one that does not exist */
	if (repl != oid)
		die("replacement %s not found for %s",
		    oid_to_hex(repl), oid_to_hex(oid));

	if (!stat_sha1_file(repl->hash, &st, &path))
		die("loose object %s (stored in %s) is corrupt",
		    oid_to_hex(repl), path);

	if ((p = has_packed_and_bad(repl->hash)) != NULL)
		die("packed object %s (stored in %s) is corrupt",
		    oid_to_hex(repl), p->pack_name);

	return NULL;
}

void *read_object_with_reference(const struct object_id *oid,
				 const char *required_type_name,
				 unsigned long *size,
				 struct object_id *actual_oid_return)
{
	enum object_type type, required_type;
	void *buffer;
	unsigned long isize;
	struct object_id actual_oid;

	required_type = type_from_string(required_type_name);
	oidcpy(&actual_oid, oid);
	while (1) {
		int ref_length = -1;
		const char *ref_type = NULL;

		buffer = read_object_file(&actual_oid, &type, &isize);
		if (!buffer)
			return NULL;
		if (type == required_type) {
			*size = isize;
			if (actual_oid_return)
				oidcpy(actual_oid_return, &actual_oid);
			return buffer;
		}
		/* Handle references */
		else if (type == OBJ_COMMIT)
			ref_type = "tree ";
		else if (type == OBJ_TAG)
			ref_type = "object ";
		else {
			free(buffer);
			return NULL;
		}
		ref_length = strlen(ref_type);

		if (ref_length + GIT_SHA1_HEXSZ > isize ||
		    memcmp(buffer, ref_type, ref_length) ||
		    get_oid_hex((char *) buffer + ref_length, &actual_oid)) {
			free(buffer);
			return NULL;
		}
		free(buffer);
		/* Now we have the ID of the referred-to object in
		 * actual_oid.  Check again. */
	}
}

static void write_object_file_prepare(const void *buf, unsigned long len,
				      const char *type, struct object_id *oid,
				      char *hdr, int *hdrlen)
{
	git_hash_ctx c;

	/* Generate the header */
	*hdrlen = xsnprintf(hdr, *hdrlen, "%s %lu", type, len)+1;

	/* Sha1.. */
	the_hash_algo->init_fn(&c);
	the_hash_algo->update_fn(&c, hdr, *hdrlen);
	the_hash_algo->update_fn(&c, buf, len);
	the_hash_algo->final_fn(oid->hash, &c);
}

/*
 * Move the just written object into its final resting place.
 */
int finalize_object_file(const char *tmpfile, const char *filename)
{
	int ret = 0;

	if (object_creation_mode == OBJECT_CREATION_USES_RENAMES)
		goto try_rename;
	else if (link(tmpfile, filename))
		ret = errno;

	/*
	 * Coda hack - coda doesn't like cross-directory links,
	 * so we fall back to a rename, which will mean that it
	 * won't be able to check collisions, but that's not a
	 * big deal.
	 *
	 * The same holds for FAT formatted media.
	 *
	 * When this succeeds, we just return.  We have nothing
	 * left to unlink.
	 */
	if (ret && ret != EEXIST) {
	try_rename:
		if (!rename(tmpfile, filename))
			goto out;
		ret = errno;
	}
	unlink_or_warn(tmpfile);
	if (ret) {
		if (ret != EEXIST) {
			return error_errno("unable to write sha1 filename %s", filename);
		}
		/* FIXME!!! Collision check here ? */
	}

out:
	if (adjust_shared_perm(filename))
		return error("unable to set permission to '%s'", filename);
	return 0;
}

static int write_buffer(int fd, const void *buf, size_t len)
{
	if (write_in_full(fd, buf, len) < 0)
		return error_errno("file write error");
	return 0;
}

int hash_object_file(const void *buf, unsigned long len, const char *type,
		     struct object_id *oid)
{
	char hdr[MAX_HEADER_LEN];
	int hdrlen = sizeof(hdr);
	write_object_file_prepare(buf, len, type, oid, hdr, &hdrlen);
	return 0;
}

/* Finalize a file on disk, and close it. */
static void close_sha1_file(int fd)
{
	if (fsync_object_files)
		fsync_or_die(fd, "sha1 file");
	if (close(fd) != 0)
		die_errno("error when closing sha1 file");
}

/* Size of directory component, including the ending '/' */
static inline int directory_size(const char *filename)
{
	const char *s = strrchr(filename, '/');
	if (!s)
		return 0;
	return s - filename + 1;
}

/*
 * This creates a temporary file in the same directory as the final
 * 'filename'
 *
 * We want to avoid cross-directory filename renames, because those
 * can have problems on various filesystems (FAT, NFS, Coda).
 */
static int create_tmpfile(struct strbuf *tmp, const char *filename)
{
	int fd, dirlen = directory_size(filename);

	strbuf_reset(tmp);
	strbuf_add(tmp, filename, dirlen);
	strbuf_addstr(tmp, "tmp_obj_XXXXXX");
	fd = git_mkstemp_mode(tmp->buf, 0444);
	if (fd < 0 && dirlen && errno == ENOENT) {
		/*
		 * Make sure the directory exists; note that the contents
		 * of the buffer are undefined after mkstemp returns an
		 * error, so we have to rewrite the whole buffer from
		 * scratch.
		 */
		strbuf_reset(tmp);
		strbuf_add(tmp, filename, dirlen - 1);
		if (mkdir(tmp->buf, 0777) && errno != EEXIST)
			return -1;
		if (adjust_shared_perm(tmp->buf))
			return -1;

		/* Try again */
		strbuf_addstr(tmp, "/tmp_obj_XXXXXX");
		fd = git_mkstemp_mode(tmp->buf, 0444);
	}
	return fd;
}

static int write_loose_object(const struct object_id *oid, char *hdr,
			      int hdrlen, const void *buf, unsigned long len,
			      time_t mtime)
{
	int fd, ret;
	unsigned char compressed[4096];
	git_zstream stream;
	git_hash_ctx c;
	struct object_id parano_oid;
	static struct strbuf tmp_file = STRBUF_INIT;
	static struct strbuf filename = STRBUF_INIT;

	strbuf_reset(&filename);
	sha1_file_name(&filename, oid->hash);

	fd = create_tmpfile(&tmp_file, filename.buf);
	if (fd < 0) {
		if (errno == EACCES)
			return error("insufficient permission for adding an object to repository database %s", get_object_directory());
		else
			return error_errno("unable to create temporary file");
	}

	/* Set it up */
	git_deflate_init(&stream, zlib_compression_level);
	stream.next_out = compressed;
	stream.avail_out = sizeof(compressed);
	the_hash_algo->init_fn(&c);

	/* First header.. */
	stream.next_in = (unsigned char *)hdr;
	stream.avail_in = hdrlen;
	while (git_deflate(&stream, 0) == Z_OK)
		; /* nothing */
	the_hash_algo->update_fn(&c, hdr, hdrlen);

	/* Then the data itself.. */
	stream.next_in = (void *)buf;
	stream.avail_in = len;
	do {
		unsigned char *in0 = stream.next_in;
		ret = git_deflate(&stream, Z_FINISH);
		the_hash_algo->update_fn(&c, in0, stream.next_in - in0);
		if (write_buffer(fd, compressed, stream.next_out - compressed) < 0)
			die("unable to write sha1 file");
		stream.next_out = compressed;
		stream.avail_out = sizeof(compressed);
	} while (ret == Z_OK);

	if (ret != Z_STREAM_END)
		die("unable to deflate new object %s (%d)", oid_to_hex(oid),
		    ret);
	ret = git_deflate_end_gently(&stream);
	if (ret != Z_OK)
		die("deflateEnd on object %s failed (%d)", oid_to_hex(oid),
		    ret);
	the_hash_algo->final_fn(parano_oid.hash, &c);
	if (oidcmp(oid, &parano_oid) != 0)
		die("confused by unstable object source data for %s",
		    oid_to_hex(oid));

	close_sha1_file(fd);

	if (mtime) {
		struct utimbuf utb;
		utb.actime = mtime;
		utb.modtime = mtime;
		if (utime(tmp_file.buf, &utb) < 0)
			warning_errno("failed utime() on %s", tmp_file.buf);
	}

	return finalize_object_file(tmp_file.buf, filename.buf);
}

static int freshen_loose_object(const unsigned char *sha1)
{
	return check_and_freshen(sha1, 1);
}

static int freshen_packed_object(const unsigned char *sha1)
{
	struct pack_entry e;
	if (!find_pack_entry(sha1, &e))
		return 0;
	if (e.p->freshened)
		return 1;
	if (!freshen_file(e.p->pack_name))
		return 0;
	e.p->freshened = 1;
	return 1;
}

int write_object_file(const void *buf, unsigned long len, const char *type,
		      struct object_id *oid)
{
	char hdr[MAX_HEADER_LEN];
	int hdrlen = sizeof(hdr);

	/* Normally if we have it in the pack then we do not bother writing
	 * it out into .git/objects/??/?{38} file.
	 */
	write_object_file_prepare(buf, len, type, oid, hdr, &hdrlen);
	if (freshen_packed_object(oid->hash) || freshen_loose_object(oid->hash))
		return 0;
	return write_loose_object(oid, hdr, hdrlen, buf, len, 0);
}

int hash_object_file_literally(const void *buf, unsigned long len,
			       const char *type, struct object_id *oid,
			       unsigned flags)
{
	char *header;
	int hdrlen, status = 0;

	/* type string, SP, %lu of the length plus NUL must fit this */
	hdrlen = strlen(type) + MAX_HEADER_LEN;
	header = xmalloc(hdrlen);
	write_object_file_prepare(buf, len, type, oid, header, &hdrlen);

	if (!(flags & HASH_WRITE_OBJECT))
		goto cleanup;
	if (freshen_packed_object(oid->hash) || freshen_loose_object(oid->hash))
		goto cleanup;
	status = write_loose_object(oid, header, hdrlen, buf, len, 0);

cleanup:
	free(header);
	return status;
}

int force_object_loose(const struct object_id *oid, time_t mtime)
{
	void *buf;
	unsigned long len;
	enum object_type type;
	char hdr[MAX_HEADER_LEN];
	int hdrlen;
	int ret;

	if (has_loose_object(oid->hash))
		return 0;
	buf = read_object(oid->hash, &type, &len);
	if (!buf)
		return error("cannot read sha1_file for %s", oid_to_hex(oid));
	hdrlen = xsnprintf(hdr, sizeof(hdr), "%s %lu", type_name(type), len) + 1;
	ret = write_loose_object(oid, hdr, hdrlen, buf, len, mtime);
	free(buf);

	return ret;
}

int has_sha1_file_with_flags(const unsigned char *sha1, int flags)
{
	struct object_id oid;
	if (!startup_info->have_repository)
		return 0;
	hashcpy(oid.hash, sha1);
	return oid_object_info_extended(&oid, NULL,
					flags | OBJECT_INFO_SKIP_CACHED) >= 0;
}

int has_object_file(const struct object_id *oid)
{
	return has_sha1_file(oid->hash);
}

int has_object_file_with_flags(const struct object_id *oid, int flags)
{
	return has_sha1_file_with_flags(oid->hash, flags);
}

static void check_tree(const void *buf, size_t size)
{
	struct tree_desc desc;
	struct name_entry entry;

	init_tree_desc(&desc, buf, size);
	while (tree_entry(&desc, &entry))
		/* do nothing
		 * tree_entry() will die() on malformed entries */
		;
}

static void check_commit(const void *buf, size_t size)
{
	struct commit c;
	memset(&c, 0, sizeof(c));
	if (parse_commit_buffer(&c, buf, size))
		die("corrupt commit");
}

static void check_tag(const void *buf, size_t size)
{
	struct tag t;
	memset(&t, 0, sizeof(t));
	if (parse_tag_buffer(&t, buf, size))
		die("corrupt tag");
}

static int index_mem(struct object_id *oid, void *buf, size_t size,
		     enum object_type type,
		     const char *path, unsigned flags)
{
	int ret, re_allocated = 0;
	int write_object = flags & HASH_WRITE_OBJECT;

	if (!type)
		type = OBJ_BLOB;

	/*
	 * Convert blobs to git internal format
	 */
	if ((type == OBJ_BLOB) && path) {
		struct strbuf nbuf = STRBUF_INIT;
		if (convert_to_git(&the_index, path, buf, size, &nbuf,
				   get_conv_flags(flags))) {
			buf = strbuf_detach(&nbuf, &size);
			re_allocated = 1;
		}
	}
	if (flags & HASH_FORMAT_CHECK) {
		if (type == OBJ_TREE)
			check_tree(buf, size);
		if (type == OBJ_COMMIT)
			check_commit(buf, size);
		if (type == OBJ_TAG)
			check_tag(buf, size);
	}

	if (write_object)
		ret = write_object_file(buf, size, type_name(type), oid);
	else
		ret = hash_object_file(buf, size, type_name(type), oid);
	if (re_allocated)
		free(buf);
	return ret;
}

static int index_stream_convert_blob(struct object_id *oid, int fd,
				     const char *path, unsigned flags)
{
	int ret;
	const int write_object = flags & HASH_WRITE_OBJECT;
	struct strbuf sbuf = STRBUF_INIT;

	assert(path);
	assert(would_convert_to_git_filter_fd(path));

	convert_to_git_filter_fd(&the_index, path, fd, &sbuf,
				 get_conv_flags(flags));

	if (write_object)
		ret = write_object_file(sbuf.buf, sbuf.len, type_name(OBJ_BLOB),
					oid);
	else
		ret = hash_object_file(sbuf.buf, sbuf.len, type_name(OBJ_BLOB),
				       oid);
	strbuf_release(&sbuf);
	return ret;
}

static int index_pipe(struct object_id *oid, int fd, enum object_type type,
		      const char *path, unsigned flags)
{
	struct strbuf sbuf = STRBUF_INIT;
	int ret;

	if (strbuf_read(&sbuf, fd, 4096) >= 0)
		ret = index_mem(oid, sbuf.buf, sbuf.len, type, path, flags);
	else
		ret = -1;
	strbuf_release(&sbuf);
	return ret;
}

#define SMALL_FILE_SIZE (32*1024)

static int index_core(struct object_id *oid, int fd, size_t size,
		      enum object_type type, const char *path,
		      unsigned flags)
{
	int ret;

	if (!size) {
		ret = index_mem(oid, "", size, type, path, flags);
	} else if (size <= SMALL_FILE_SIZE) {
		char *buf = xmalloc(size);
		ssize_t read_result = read_in_full(fd, buf, size);
		if (read_result < 0)
			ret = error_errno("read error while indexing %s",
					  path ? path : "<unknown>");
		else if (read_result != size)
			ret = error("short read while indexing %s",
				    path ? path : "<unknown>");
		else
			ret = index_mem(oid, buf, size, type, path, flags);
		free(buf);
	} else {
		void *buf = xmmap(NULL, size, PROT_READ, MAP_PRIVATE, fd, 0);
		ret = index_mem(oid, buf, size, type, path, flags);
		munmap(buf, size);
	}
	return ret;
}

/*
 * This creates one packfile per large blob unless bulk-checkin
 * machinery is "plugged".
 *
 * This also bypasses the usual "convert-to-git" dance, and that is on
 * purpose. We could write a streaming version of the converting
 * functions and insert that before feeding the data to fast-import
 * (or equivalent in-core API described above). However, that is
 * somewhat complicated, as we do not know the size of the filter
 * result, which we need to know beforehand when writing a git object.
 * Since the primary motivation for trying to stream from the working
 * tree file and to avoid mmaping it in core is to deal with large
 * binary blobs, they generally do not want to get any conversion, and
 * callers should avoid this code path when filters are requested.
 */
static int index_stream(struct object_id *oid, int fd, size_t size,
			enum object_type type, const char *path,
			unsigned flags)
{
	return index_bulk_checkin(oid, fd, size, type, path, flags);
}

int index_fd(struct object_id *oid, int fd, struct stat *st,
	     enum object_type type, const char *path, unsigned flags)
{
	int ret;

	/*
	 * Call xsize_t() only when needed to avoid potentially unnecessary
	 * die() for large files.
	 */
	if (type == OBJ_BLOB && path && would_convert_to_git_filter_fd(path))
		ret = index_stream_convert_blob(oid, fd, path, flags);
	else if (!S_ISREG(st->st_mode))
		ret = index_pipe(oid, fd, type, path, flags);
	else if (st->st_size <= big_file_threshold || type != OBJ_BLOB ||
		 (path && would_convert_to_git(&the_index, path)))
		ret = index_core(oid, fd, xsize_t(st->st_size), type, path,
				 flags);
	else
		ret = index_stream(oid, fd, xsize_t(st->st_size), type, path,
				   flags);
	close(fd);
	return ret;
}

int index_path(struct object_id *oid, const char *path, struct stat *st, unsigned flags)
{
	int fd;
	struct strbuf sb = STRBUF_INIT;
	int rc = 0;

	switch (st->st_mode & S_IFMT) {
	case S_IFREG:
		fd = open(path, O_RDONLY);
		if (fd < 0)
			return error_errno("open(\"%s\")", path);
		if (index_fd(oid, fd, st, OBJ_BLOB, path, flags) < 0)
			return error("%s: failed to insert into database",
				     path);
		break;
	case S_IFLNK:
		if (strbuf_readlink(&sb, path, st->st_size))
			return error_errno("readlink(\"%s\")", path);
		if (!(flags & HASH_WRITE_OBJECT))
			hash_object_file(sb.buf, sb.len, blob_type, oid);
		else if (write_object_file(sb.buf, sb.len, blob_type, oid))
			rc = error("%s: failed to insert into database", path);
		strbuf_release(&sb);
		break;
	case S_IFDIR:
		return resolve_gitlink_ref(path, "HEAD", oid);
	default:
		return error("%s: unsupported file type", path);
	}
	return rc;
}

int read_pack_header(int fd, struct pack_header *header)
{
	if (read_in_full(fd, header, sizeof(*header)) != sizeof(*header))
		/* "eof before pack header was fully read" */
		return PH_ERROR_EOF;

	if (header->hdr_signature != htonl(PACK_SIGNATURE))
		/* "protocol error (pack signature mismatch detected)" */
		return PH_ERROR_PACK_SIGNATURE;
	if (!pack_version_ok(header->hdr_version))
		/* "protocol error (pack version unsupported)" */
		return PH_ERROR_PROTOCOL;
	return 0;
}

void assert_oid_type(const struct object_id *oid, enum object_type expect)
{
	enum object_type type = oid_object_info(oid, NULL);
	if (type < 0)
		die("%s is not a valid object", oid_to_hex(oid));
	if (type != expect)
		die("%s is not a valid '%s' object", oid_to_hex(oid),
		    type_name(expect));
}

int for_each_file_in_obj_subdir(unsigned int subdir_nr,
				struct strbuf *path,
				each_loose_object_fn obj_cb,
				each_loose_cruft_fn cruft_cb,
				each_loose_subdir_fn subdir_cb,
				void *data)
{
	size_t origlen, baselen;
	DIR *dir;
	struct dirent *de;
	int r = 0;
	struct object_id oid;

	if (subdir_nr > 0xff)
		BUG("invalid loose object subdirectory: %x", subdir_nr);

	origlen = path->len;
	strbuf_complete(path, '/');
	strbuf_addf(path, "%02x", subdir_nr);

	dir = opendir(path->buf);
	if (!dir) {
		if (errno != ENOENT)
			r = error_errno("unable to open %s", path->buf);
		strbuf_setlen(path, origlen);
		return r;
	}

	oid.hash[0] = subdir_nr;
	strbuf_addch(path, '/');
	baselen = path->len;

	while ((de = readdir(dir))) {
		size_t namelen;
		if (is_dot_or_dotdot(de->d_name))
			continue;

		namelen = strlen(de->d_name);
		strbuf_setlen(path, baselen);
		strbuf_add(path, de->d_name, namelen);
		if (namelen == GIT_SHA1_HEXSZ - 2 &&
		    !hex_to_bytes(oid.hash + 1, de->d_name,
				  GIT_SHA1_RAWSZ - 1)) {
			if (obj_cb) {
				r = obj_cb(&oid, path->buf, data);
				if (r)
					break;
			}
			continue;
		}

		if (cruft_cb) {
			r = cruft_cb(de->d_name, path->buf, data);
			if (r)
				break;
		}
	}
	closedir(dir);

	strbuf_setlen(path, baselen - 1);
	if (!r && subdir_cb)
		r = subdir_cb(subdir_nr, path->buf, data);

	strbuf_setlen(path, origlen);

	return r;
}

int for_each_loose_file_in_objdir_buf(struct strbuf *path,
			    each_loose_object_fn obj_cb,
			    each_loose_cruft_fn cruft_cb,
			    each_loose_subdir_fn subdir_cb,
			    void *data)
{
	int r = 0;
	int i;

	for (i = 0; i < 256; i++) {
		r = for_each_file_in_obj_subdir(i, path, obj_cb, cruft_cb,
						subdir_cb, data);
		if (r)
			break;
	}

	return r;
}

int for_each_loose_file_in_objdir(const char *path,
				  each_loose_object_fn obj_cb,
				  each_loose_cruft_fn cruft_cb,
				  each_loose_subdir_fn subdir_cb,
				  void *data)
{
	struct strbuf buf = STRBUF_INIT;
	int r;

	strbuf_addstr(&buf, path);
	r = for_each_loose_file_in_objdir_buf(&buf, obj_cb, cruft_cb,
					      subdir_cb, data);
	strbuf_release(&buf);

	return r;
}

struct loose_alt_odb_data {
	each_loose_object_fn *cb;
	void *data;
};

static int loose_from_alt_odb(struct alternate_object_database *alt,
			      void *vdata)
{
	struct loose_alt_odb_data *data = vdata;
	struct strbuf buf = STRBUF_INIT;
	int r;

	strbuf_addstr(&buf, alt->path);
	r = for_each_loose_file_in_objdir_buf(&buf,
					      data->cb, NULL, NULL,
					      data->data);
	strbuf_release(&buf);
	return r;
}

int for_each_loose_object(each_loose_object_fn cb, void *data, unsigned flags)
{
	struct loose_alt_odb_data alt;
	int r;

	r = for_each_loose_file_in_objdir(get_object_directory(),
					  cb, NULL, NULL, data);
	if (r)
		return r;

	if (flags & FOR_EACH_OBJECT_LOCAL_ONLY)
		return 0;

	alt.cb = cb;
	alt.data = data;
	return foreach_alt_odb(loose_from_alt_odb, &alt);
}

static int check_stream_sha1(git_zstream *stream,
			     const char *hdr,
			     unsigned long size,
			     const char *path,
			     const unsigned char *expected_sha1)
{
	git_hash_ctx c;
	unsigned char real_sha1[GIT_MAX_RAWSZ];
	unsigned char buf[4096];
	unsigned long total_read;
	int status = Z_OK;

	the_hash_algo->init_fn(&c);
	the_hash_algo->update_fn(&c, hdr, stream->total_out);

	/*
	 * We already read some bytes into hdr, but the ones up to the NUL
	 * do not count against the object's content size.
	 */
	total_read = stream->total_out - strlen(hdr) - 1;

	/*
	 * This size comparison must be "<=" to read the final zlib packets;
	 * see the comment in unpack_sha1_rest for details.
	 */
	while (total_read <= size &&
	       (status == Z_OK || status == Z_BUF_ERROR)) {
		stream->next_out = buf;
		stream->avail_out = sizeof(buf);
		if (size - total_read < stream->avail_out)
			stream->avail_out = size - total_read;
		status = git_inflate(stream, Z_FINISH);
		the_hash_algo->update_fn(&c, buf, stream->next_out - buf);
		total_read += stream->next_out - buf;
	}
	git_inflate_end(stream);

	if (status != Z_STREAM_END) {
		error("corrupt loose object '%s'", sha1_to_hex(expected_sha1));
		return -1;
	}
	if (stream->avail_in) {
		error("garbage at end of loose object '%s'",
		      sha1_to_hex(expected_sha1));
		return -1;
	}

	the_hash_algo->final_fn(real_sha1, &c);
	if (hashcmp(expected_sha1, real_sha1)) {
		error("sha1 mismatch for %s (expected %s)", path,
		      sha1_to_hex(expected_sha1));
		return -1;
	}

	return 0;
}

int read_loose_object(const char *path,
		      const struct object_id *expected_oid,
		      enum object_type *type,
		      unsigned long *size,
		      void **contents)
{
	int ret = -1;
	void *map = NULL;
	unsigned long mapsize;
	git_zstream stream;
	char hdr[MAX_HEADER_LEN];

	*contents = NULL;

	map = map_sha1_file_1(path, NULL, &mapsize);
	if (!map) {
		error_errno("unable to mmap %s", path);
		goto out;
	}

	if (unpack_sha1_header(&stream, map, mapsize, hdr, sizeof(hdr)) < 0) {
		error("unable to unpack header of %s", path);
		goto out;
	}

	*type = parse_sha1_header(hdr, size);
	if (*type < 0) {
		error("unable to parse header of %s", path);
		git_inflate_end(&stream);
		goto out;
	}

	if (*type == OBJ_BLOB) {
		if (check_stream_sha1(&stream, hdr, *size, path, expected_oid->hash) < 0)
			goto out;
	} else {
		*contents = unpack_sha1_rest(&stream, hdr, *size, expected_oid->hash);
		if (!*contents) {
			error("unable to unpack contents of %s", path);
			git_inflate_end(&stream);
			goto out;
		}
		if (check_object_signature(expected_oid, *contents,
					 *size, type_name(*type))) {
			error("sha1 mismatch for %s (expected %s)", path,
			      oid_to_hex(expected_oid));
			free(*contents);
			goto out;
		}
	}

	ret = 0; /* everything checks out */

out:
	if (map)
		munmap(map, mapsize);
	return ret;
}<|MERGE_RESOLUTION|>--- conflicted
+++ resolved
@@ -1274,17 +1274,11 @@
 			return 0;
 
 		/* Not a loose object; someone else may have just packed it. */
-<<<<<<< HEAD
 		if (!(flags & OBJECT_INFO_QUICK)) {
 			reprepare_packed_git();
-			if (find_pack_entry(real, &e))
+			if (find_pack_entry(real->hash, &e))
 				break;
 		}
-=======
-		reprepare_packed_git();
-		if (find_pack_entry(real->hash, &e))
-			break;
->>>>>>> 1a750441
 
 		/* Check if it is a missing object */
 		if (fetch_if_missing && repository_format_partial_clone &&
